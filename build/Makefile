--- conflicted
+++ resolved
@@ -1583,7 +1583,7 @@
          test_derivs.F90 test_cooling.f90 test_eos.f90 test_externf.f90 test_rwdump.f90 \
          test_step.F90 test_indtstep.F90 test_setdisc.F90 \
          test_link.F90 test_kdtree.F90 test_ptmass.F90 test_luminosity.F90\
-         test_gnewton.F90 test_corotate.f90 \
+         test_gnewton.F90 test_corotate.f90 test_geometry.f90 \
          test_sedov.F90
 
 ifeq (X$(SRCTEST), X)
@@ -1628,17 +1628,7 @@
          step_leapfrog.F90 writeheader.F90 writegitinfo.f90 ${SRCAN} step_supertimestep.F90 mf_write.f90 evolve.F90\
          geometry.f90 stretchmap.f90 density_profiles.f90 set_unifdis.f90 set_slab.f90 set_sphere.f90 set_vfield.f90 \
          ${SETUPFILE} checksetup.F90 utils_testsuite.f90 \
-<<<<<<< HEAD
-         ${SRCTEST} testsuite.F90 initial.F90
-=======
-         ${TEST_FASTMATH} test_kernel.f90 test_dust.F90 test_growth.F90 test_nonidealmhd.F90 test_gravity.F90 \
-         test_derivs.F90 test_cooling.f90 test_eos.f90 test_externf.f90 test_rwdump.f90 \
-         test_step.F90 test_indtstep.F90 test_setdisc.F90 \
-         test_link.F90 test_kdtree.F90 test_ptmass.F90 test_luminosity.F90\
-         test_gnewton.F90 test_corotate.f90 test_geometry.f90 \
-         test_sedov.F90 testsuite.F90 initial.F90 \
-         leastsquares.f90 solvelinearsystem.f90
->>>>>>> 3cb93776
+         ${SRCTEST} testsuite.F90 initial.F90 leastsquares.f90 solvelinearsystem.f90
 
 OBJECTS1 = $(SOURCES:.f90=.o)
 OBJECTS = $(OBJECTS1:.F90=.o)
@@ -1686,13 +1676,8 @@
 SRCDUMP= physcon.f90 ${CONFIG} ${SRCKERNEL} io.F90 units.f90 boundary.f90 mpi_utils.F90 \
          utils_dumpfiles.f90 utils_mathfunc.f90 utils_infiles.f90 utils_vectors.f90 \
          utils_datafiles.f90 datafiles.f90 ${DOMAIN} part.F90 utils_sphNG.f90 \
-<<<<<<< HEAD
          commons.f90 ${SRCFASTMATH} ${SRCEOS} centreofmass.f90 ${SRCGR} ${SRCPOT} checkoptions.F90 \
-         viscosity.f90 options.f90 ${SRCDUST} ${SRCGROWTH}\
-=======
-         commons.f90 ${SRCFASTMATH} ${SRCEOS} centreofmass.f90 ${SRCPOT} checkoptions.F90 \
          viscosity.f90 options.f90 prompting.f90 ${SRCDUST} \
->>>>>>> 3cb93776
          readwrite_dumps.F90
 OBJDUMP1= $(SRCDUMP:.f90=.o)
 OBJDUMP= $(OBJDUMP1:.F90=.o)
