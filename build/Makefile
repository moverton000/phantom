#--------------------------------------------------------------------------!
# The Phantom Smoothed Particle Hydrodynamics code, by Daniel Price et al. !
# Copyright (c) 2007-2020 The Authors (see AUTHORS)                        !
# See LICENCE file for usage and distribution conditions                   !
# http://users.monash.edu.au/~dprice/phantom                               !
#--------------------------------------------------------------------------!
#+
#  The Phantom Makefile
#
#  DESCRIPTION:
#   This is the main Makefile for all of the code and utilities
#   Compiler settings are grouped under the SYSTEM variable while
#   compile-time settings for different problems are grouped under
#   the SETUP variable
#
#  OWNER: Daniel Price
#
#  $Id: 2788b71b1c08e560e77dce9849c5cb24a668f4b9 $
#+
#--------------------------------------------------------------------------

.KEEP_STATE:

PHANTOM_VERSION_MAJOR=2023
PHANTOM_VERSION_MINOR=0
PHANTOM_VERSION_MICRO=0
VERSION=$(PHANTOM_VERSION_MAJOR).$(PHANTOM_VERSION_MINOR).$(PHANTOM_VERSION_MICRO)

KNOWN_SYSTEM=no
SHELL = /bin/bash
VPATH = "${RUNDIR}" ../src/main ../src/utils ../src/setup ../src/tests ../src/lib/NICIL/src
BINDIR= ../bin
UNAME=${shell uname}
UNAMEP=${shell uname -p}
#----------------------------------------------------------------
# Sensible defaults for phantom configuration
#----------------------------------------------------------------
CONFIG        = config.F90
SETUPFILE     = setup_unifdis.f90
MODFILE       = moddump_default.f90
ANALYSIS      = analysis_dtheader.f90
MULTIRUNFILE  = multirun.f90
LIVE_ANALYSIS = no
DEBUG         = no
#
# can comment out the following lines and instead set
# the parameters as environment variables
#
ifndef DOUBLEPRECISION
    DOUBLEPRECISION= yes
endif
ifndef EDITOR
    EDITOR= emacs
endif
ifndef OPENMP
    OPENMP= yes
endif
ifndef SPLASH_DIR
    SPLASH_DIR=${shell if [ -d $$HOME/splash ]; then echo $$HOME/splash; fi}
endif
#MPI= yes
#
# endian can be "BIG", "LITTLE" or anything else which has no effect
#
# ENDIAN= default
#
CC = gcc
CCFLAGS = -O5
LIBCXX = -lstdc++
#FPPFLAGS=
LDFLAGS=
SRCPHOTO=
LIBTOOL=ar rcs

#----------------------------------------------------------------
# here follows specific configuration options used
# for various types of simulations
#
# preprocessor options are as follows:
#
# -DPERIODIC            ! periodic boundaries
# -DIND_TIMESTEPS       ! individual particle timesteps
# -DSTS_TIMESTEPS       ! super-timestepping
# -DDISC_VISCOSITY      ! use artificial disc viscosity ( nu \propto alpha_sph cs h
#                       ! and calculated for both approaching and receding particles
# -DDRIVING             ! use turbulence driving
# -DMHD                 ! magnetic fields
# -DNONIDEALMHD         ! non-ideal magnetic fields including ionisation; uses NICIL
# -DPHOTO               ! turn on the photoevaporation
# -DLIGHTCURVE          ! lightcurve estimation

include Makefile_setups

ifndef SETUPFILE
    SETUPFILE= setup_unifdis.f90
endif

ifndef SRCNIMHD
    SRCNIMHD = nicil.F90 nicil_supplement.F90
endif

ifndef SRCDUST
    SRCDUST = dust.F90 growth.F90
endif

ifdef SMOL
    SRCDUST+= growth_smol.f90
endif

#ifndef SRCGROWTH
#    SRCGROWTH = growth.F90
#endif

#---  live feedback from mcfost
ifeq ($(MCFOST), yes)
    ANALYSIS= analysis_mcfost.f90
    LIVE_ANALYSIS=yes
    ISOTHERMAL=no
    MCFOST=yes

    #--if PREFIX is set (e.g. to /usr/local) set all the flags needed for mcfost
    ifneq ("X$(PREFIX)", "X")
       MCFOST_LIBS = $(PREFIX)/lib
       MCFOST_LIB = $(PREFIX)/lib
       MCFOST_INCLUDE = $(PREFIX)/include
       ifeq ("X$(HDF5ROOT)","X")
           HDF5ROOT=$(PREFIX)
       endif
    else
    #--otherwise assume the source code is lying around somewhere
       MCFOST_LIBS = $(MCFOST_INSTALL)/lib/$(FC)
       MCFOST_INCLUDE = $(MCFOST_INSTALL)/include
       ifeq ("X$(MCFOST_LIB)","X")
          MCFOST_LIB = $(MCFOST_DIR)/src
       endif
    endif
    ifeq ($(MCFOST_XGBOOST), yes)
        LXGBOOST= -lxgboost -ldmlc -lrabit
    else
        LXGBOOST=""
    endif

    FPPFLAGS+= -DMCFOST
    LDFLAGS+= -I$(MCFOST_INCLUDE) -I$(MCFOST_INCLUDE)/voro++ -I$(MCFOST_INCLUDE)/hdf5 -I$(MCFOST_INCLUDE)/$(FC) \
	-L$(MCFOST_LIB) -lmcfost -L$(MCFOST_LIBS) $(LIBCXX) -lcfitsio -lvoro++ -lsprng \
   -L$(HDF5ROOT) -lhdf5_fortran -lhdf5 -lz #$(LXGBOOST)
	#-L$(HDF5ROOT)/lib/Intel -lhdf5_fortran
endif

include Makefile_systems

FFLAGS+=-fPIC
# Set some default files if not defined above
ifdef MAXP
    FPPFLAGS += -DMAXP=${MAXP}
endif
ifdef MAXPTMASS
    FPPFLAGS += -DMAXPTMASS=${MAXPTMASS}
endif
ifdef MAXNEIGH
    FPPFLAGS += -DMAXNEIGH=${MAXNEIGH}
endif
ifdef NCELLSMAX
    FPPFLAGS += -DNCELLSMAX=${NCELLSMAX}
endif
ifdef STACKSIZE
    FPPFLAGS += -DSTACKSIZE=${STACKSIZE}
endif
# Set other optional flags depending on settings

ifeq ($(DEBUG), yes)
    FFLAGS += ${DEBUGFLAG}
    FFLAGS := $(FFLAGS:-O3=-O0)
    FFLAGS := $(FFLAGS:-ipo= )
endif

ifeq ($(ENDIAN), BIG)
    FFLAGS += ${ENDIANFLAGBIG}
endif

ifeq ($(ENDIAN), LITTLE)
    FFLAGS += ${ENDIANFLAGLITTLE}
endif

ifeq ($(OPENMP), yes)
    FFLAGS += ${OMPFLAGS}
endif

ifeq ($(PERIODIC), yes)
    FPPFLAGS += -DPERIODIC
endif

ifeq ($(GRAVITY), yes)
    FPPFLAGS += -DGRAVITY
endif

ifeq ($(ISOTHERMAL), yes)
    FPPFLAGS += -DISOTHERMAL
endif

ifeq ($(MHD), yes)
    FPPFLAGS += -DMHD
endif

ifeq ($(GR), yes)
    FPPFLAGS += -DGR
ifeq ($(METRIC), kerr)
    FPPFLAGS += -DKERR
endif
ifeq ($(ISENTROPIC), yes)
    FPPFLAGS += -DISENTROPIC
    FPPFLAGS += -DLIGHTCURVE
endif
    CONST_AV=yes
endif

ifeq ($(DUST), yes)
    FPPFLAGS += -DDUST
    ifndef KERNEL
        KERNEL=quintic
    endif
endif

ifdef MAXDUSTSMALL
    FPPFLAGS += -DMAXDUSTSMALL=${MAXDUSTSMALL}
endif
ifdef MAXDUSTLARGE
    FPPFLAGS += -DMAXDUSTLARGE=${MAXDUSTLARGE}
endif

ifeq ($(DUSTGROWTH), yes)
    FPPFLAGS += -DDUSTGROWTH
endif

ifeq ($(SMOL), yes)
    FPPFLAGS += -DSMOL
    LDFLAGS += -L$(SMOL_DIR) -lsmol
endif

ifeq ($(NONIDEALMHD), yes)
    FPPFLAGS += -DNONIDEALMHD
endif

ifeq ($(H2CHEM), yes)
    FPPFLAGS += -DH2CHEM
endif

ifeq ($(DISC_VISCOSITY), yes)
    FPPFLAGS += -DDISC_VISCOSITY
endif

ifeq ($(CONST_AV), yes)
    FPPFLAGS += -DCONST_AV
endif

ifeq ($(MORRIS_MONAGHAN), yes)
    FPPFLAGS += -DUSE_MORRIS_MONAGHAN
endif

ifeq ($(CONST_ARTRES), yes)
    FPPFLAGS += -DCONST_ARTRES
endif

ifeq ($(CURLV), yes)
    FPPFLAGS += -DCURLV
endif

ifeq ($(IND_TIMESTEPS), yes)
    FPPFLAGS += -DIND_TIMESTEPS
endif

ifeq ($(STS_TIMESTEPS), yes)
    FPPFLAGS += -DSTS_TIMESTEPS
endif

ifeq ($(DEBUG), yes)
    FFLAGS += -DDEBUG
endif

ifeq ($(RADIATION), yes)
    FPPFLAGS += -DRADIATION
endif

ifeq ($(DUST_NUCLEATION), yes)
    FPPFLAGS += -DDUST_NUCLEATION
endif

ifeq ($(SINK_RADIATION), yes)
    FPPFLAGS += -DSINK_RADIATION
endif

ifdef SRCTURB
    FPPFLAGS += -DDRIVING
endif

ifeq ($(KROME), krome)
    FPPFLAGS += -DKROME
ifeq ($(SYSTEM), ifort)
    LDFLAGS  += -mkl
else
    LDFLAGS  += -L/usr/lib/x86_64-linux-gnu -lmkl_core -lmkl_gnu_thread -lmkl_gf_lp64 -fopenmp
endif
endif

#
# kernel choice
#
ifndef SRCKERNEL
ifdef KERNEL
    SRCKERNEL= kernel_${KERNEL}.f90
else
    SRCKERNEL= kernel_cubic.f90
    KERNEL=cubic
endif
endif

#
# can turn particle injection off
# by setting INJECT_PARTICLES=no
# on command line. Otherwise on
# if injection module selected
#
ifeq ($(INJECT_PARTICLES), no)
    SRCINJECT=
else
ifdef SRCINJECT
    FPPFLAGS += -DINJECT_PARTICLES
endif
endif

ifdef LIGHTCURVE
    FPPFLAGS += -DLIGHTCURVE
endif

# do double precision flag last (append only to FFLAGS)

ZZFFLAGS := ${FFLAGS}
ifeq ($(DOUBLEPRECISION), yes)
    FFLAGS += ${DBLFLAG}
endif

ifeq ($(ANALYSISONLY), yes)
    FPPFLAGS += -DANALYSIS
endif

ifeq ($(LIVE_ANALYSIS), yes)
    FPPFLAGS += -DLIVE_ANALYSIS
    SRCAN = $(ANALYSIS)
else
    SRCAN=
endif

#
# MPI flavour (mostly openmpi these days)
#
ifeq ($(MPI), yes)
    FC= mpif90 `mpif90 --showme:compile`
    CC= mpicc `mpicc --showme:compile`
    USEMPI=yes
endif

ifeq ($(MPI), openmpi)
    FC= openmpif90 `openmpif90 --showme:compile`
    LDFLAGS+= `openmpif90 --showme:link`
    USEMPI=yes
endif

ifeq ($(MPI), zen)
    FC= mpif90
    LDFLAGS+= -lwmpi -lmpiif
    USEMPI=yes
endif

ifeq ($(MPI), psxe)
    FC= mpiifort
    LDFLAGS+= `mpiifort--showme:link`
    USEMPI=yes
endif

ifeq ($(MPI), mpifort)
    FC= mpifort
    USEMPI=yes
endif

ifeq ($(MPI), mpiifort)
    FC= mpiifort
    USEMPI=yes
endif

ifeq ($(MPI), intel)
    FC= mpif90
    USEMPI=yes
endif

ifeq ($(MPI), cray)
    FC= ftn
    CC= cc
    USEMPI=yes
endif

ifeq ($(USEMPI), yes)
    ifeq (X$(MPIEXEC), X)
        RUNMPI=mpirun -np 2
    else
        RUNMPI=$(MPIEXEC)
    endif
    FPPFLAGS += -DMPI
else
    RUNMPI=
endif

#
# HDF5 libraries (if required)
#
# Requires two directories:
#   - include for Fortran .mod files
#   - lib for the shared library .so files
#
# Often both directories are under one root,
# e.g. HDF5ROOT= /usr/local/opt/hdf5
# In this case just set HDF5ROOT for your machine.
#
# However, sometimes these directories are separate,
# then you must set both HDF5INCLUDE and HDF5LIB.
#
ifeq ($(HDF5), yes)
ifeq (X$(HDF5ROOT), X)
    HDF5ROOT= /usr/local/opt/hdf5
endif
ifeq (X$(HDF5INCLUDE), X)
    HDF5INCLUDE= $(HDF5ROOT)/include
endif
ifeq (X$(HDF5LIB), X)
    HDF5LIB= $(HDF5ROOT)/lib
endif
    FFLAGS+= -I$(HDF5INCLUDE)
    CCFLAGS+= -I$(HDF5INCLUDE)
    LDFLAGS+= -L$(HDF5LIB) -lhdf5 -lhdf5_fortran
    FPPFLAGS+= -DHDF5
endif

IDFLAGS=$(FPPFLAGS)
ifeq ($(DEBUG), yes)
    IDFLAGS += -DDEBUG
endif
#
# select domain decomposition type
#
DOMAIN= mpi_domain.F90
OBJDIR=obj

# define the implicit rule to make a .o file from a .f90 file

.SUFFIXES:
.SUFFIXES: .o .f90 .F90 .c .f

%.o : %.f90
	$(FC) -c $(FFLAGS) $< -o $@

%.o : %.F90
	$(FC) -c $(FFLAGS) ${FPP_PREFIX} $(FPPFLAGS) $< -o $@

%.o : %.c
	$(CC) -c $(CCFLAGS) $< -o $@

%.o : %.f
	$(FC) -c $(FFLAGS) $< -o $@

#
# external forces
#
ifeq (X$(SRCPOTS), X)
SRCPOTS= extern_corotate.f90 \
         extern_binary.f90 \
         extern_spiral.f90 \
         extern_lensethirring.f90 \
         extern_gnewton.F90 \
         lumin_nsdisc.F90 extern_prdrag.F90 \
         extern_Bfield.f90 \
         extern_densprofile.f90 \
         extern_staticsine.f90 \
         extern_gwinspiral.f90 \
         externalforces.F90
endif
ifeq (X$(SRCPOT), X)
SRCPOT=${SRCPOTS}
endif
#
# metrics for GR
#
ifeq ($(GR),yes)
    SRCPOT=extern_gr.F90 $(SRCPOTS:externalforces.F90=externalforces_gr.F90)
endif
ifdef METRIC
    SRCMETRIC= metric_${METRIC}.f90
else
    SRCMETRIC= metric_minkowski.f90
endif
SRCGR=inverse4x4.f90 $(SRCMETRIC) metric_tools.f90 utils_gr.f90
#
# chemistry and cooling
#
SRCCHEM= fs_data.f90 mol_data.f90 utils_spline.f90 \
         cooling_gammie_PL.f90 \
         cooling_gammie.f90 \
         cooling_koyamainutsuka.f90 \
         cooling_ism.f90 \
         cooling_molecular.f90 \
         cooling_functions.f90 \
         cooling_solver.f90 \
<<<<<<< HEAD
	 interp_optab.F90 cooling_stamatellos.f90 \
=======
	 cooling_stamatellos.f90 \
>>>>>>> 1270dafa
         h2chem.f90 cooling.F90
#
# equations of state
#
SRCMESA= eos_mesa_microphysics.f90 eos_mesa.f90

SRCEOS = eos_barotropic.f90 eos_stratified.f90 eos_piecewise.f90 ${SRCMESA} eos_shen.f90 eos_helmholtz.f90 eos_idealplusrad.f90 ionization.F90 eos_gasradrec.f90 eos_stamatellos.F90 eos.F90

ifeq ($(HDF5), yes)
    SRCREADWRITE_DUMPS= utils_hdf5.f90 utils_dumpfiles_hdf5.f90 readwrite_dumps_common.F90 readwrite_dumps_fortran.F90 readwrite_dumps_hdf5.F90 readwrite_dumps.F90
else
    SRCREADWRITE_DUMPS= readwrite_dumps_common.F90 readwrite_dumps_fortran.F90 readwrite_dumps.F90
endif

ifeq ($(KROME), krome)
    SRCKROME=krome.f90
else
    SRCKROME=
endif

SOURCES= physcon.f90 ${CONFIG} ${SRCKERNEL} io.F90 units.f90 boundary.f90 \
         mpi_dens.F90 mpi_force.F90 mpi_utils.F90 dtype_kdtree.F90 utils_omp.F90 utils_cpuinfo.f90 \
         utils_allocate.f90 icosahedron.f90 quartic.f90 \
         utils_system.f90 utils_mathfunc.f90 part.F90 ${DOMAIN} utils_timing.f90 mpi_balance.F90 \
         setup_params.f90 timestep.f90 utils_dumpfiles.f90 utils_indtimesteps.F90 utils_infiles.f90 \
         utils_sort.f90 utils_supertimestep.F90 utils_tables.f90 utils_gravwave.f90 \
         utils_sphNG.f90 utils_vectors.f90 utils_datafiles.f90 datafiles.f90 \
         gitinfo.f90 ${SRCFASTMATH} random.f90 ${SRCEOS} cullendehnen.f90 ${SRCNIMHD} ${SRCGR} \
	 checkoptions.F90 viscosity.f90 damping.f90 options.f90 cons2primsolver.f90 radiation_utils.f90 cons2prim.f90 \
         centreofmass.f90 ${SRCPOT} checkconserved.f90 \
         utils_filenames.f90 utils_summary.F90 ${SRCCHEM} ${SRCDUST} \
         partinject.F90 utils_inject.f90 dust_formation.F90 ptmass_radiation.F90 ptmass_heating.F90 \
         mpi_memory.F90 mpi_derivs.F90 mpi_tree.F90 kdtree.F90 linklist_kdtree.F90 \
         radiation_implicit.f90 ${SRCTURB} \
         ${SRCPHOTO} ${SRCINJECT_DEPS} ${SRCINJECT} \
         utils_healpix.f90 utils_raytracer.f90 ${SRCKROME} memory.F90 ${SRCREADWRITE_DUMPS}  \
         quitdump.f90 ptmass.F90 \
         readwrite_infile.F90 dens.F90 force.F90 utils_deriv.f90 deriv.F90 energies.F90 sort_particles.F90 \
         utils_shuffleparticles.F90 evwrite.F90 step_leapfrog.F90 writeheader.F90 ${SRCAN} step_supertimestep.F90 \
         mf_write.f90 evolve.F90 \
         checksetup.F90 initial.F90

OBJECTS1 = $(SOURCES:.f90=.o)
OBJECTS = $(OBJECTS1:.F90=.o)

ifeq ($(KROME), krome)
    .PHONY: all

    all: checksystem krome_setup krome phantom
    include MakeKrome
else
    .PHONY: phantom
endif

phantom: checksystem checkparams $(OBJECTS) phantom.o
	$(FC) $(FFLAGS) -o $(BINDIR)/$@ $(OBJECTS) phantom.o $(LDFLAGS)
ifeq ($(UNAME), Darwin)
	dsymutil $(BINDIR)/$@
endif


	@echo ""
	@echo "=============== CHEMISTRY ==============="
	@echo ""
ifeq ($(KROME), krome)
	@echo "krome coupling status = enabled"
else
	@echo "krome coupling status = disabled"
endif
	@echo ""
	@echo "========================================="
	@sh ../scripts/phantom_version_gen.sh "$(IDFLAGS)"
	@echo ""
	@echo "The Phantom is here (in $(BINDIR)/phantom)"
	@echo ""

#----------------------------------------------------
# generic target for compiling ALL phantom utilities
# this is used in the nightly build checks
#
utils: phantomsetup phantomanalysis \
       multirun phantom_moddump \
       phantom2divv phantom2divb combinedustdumps \
       diffdumps showheader showarrays ev2mdot phantomevcompare acc2ang \
       phantom2sphNG phantom2gadget testbinary \
       sfutils phantom2pdf-amr splitpart \
       phantom2struct libphantom

cleanutils: cleansetup cleananalysis \
            cleanmultirun cleantestbinary cleanmoddump \
            cleanphantom2divv cleanphantom2divb \
            cleandiffdumps cleanshowheader cleanshowarrays cleanev2mdot cleanacc2ang \
            cleanp2s cleanphantom2gadget \
            cleansfutils cleanphantom2pdf-amr cleansplitpart \
            cleanphantom2struct cleanphantomevcompare cleanlibphantom cleanphantomsinks

#--------------------------------------------------------------
# edit target opens current setup module in the default editor
#
edit: checksetup
	$(EDITOR) ../src/setup/$(SETUPFILE)

#----------------------------------------------------
# these are the sources for anything which uses the readwrite_dumps module
#
SRCDUMP= physcon.f90 ${CONFIG} ${SRCKERNEL} utils_omp.F90 io.F90 units.f90 boundary.f90 mpi_utils.F90 \
         utils_timing.f90 utils_infiles.f90 dtype_kdtree.f90 utils_allocate.f90 part.F90 ${DOMAIN} \
         mpi_dens.F90 mpi_force.F90 \
         mpi_balance.F90 mpi_memory.F90 mpi_derivs.F90 mpi_tree.F90 kdtree.F90 linklist_kdtree.F90 \
         utils_dumpfiles.f90 utils_vectors.f90 utils_mathfunc.f90 \
         utils_datafiles.f90 utils_filenames.f90 utils_system.f90 utils_tables.f90 datafiles.f90 gitinfo.f90 \
         centreofmass.f90 \
         timestep.f90 ${SRCEOS} cullendehnen.f90 dust_formation.F90 \
         ${SRCGR} ${SRCPOT} ${SRCPHOTO} \
         memory.F90 \
         utils_sphNG.f90 \
         setup_params.f90 ${SRCFASTMATH} checkoptions.F90 \
         viscosity.f90 damping.f90 options.f90 checkconserved.f90 prompting.f90 ${SRCDUST} \
         ${SRCREADWRITE_DUMPS} \
         utils_sort.f90 sort_particles.F90
OBJDUMP1= $(SRCDUMP:.f90=.o)
OBJDUMP= $(OBJDUMP1:.F90=.o)

#-------------------------------------------------------
# these are the sources for phantom libsetup
# must NOT contain .F90 files or pre-processing options
#
LIBSETUP=$(BINDIR)/libphantomsetup.a
SRCLIBSETUP=physcon.f90 geometry.f90 random.f90 utils_tables.f90 utils_vectors.f90 stretchmap.f90 \
            utils_binary.f90 set_binary.f90 set_flyby.f90 set_unifdis.f90 set_sphere.f90 set_shock.f90 \
            set_dust.f90 libsetup.f90
OBJLIBSETUP=${SRCLIBSETUP:.f90=.o}

libsetup: $(OBJLIBSETUP)
	@echo ""
	@echo "Phantom libsetup built"
	@echo ""
	$(LIBTOOL) $(LIBSETUP) $^

#----------------------------------------------------
# these are the sources for phantom setup utility
#
.PHONY: phantomsetup
phantomsetup: setup

SRCSETUP= utils_summary.F90 utils_gravwave.f90 \
          set_dust_options.f90 \
          utils_indtimesteps.F90 partinject.F90 \
          ${SRCTURB} ${SRCNIMHD} ${SRCCHEM} \
          ptmass.F90 energies.F90 density_profiles.f90 set_slab.f90 set_disc.F90 \
          set_cubic_core.f90 set_fixedentropycore.f90 set_softened_core.f90 set_star.f90 relax_star.f90 \
          set_vfield.f90 ptmass_radiation.F90 ${SRCINJECT} \
          ${SETUPFILE} checksetup.F90 \
          set_Bfield.f90 readwrite_infile.f90 ${SRCKROME}

OBJSETUP1= $(SRCSETUP:.f90=.o)
ifeq ($(KROME), krome)
    OBJSETUP1 += $(KROME_OBJS)
endif
OBJSETUP= $(OBJDUMP) $(OBJSETUP1:.F90=.o) phantomsetup.o

setup: checksystem checkparams libsetup libphantom $(OBJSETUP)
	$(FC) $(FFLAGS) -o $(BINDIR)/phantomsetup  $(OBJSETUP) $(LIBSETUP) $(LIBPHANTOM) $(LDFLAGS) $(LIBS)
	@echo ""
	@echo "Phantom setup built"
	@echo ""

cleansetup:
	rm -f $(BINDIR)/phantomsetup

#----------------------------------------------------
# phantom test suite
#
ifeq ($(MPI),yes)
    SRCTESTMPI = test_mpi.F90
else
    SRCTESTMPI =
endif

SRCTESTS=utils_testsuite.f90 ${TEST_FASTMATH} test_kernel.f90 \
         test_dust.F90 test_growth.F90 test_smol.F90 \
         test_nonidealmhd.F90 directsum.f90 test_gravity.F90 \
         test_derivs.F90 test_cooling.f90 test_eos_stratified.f90 \
	 test_eos.f90 test_externf.f90 test_rwdump.f90 \
         test_step.F90 test_indtstep.F90 set_disc.F90 test_setdisc.F90 \
         test_link.F90 test_kdtree.F90 test_part.f90 test_ptmass.f90 test_luminosity.F90\
         test_gnewton.f90 test_corotate.f90 test_geometry.f90 \
         ${SRCTESTMPI} test_sedov.F90 test_poly.f90 test_radiation.F90 \
         testsuite.F90 phantomtest.f90

ifeq (X$(SRCTEST), X)
SRCTEST=${SRCTESTS}
endif
# replace a few test routines for the GR code
ifeq ($(GR),yes)
    SRCTEST1 = $(SRCTESTS:test_externf.f90=test_externf_gr.f90)
    SRCTEST2 = $(SRCTEST1:test_gnewton.f90=)
    SRCTEST = $(SRCTEST2:test_corotate.f90=test_gr.f90)
endif
OBJTEST1= $(SRCTEST:.f90=.o)
OBJTEST= $(OBJTEST1:.F90=.o)

.PHONY: phantomtest

phantomtest: checksystem checkparams libphantom libsetup $(OBJTEST)
	@echo ""
	@echo "Phantomtest: Getting your life back one test at a time"
	@echo ""
	$(FC) $(FFLAGS) -o $(BINDIR)/phantomtest $(OBJTEST) $(LDFLAGS) $(LIBS) $(LIBPHANTOM) $(LIBSETUP)

cleantest:
	rm -f $(BINDIR)/phantomtest

#----------------------------------------------------
# update phantom version number
#
config.o: phantom-version.h

phantom-version.h:
	@echo "creating $@"
	@echo "#define PHANTOM_VERSION_MAJOR $(PHANTOM_VERSION_MAJOR)" > $@
	@echo "#define PHANTOM_VERSION_MINOR $(PHANTOM_VERSION_MINOR)" >> $@
	@echo "#define PHANTOM_VERSION_MICRO $(PHANTOM_VERSION_MICRO)" >> $@
	@echo "#define PHANTOM_VERSION_STRING \"$(VERSION)\"" >> $@

#----------------------------------------------------
# Smoluchowsky library
growth_smol.o: checksmol ../src/main/growth_smol.f90
	$(FC) -c $(FFLAGS) ${FPP_PREFIX} $(FPPFLAGS) ../src/main/growth_smol.f90 -I$(SMOL_DIR) -o $@

#----------------------------------------------------
# Probability Distribution Functions from fixed grid
# (produced via splash to grid)
# these are the sources for the grid2pdf utility
#
utils_outputhdf5.o: checkhdf5

write_grid_hdf5.o: checkhdf5

pdfs.o: checksplash $(SPLASH_DIR)/src/pdfs.f90
	$(FC) $(FFLAGS) -o $@ -c $(SPLASH_DIR)/src/pdfs.f90

# In case you need the old pdfs.f90 module located in phantom/src/utils/
# rather than the on located in splash. (e.g. analysis_MWpdf.f90 requires the
# phantom version)
phantom_pdfs.o: ../src/utils/pdfs.f90
	$(FC) $(FFLAGS) -o $@ -c $<

asciiutils.o: checksplash $(SPLASH_DIR)/src/asciiutils.f90
	$(FC) $(FFLAGS) -o $@ -c $(SPLASH_DIR)/src/asciiutils.f90

write_griddata.o: checksplash $(SPLASH_DIR)/src/write_griddata.F90
	$(FC) $(FFLAGS) -o $@ -c $(SPLASH_DIR)/src/write_griddata.F90

OBJG2PDF= io.o utils_filenames.o asciiutils.o write_griddata.o \
          hdf5utils.o read_grid_hdf5.o write_grid_hdf5.o io_grid.o pdfs.o rhomach.o grid2pdf.o

.PHONY: grid2pdf
grid2pdf: checksys checkparams checkhdf5 $(OBJG2PDF)
	@echo "objects are $(OBJG2PDF)"
	$(FC) $(FFLAGS) -o $(BINDIR)/grid2pdf $(OBJG2PDF) $(LDFLAGS) -L$(HDF5ROOT)/lib -lhdf5
	@echo ""
	@echo "Grid2pdf: we are Possibly Dangerously Fanatical"
	@echo ""

cleang2p:
	rm -f $(BINDIR)/grid2pdf

#------------------------------------------------------
# Probability Distribution Functions via adaptive mesh
#
phantom2pdf: phantom2pdf-amr

.PHONY: phantom2pdf-amr
phantom2pdf-amr:
	${MAKE} phantomanalysis ANALYSIS="adaptivemesh.f90 interpolate3D_amr.F90 asciiutils.f90 pdfs.f90 analysis_pdfs.f90"\
        ANALYSISBIN=$@ ANALYSISONLY=yes

cleanphantom2pdf-amr:
	rm -f $(BINDIR)/phantom2struct

analysis_pdfs.o: interpolate3D_amr.o adaptivemesh.o
interpolate3D_amr.o: adaptivemesh.o

#----------------------------------------------------
# these are the sources for the phantom_moddump utility
#
ifndef MODDUMPBIN
MODDUMPBIN=phantommoddump
endif
OBJMOD1 = prompting.o set_Bfield.o density_profiles.o ${MODFILE:.f90=.o} phantom_moddump.o
OBJMOD = ${OBJMOD1:.F90=.o}

phantom_moddump: checksystem checkparams libphantom libsetup $(OBJMOD)
	@echo ""
	@echo "phantom_moddump: we are here to help you"
	@echo ""
	$(FC) $(FFLAGS) -o $(BINDIR)/$(MODDUMPBIN) $(OBJMOD) $(LDFLAGS) $(LIBS) $(LIBPHANTOM) $(LIBSETUP)

moddump: phantom_moddump

cleanmoddump:
	rm -f $(BINDIR)/phantommoddump

# files from MCFOST used by phantommoddump
mess_up_SPH.o: checkmcfost $(MCFOST_DIR)/src/mess_up_SPH.f90
	$(FC) $(FFLAGS) -o $@ -c $(MCFOST_DIR)/src/mess_up_SPH.f90

#----------------------------------------------------
# these are the sources for the phantomanalysis utility
#
OBJAN1= ${ANALYSIS:.f90=.o}
OBJAN= ${OBJAN1:.F90=.o}
OBJA= leastsquares.o solvelinearsystem.o prompting.o \
      utils_disc.o set_dust.o utils_binary.o set_binary.o ${OBJAN} phantomanalysis.o

ifndef ANALYSISBIN
ANALYSISBIN=phantomanalysis
endif

.PHONY: phantomanalysis
phantomanalysis: checksystem checkparams libphantom $(OBJA)
	@echo ""
	@echo "phantomanalysis: we live to serve you"
	@echo ""
	$(FC) $(FFLAGS) -o $(BINDIR)/$(ANALYSISBIN) $(OBJA) $(LDFLAGS) $(LIBS) $(LIBPHANTOM)

analysis: phantomanalysis


cleananalysis:
	rm -f $(BINDIR)/phantomanalysis

.PHONY: libphantom
# extra files used in libphantom that are not in OBJECTS
SRCLIB= # libphantom.F90
OBJLIB1=${SRCLIB:.f90=.o}
OBJLIB=${OBJLIB1:.F90=.o}

LIBPHANTOM=$(BINDIR)/libphantom.a

libphantom.a: checksystem checkparams $(OBJECTS) $(OBJLIB)
	$(LIBTOOL) $(LIBPHANTOM) $(OBJLIB) $(OBJECTS)

libphantom.so: checksystem checkparams phantom ${OBJLIB}
	$(FC) -shared $(FFLAGS) $(FPPFLAGS) $(DBLFLAG) ${OBJLIB} ${OBJECTS} $(LDFLAGS) -o $(BINDIR)/libphantom.so

libphantom: libphantom.a

cleanlibphantom:
	rm -f $(BINDIR)/libphantom.so $(LIBPHANTOM)

.PHONY: pyanalysis
pyanalysis: libphantom.so

#------------------------------------------------------
# Various utilities for computing structure functions
# and manipulating the resulting output
#
.PHONY: phantom2struct
phantom2struct:
	${MAKE} phantomanalysis ANALYSIS="utils_timing.f90 io_structurefn.f90 random.f90 struct_part.f90 analysis_structurefn.f90"\
        ANALYSISBIN=$@ ANALYSISONLY=yes

cleanphantom2struct:
	rm -f $(BINDIR)/phantom2struct

# conversion between structure function file formats
.PHONY: struct2struct
STRUCT2STRUCTOBJ= utils_filenames.o io_structurefn.o struct2struct.o
struct2struct: checksys checkparams ${STRUCT2STRUCTOBJ}
	$(FC) $(FFLAGS) -o $(BINDIR)/$@ ${STRUCT2STRUCTOBJ}

cleanstruct2struct:
	rm -f $(BINDIR)/struct2struct

# structure function slope calculation
.PHONY: get_struct_slope get_struct_slope
GETSLOPESFOBJ=utils_filenames.o io_structurefn.o leastsquares.o get_struct_slope.o
get_slope_sf: get_struct_slope
get_struct_slope: checksys checkparams ${GETSLOPESFOBJ}
	$(FC) $(FFLAGS) -o $(BINDIR)/$@ ${GETSLOPESFOBJ}

cleanget_struct_slope:
	rm -f $(BINDIR)/get_struct_slope

sfutils: structutils
structutils: struct2struct get_slope_sf

cleansfutils: cleanstructutils
cleanstructutils: cleanstruct2struct cleanget_struct_slope

#------------------------------------------------------
# particle splitting utility (this is a moddump compiled as a standalone utility)
#
.PHONY: splitpart
splitpart:
	${MAKE} moddump MODFILE="utils_getneighbours.F90 utils_splitmerge.f90 splitpart.f90 moddump_splitpart.f90"\
        MODDUMPBIN=$@

cleansplitpart:
	rm -f $(BINDIR)/splitpart

#------------------------------------------------------
# particle merging utility (this is a moddump compiled as a standalone utility)
#
.PHONY: mergepart
mergepart:
	${MAKE} moddump MODFILE="utils_getneighbours.F90 utils_splitmerge.f90 splitpart.f90 moddump_mergepart.f90"\
        MODDUMPBIN=$@

cleanmergepart:
	rm -f $(BINDIR)/mergepart

#----------------------------------------------------
# utility to calculate divv from a dump file
# compile using all phantom files
#
phantom2divv: checksys checkparams $(OBJECTS) phantom2divv.o
	@echo ""
	@echo "phantom2divv: divergence is beautiful"
	@echo ""
	$(FC) $(FFLAGS) -o $(BINDIR)/$@ $(OBJECTS) phantom2divv.o

cleanphantom2divv:
	rm -f $(BINDIR)/phantom2divv

#----------------------------------------------------
# utility to calculate divB & curlB from a dump file
# compile using all phantom files
#
phantom2divb: checksys checkparams $(OBJECTS) phantom2divb.o
	@echo ""
	@echo "phantom2divb: divergence should be eradicated"
	@echo ""
	$(FC) $(FFLAGS) -o $(BINDIR)/$@ $(OBJECTS) phantom2divb.o

cleanphantom2divb:
	rm -f $(BINDIR)/phantom2divb

#----------------------------------------------------
# these are the sources for the diffdumps utility
#
diffdumps: checksys checkparams $(OBJDUMP) utils_testsuite.o diffdumps.o
	@echo ""
	@echo "diffdumps: we welcome you"
	@echo ""
	$(FC) $(FFLAGS) -o $(BINDIR)/$@ $(OBJDUMP) utils_testsuite.o diffdumps.o $(LDFLAGS)

cleandiffdumps:
	rm -f $(BINDIR)/phantom2divb

#----------------------------------------------------
# these are the sources for the phantom2sphNG utility
#
phantom2sphNG: checksystem checkparams $(OBJDUMP) phantom2sphNG.o
	@echo ""
	@echo "phantom2sphNG: now why would you want to do that?"
	@echo ""
	$(FC) $(FFLAGS) -o $(BINDIR)/$@ $(OBJDUMP) phantom2sphNG.o

p2s: phantom2sphNG

cleanp2s:
	rm -f $(BINDIR)/phantom2sphNG

#----------------------------------------------------
# these are the sources for the phantom2sphNG utility
#
phantom2gadget: checksystem checkparams $(OBJDUMP) phantom2gadget.o
	@echo ""
	@echo "phantom2gadget: now why would you want to do that?"
	@echo ""
	$(FC) $(FFLAGS) -o $(BINDIR)/$@ $(OBJDUMP) phantom2gadget.o

p2g: phantom2gadget

cleanphantom2gadget:
	rm -f $(BINDIR)/phantom2gadget

#----------------------------------------------------
# these are the sources for the phantom2mcfost utility
#
.PHONY: phantom2mcfost
phantom2mcfost: checkmcfost
	${MAKE} phantomanalysis ANALYSIS="analysis_mcfost.f90"\
        ANALYSISBIN=$@ ANALYSISONLY=yes LDFLAGS="-L$(MCFOST_DIR)/src -lmcfost $(LIBCXX)"

analysis_mcfost.o: analysis_mcfost.f90
	$(FC) -c $(FFLAGS) -I$(MCFOST_INCLUDE) $< -o $@

analysis_mcfost.o: checkmcfost

cleanphantom2mcfost:
	rm -f $(BINDIR)/phantom2mcfost

#----------------------------------------------------
# these are the sources for the phantom2hdf5 utility
#
checkhdf5flags:
   ifneq ($(HDF5), yes)
	@echo "-----------------------------"
	@echo "Need to compile with HDF5=yes"
	@echo "-----------------------------"
	${MAKE} err
   endif

.PHONY: phantom2hdf5
phantom2hdf5: checksystem checkparams checkhdf5flags $(OBJDUMP) readwrite_dumps.o phantom2hdf5.o
	@echo ""
	@echo "phantom2hdf5: welcome to the future"
	@echo ""
	$(FC) $(FFLAGS) -o $(BINDIR)/$@ $(OBJDUMP)  phantom2hdf5.o $(LDFLAGS)

p2h: phantom2hdf5

cleanphantom2hdf5:
	rm -f $(BINDIR)/phantom2hdf5

#----------------------------------------------------
# utility to rewrite .ev files using a common header
#
SRCEV=utils_infiles.f90 utils_evfiles.f90 prompting.f90 phantomevcompare.f90
OBJEVC1 = ${SRCEV:.f90=.o}
OBJEVC = ${OBJEVC1:.F90=.o}

.PHONY: phantomevcompare
phantomevcompare: $(OBJEVC)
	@echo ""
	@echo "phantomevcompare: let the graphing begin!"
	@echo ""
	$(FC) $(FFLAGS) -o $(BINDIR)/$@ $(OBJEVC)

cleanphantomevcompare:
	rm -f $(BINDIR)/phantomevcompare

#----------------------------------------------------
# utility to extract sink information from a master file
#
.PHONY: phantomsinks
phantomsinks: phantomextractsinks.o
	@echo ""
	@echo "phantomsinks: extracting sink information!"
	@echo ""
	$(FC) $(FFLAGS) -o $(BINDIR)/$@ phantomextractsinks.o

cleanphantomsinks:
	rm -f $(BINDIR)/phantomextractsinks

#----------------------------------------------------
# these are the sources for the multirun utility
#
SRCMULT = prompting.f90 ${MULTIRUNFILE}
OBJM1 = ${SRCMULT:.f90=.o}
OBJMULT = ${OBJM1:.F90=.o}

multirun: checksystem checkparams libphantom $(OBJMULT)
	@echo ""
	@echo "multirun: your hope is our desire"
	@echo ""
	$(FC) $(FFLAGS) -o $(BINDIR)/$@ $(OBJMULT) $(LIBPHANTOM) $(LDFLAGS)

cleanmultirun:
	rm -f $(BINDIR)/multirun

#----------------------------------------------------
# utility to plot orbits based on orbital elements (a,e,i,o,w,f)
#
SRCBIN = prompting.f90 utils_datafiles.f90 datafiles.f90 ${CONFIG} physcon.f90 io.F90 \
         mpi_utils.F90 utils_allocate.f90 utils_binary.f90 set_binary.f90 test_binary.f90 testbinary.f90
OBJBIN1 = ${SRCBIN:.f90=.o}
OBJBIN = ${OBJBIN1:.F90=.o}

.PHONY: testbinary

testbin: testbinary

testbinary: checksys checkparams $(OBJBIN)
	@echo ""
	@echo "test_binary: may your orbits orbit"
	@echo ""
	$(FC) $(FFLAGS) -o $(BINDIR)/testbinary $(OBJBIN)

cleantestbinary:
	rm -f $(BINDIR)/testbinary

#----------------------------------------------------
# check for anything that depends on HDF5
#
checkhdf5:
   ifeq (X${HDF5ROOT}, X)
	@echo; echo "ERROR: HDF5ROOT should be set before compiling with HDF5 utilities"; echo; ${MAKE} err;
   else
	@if [ -d $$HDF5ROOT ]; then echo; echo "HDF5ROOT=$$HDF5ROOT"; echo; else echo; echo "ERROR: Directory given by HDF5ROOT=$$HDF5ROOT does not exist"; echo; ${MAKE} err; fi;
   endif

#----------------------------------------------------
# these are the sources for the plot_kernel utility
#

OBJPLOTK= physcon.o ${SRCKERNEL:.f90=.o} giza-fortran.o plot_kernel.o

plotkernel: checksys checkparams checksplash $(OBJPLOTK)
	@echo ""
	@echo "plot_kernel: may your kernels be normalised"
	@echo ""
	$(FC) $(FFLAGS) -o $(BINDIR)/$@ $(OBJPLOTK) $(LDFLAGS) -L$(SPLASH_DIR)/giza/lib -lgiza

plot_kernel.o: ${SRCKERNEL:.f90=.o}
#giza-fortran.o: ${SPLASH_DIR}/giza/src/$@
#	$(FC) $(FFLAGS) -o $@ -c ${SPLASH_DIR}/giza/interface/giza-fortran.F90

cleanplotkernel:
	rm -f $(BINDIR)/plotkernel

#----------------------------------------------------
# these are the sources for the showheader utility
#
SRCSHOWHEADER= utils_dumpfiles.f90 showheader.f90
OBJSHOWHEADER= $(SRCSHOWHEADER:.f90=.o)
showheader: checksys $(OBJSHOWHEADER)
	@echo ""
	@echo "showheader: show me the header!"
	@echo ""
	$(FC) $(FFLAGS) -o $(BINDIR)/$@ $(OBJSHOWHEADER)

cleanshowheader:
	rm -f $(BINDIR)/showheader

#----------------------------------------------------
# these are the sources for the showarrays utility
#
SRCSHOWARRAYS= utils_dumpfiles.f90 showarrays.f90
OBJSHOWARRAYS= $(SRCSHOWARRAYS:.f90=.o)
showarrays: checksys $(OBJSHOWARRAYS)
	@echo ""
	@echo "showarrays: show me the arrays!"
	@echo ""
	$(FC) $(FFLAGS) -o $(BINDIR)/$@ $(OBJSHOWARRAYS)

cleanshowarrays:
	rm -f $(BINDIR)/showheader

#----------------------------------------------------
# these are the sources for the evol_dustywaves utility
#
SRCDUSTEVOL= cubicsolve.f90 dustywaves.f90 evol_dustywaves.f90
OBJDUSTEVOL= $(SRCDUSTEVOL:.f90=.o)

evol_dustywaves: checksys $(OBJDUSTEVOL)
	@echo ""
	@echo "dusty wave .ev solutions^TM: All the energy you need."
	@echo ""
	$(FC) $(FFLAGS) -o $(BINDIR)/$@ $(OBJDUSTEVOL)

#----------------------------------------------------
# these are the sources for the ev2mdot utility
#
.PHONY: ev2mdot
ev2mdot: checksys utils_filenames.o utils_infiles.o utils_evfiles.o ev2mdot.o
	@echo ""
	@echo "ev2mdot: Accretion rates R us."
	@echo ""
	$(FC) $(FFLAGS) -o $(BINDIR)/$@ ev2mdot.o utils_filenames.o utils_evfiles.o utils_infiles.o

cleanev2mdot:
	rm -f $(BINDIR)/ev2mdot
#----------------------------------------------------
# these are the sources for the ev2kdot utility
#
.PHONY: ev2kdot
ev2kdot: checksys utils_filenames.o utils_infiles.o utils_evfiles.o ev2kdot.o
	$(FC) $(FFLAGS) -o $(BINDIR)/$@ ev2kdot.o utils_filenames.o utils_evfiles.o utils_infiles.o

cleanev2kdot:
	rm -f $(BINDIR)/ev2kdot

#----------------------------------------------------
# these are the sources for the acc2ang utility
#
.PHONY: acc2ang
acc2ang: checksys acc2ang.o
	@echo ""
	@echo "acc2ang: Accreted ang. mom. R us."
	@echo ""
	$(FC) $(FFLAGS) -o $(BINDIR)/$@ acc2ang.o

cleanacc2ang:
	rm -f $(BINDIR)/acc2ang

#---------------------------
# sources for the mass_flow utility
#
OBJMF1 = ${ANALYSIS:.f90=.o}
OBJMF2 = ${OBJMF1:.F90=.o}
OBJMF = ${OBJMF2:.f=.o}
OBJM= utils_sort.o leastsquares.o solvelinearsystem.o ${OBJDUMP} ${OBJMF} utils_binary.o set_binary.o mf_write.o

.PHONY: mflow
mflow: checksys $(OBJM)  mflow.o ev2mdot lombperiod
	@echo ""
	@echo "mflow: mass flow R us."
	@echo ""
	$(FC) $(FFLAGS) -o $(BINDIR)/$@  $(OBJM) mflow.o

.PHONY:lombperiod
lombperiod: powerspectrums.o lombperiod.o
	$(FC) $(FFLAGS) -o $(BINDIR)/$@  lombperiod.o powerspectrums.o

#----------------------------------------------------
# these are the sources for the combinedustdumps utility
#
OBJCDD= ${OBJECTS} combinedustdumps.o

combinedustdumps: checksys checkparams $(OBJCDD)
	@echo ""
	@echo "combinedustdumps: many grains make light work"
	@echo ""
	$(FC) $(FFLAGS) -o $(BINDIR)/$@ $(OBJCDD) $(LDFLAGS)

cleancombinedustdumps:
	rm -f $(BINDIR)/combinedustdumps


include Makefile_qscripts


#----------------------------------------------------
# unit test for block limits
#
test1: checksystem checkparams $(OBJDUMP) test_blocklimits.o
	$(FC) $(FFLAGS) -o $(BINDIR)/test1 $(OBJDUMP) test_blocklimits.o

#----------------------------------------------------
# run test suite
#
.PHONY: test test2 testcyl testgrav testall
test:
	${MAKE} SETUP=test phantomtest && $(RUNMPI) $(BINDIR)/phantomtest

test2:
	${MAKE} SETUP=test2 phantomtest && $(RUNMPI) $(BINDIR)/phantomtest

testkd:
	${MAKE} SETUP=testkd phantomtest && $(RUNMPI) $(BINDIR)/phantomtest

testcyl:
	${MAKE} SETUP=testcyl phantomtest && $(RUNMPI) $(BINDIR)/phantomtest

testgrav:
	${MAKE} SETUP=testgrav phantomtest && $(RUNMPI) $(BINDIR)/phantomtest gravity

testdust:
	${MAKE} SETUP=testdust phantomtest && $(RUNMPI) $(BINDIR)/phantomtest dust

testgr:
	${MAKE} SETUP=testgr phantomtest && $(RUNMPI) $(BINDIR)/phantomtest gr

testgrowth:
	${MAKE} SETUP=testgrowth phantomtest && $(RUNMPI) $(BINDIR)/phantomtest growth

testnimhd:
	${MAKE} SETUP=testnimhd phantomtest && $(RUNMPI) $(BINDIR)/phantomtest nimhd

testmpi:
	${MAKE} MPI=yes _testmpi

_testmpi:
	${MAKE} SETUP=test phantomtest && $(RUNMPI) $(BINDIR)/phantomtest mpi

testall: test test2 testcyl testgrav

include Makefile_fastmath

LASTSYSTEM = ${shell if [ -e .make_lastsystem ]; then cat .make_lastsystem; fi}
LASTSETUP = ${shell if [ -e .make_lastsetup ]; then cat .make_lastsetup; fi}
LASTFPPFLAGS = ${shell if [ -e .make_lastfppflags ]; then cat .make_lastfppflags; fi}
LASTFFLAGS = ${shell if [ -e .make_lastfflags ]; then cat .make_lastfflags; fi}

include Makefile_checks

giza-fortran.o : $(SPLASH_DIR)/giza/interface/giza-fortran.F90 $(SPLASH_DIR)/giza/lib/libgiza.a
	$(FC) $(FFLAGS) -I$(SPLASH_DIR)/giza/include/ -c $< -o $@

compilers:
	@echo "I suggest one of the following, based on detected Fortran compilers..."; echo;
	@if type -p ifort > /dev/null; then echo "make SYSTEM=ifort"; fi;
	@if type -p pathf90 > /dev/null; then echo "make SYSTEM=pathf90"; fi;
	@if type -p pgf90 > /dev/null; then echo "make SYSTEM=pgf90"; fi;
	@if type -p xlf90_r > /dev/null; then echo "make SYSTEM=ukaff1a [uses xlf90_r]"; fi;
	@if type -p gfortran > /dev/null; then echo "make SYSTEM=gfortran"; fi;
	@if type -p g95 > /dev/null; then echo "make SYSTEM=g95"; fi;
	@echo "(end of possible selections)"; echo;

#----------------------------------------------------
# target to automatically include dependencies in Makefile
# relies on the g95 compiler being present
# (does not have to be used for the main compilation)

depends: clean checksetup
	#@echo '*********************************************************************************'
	#@echo 'First run of Makefile -- creating dependency lines using gfortran, writing to .depends'
	#@echo '*********************************************************************************'
	#@gfortran -M -cpp -c ../src/*/*.*90 > .depends
	#@echo '*************************************************************************'
	#@echo 'If no errors above, then Makefile dependencies were created successfully '
	#@echo ' -- be sure to run "make depends" again if you alter code dependencies'
	#@echo '*************************************************************************'
	#@${MAKE} clean

.depends:
	@if type -p gfortran; then touch .depends; ${MAKE} --quiet SETUP=test depends; else echo "warning: no gfortran so dependencies not calculated"; touch .depends; fi;

include .depends

getdims:
	@echo $(MAXP)

get_setup_opts:
	@echo "${GR:yes=GR} ${METRIC} ${MHD:yes=MHD} ${NONIDEALMHD:yes=non-ideal} ${DUST:yes=dust} ${GRAVITY:yes=self-gravity} ${RADIATION:yes=radiation}  ${H2CHEM:yes=H2_Chemistry} ${DISC_VISCOSITY:yes=disc_viscosity} ${ISOTHERMAL:yes=isothermal} ${PERIODIC:yes=periodic}" | xargs | sed -e 's/ /, /g' -e 's/_/ /g'

get_setup_file:
	@echo "$(SETUPFILE)"

err:
	$(error aborting);

clean: cleanlibphantom
	rm -f *.o *.mod phantom-version.h
	cd $(BINDIR); rm -f phantom phantomsetup
ifeq ($(KROME),krome)
	rm -f ${KROMEPATH}/build/*.o ${KROMEPATH}/build/*.mod
endif

cleanall: clean cleanmathflags
	cd $(BINDIR); rm -f phantom phantomsetup

cleandist: clean cleanall
	rm -f .make_lastsystem .make_lastsetup .make_lastfppflags .depends

cleanmathflags:
	rm -f .make_mathflags bin/getmathflags<|MERGE_RESOLUTION|>--- conflicted
+++ resolved
@@ -508,11 +508,7 @@
          cooling_molecular.f90 \
          cooling_functions.f90 \
          cooling_solver.f90 \
-<<<<<<< HEAD
-	 interp_optab.F90 cooling_stamatellos.f90 \
-=======
 	 cooling_stamatellos.f90 \
->>>>>>> 1270dafa
          h2chem.f90 cooling.F90
 #
 # equations of state
