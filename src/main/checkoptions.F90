!--------------------------------------------------------------------------!
! The Phantom Smoothed Particle Hydrodynamics code, by Daniel Price et al. !
! Copyright (c) 2007-2024 The Authors (see AUTHORS)                        !
! See LICENCE file for usage and distribution conditions                   !
! http://phantomsph.bitbucket.io/                                          !
!--------------------------------------------------------------------------!
module checkoptions
!
! this module performs checks of the compile time options
!
! :References: None
!
! :Owner: Daniel Price
!
! :Runtime parameters: None
!
! :Dependencies: dim, io, metric_tools, part
!
 implicit none
 public :: check_compile_time_settings

 private

contains

!-------------------------------------------------------------------
!
! This subroutine checks that the compile time options are sensible
! and mutually compatible with each other
!
!-------------------------------------------------------------------
subroutine check_compile_time_settings(ierr)
<<<<<<< HEAD
 use part,  only:mhd,gravity,ngradh,h2chemistry,maxvxyzu,use_dust,gr
 use dim,   only:use_dustgrowth,maxtypes
 use io,    only:error,id,master,fatal,warning
=======
 use part,     only:mhd,gravity,ngradh,maxvxyzu,use_dust,gr
 use dim,      only:use_dustgrowth,maxtypes,mpi,inject_parts,h2chemistry
 use io,       only:error,id,master,fatal,warning
 use mpiutils, only:barrier_mpi
>>>>>>> c022941a
#ifdef GR
 use metric_tools, only:icoordinate,icoord_cartesian
 use dim,          only:maxsts
#endif
 integer, intent(out) :: ierr
 character(len=16), parameter :: string = 'compile settings'

 ierr = 0
!
!--check MHD dimension settings are OK
!
#ifdef MHD
 if (.not.mhd) then
    if (id==master) call error(string,'-DMHD but mhd=.false.')
    ierr = 1
 endif
#endif
#ifdef NONIDEALMHD
 if (.not.mhd) then
    if (id==master) call error(string,'-DNONIDEALMHD requires -DMHD')
    ierr = 1
 endif
#endif
!
!--check additional dimension settings are OK
!
 if (h2chemistry) then
    if (maxvxyzu /= 4) then
       if (id==master) call error(string,'must store thermal energy (maxvxyzu=4 in dim file) if using H2 chemistry')
       ierr = 3
    endif
 endif
 if (maxtypes > 64) then
    if (id==master) call error(string,'cannot use more than 64 particle types' // &
       ' unless iphase is changed to int*2')
    ierr = 4
 endif
!
!--check gravity flags are OK
!
#ifdef GRAVITY
 if (.not.gravity) call error(string,'-DGRAVITY but gravity=.false.')
#endif
 if (gravity) then
    if (ngradh < 2) then
       if (id==master) call error(string,'gravity requires ngradh=2 for gradsoft storage')
       ierr = 2
    endif
 endif
!
!--check that mutually-exclusive pre-processor statements and/or logicals are not set
!
#ifdef DISC_VISCOSITY
#ifdef CONST_AV
 if (id==master) call error(string,'should not use both -DCONST_AV and -DDISC_VISCOSITY')
 ierr = 4
#endif
#endif

#ifdef DUST
#ifdef MHD
 if (id==master) call error(string,'-DDUST currently not compatible with magnetic fields (-DMHD)')
#endif
#endif

#ifdef GR
 if (mhd) then
    call error(string,'General relativity not compatible with MHD.')
    ierr = 6
 endif
 if (use_dust) then
    call error(string,'General relativity not compatible with dust.')
    ierr = 7
 endif
 if (gravity) then
    call warning(string,'You are using SELF GRAVITY in GENERAL RELATIVITY. Proceed with caution...!')
 endif
 if (h2chemistry) then
    call error(string,'General relativity not compatible with chemistry.')
    ierr = 8
 endif
 if (maxsts > 1) then
    call error(string,'General relativity not compatible with super-timestepping.')
    ierr = 10
 endif
#ifdef DRIVING
 call error(string,'General relativity not compatible with turbulent driving.')
 ierr = 11
#endif
 if (icoordinate /= icoord_cartesian) then
    call fatal('checkoptions (GR)',&
   "You must use Cartesian-like coordinates in PHANTOM! Please change to Cartesian in metric_tools!'")
    ierr = 12
 endif
 if (.not.gr) then
    call error(string,'-DGR but gr=.false.')
    ierr = 13
 endif
#ifdef DISC_VISCOSITY
 call error(string,'General relativity not compatible with disc viscosity.')
 ierr = 14
#endif
#ifndef CONST_AV
 call error(string,'General relativity should have CONST_AV=yes.')
 ierr = 15
#endif
#endif

#ifdef DUSTGROWTH
 if (.not. use_dustgrowth) call error(string,'-DDUSTGROWTH but use_dustgrowth = .false.')
#endif

 return
end subroutine check_compile_time_settings

end module checkoptions<|MERGE_RESOLUTION|>--- conflicted
+++ resolved
@@ -30,16 +30,10 @@
 !
 !-------------------------------------------------------------------
 subroutine check_compile_time_settings(ierr)
-<<<<<<< HEAD
- use part,  only:mhd,gravity,ngradh,h2chemistry,maxvxyzu,use_dust,gr
- use dim,   only:use_dustgrowth,maxtypes
- use io,    only:error,id,master,fatal,warning
-=======
  use part,     only:mhd,gravity,ngradh,maxvxyzu,use_dust,gr
  use dim,      only:use_dustgrowth,maxtypes,mpi,inject_parts,h2chemistry
  use io,       only:error,id,master,fatal,warning
  use mpiutils, only:barrier_mpi
->>>>>>> c022941a
 #ifdef GR
  use metric_tools, only:icoordinate,icoord_cartesian
  use dim,          only:maxsts
