--- conflicted
+++ resolved
@@ -70,11 +70,7 @@
  use cooling_koyamainutsuka, only:init_cooling_KI02
  use cooling_solver,         only:init_cooling_solver
  use eos_stamatellos,   only:read_optab,eos_file
-<<<<<<< HEAD
- use cooling_radapprox, only:init_star,od_method
-=======
  use cooling_radapprox, only:init_star
->>>>>>> 77869053
  use viscosity,         only:irealvisc
 
  integer, intent(in)  :: id,master,iprint
@@ -92,11 +88,7 @@
  case(9)
     if (ieos /= 23 )  call fatal('cooling','icooling=9 requires ieos=23',&
          var='ieos',ival=ieos)
-<<<<<<< HEAD
-    if (irealvisc > 0 .and. od_method == 4) call warning('cooling',&
-=======
     if (irealvisc > 0) call warning('cooling',&
->>>>>>> 77869053
          'Using real viscosity will affect optical depth estimate',var='irealvisc',ival=irealvisc)
     inquire(file=eos_file,exist=ex)
     if (.not. ex ) call fatal('cooling','file not found',var=eos_file)
