--- conflicted
+++ resolved
@@ -435,45 +435,6 @@
 !--add contribution from sink particles
 !
 
-<<<<<<< HEAD
-!$omp do
- do i=1,nptmass
-    xi     = xyzmh_ptmass(1,i)
-    yi     = xyzmh_ptmass(2,i)
-    zi     = xyzmh_ptmass(3,i)
-    pmassi = xyzmh_ptmass(4,i)
-
-    vxi    = vxyz_ptmass(1,i)
-    vyi    = vxyz_ptmass(2,i)
-    vzi    = vxyz_ptmass(3,i)
-
-    !phii   = fxyz_ptmass(4,i)
-
-    xmom   = xmom + pmassi*vxi
-    ymom   = ymom + pmassi*vyi
-    zmom   = zmom + pmassi*vzi
-
-    angx   = angx + pmassi*(yi*vzi - zi*vyi)
-    angy   = angy + pmassi*(zi*vxi - xi*vzi)
-    angz   = angz + pmassi*(xi*vyi - yi*vxi)
-
-    angx   = angx + xyzmh_ptmass(ispinx,i)
-    angy   = angy + xyzmh_ptmass(ispiny,i)
-    angz   = angz + xyzmh_ptmass(ispinz,i)
-
-    v2i    = vxi*vxi + vyi*vyi + vzi*vzi
-    ekin   = ekin + pmassi*v2i
-
-    ! rotational energy around each axis through the origin
-    if (calc_erot) then
-       call get_erot(xi,yi,zi,vxi,vyi,vzi,pmassi,erotxi,erotyi,erotzi)
-       call ev_data_update(ev_data_thread,iev_erot(1),erotxi)
-       call ev_data_update(ev_data_thread,iev_erot(2),erotyi)
-       call ev_data_update(ev_data_thread,iev_erot(3),erotzi)
-    endif
- enddo
-!$omp enddo
-=======
  if (id==master) then
     !$omp do
     do i=1,nptmass
@@ -514,7 +475,6 @@
     !$omp enddo
  endif
 
->>>>>>> 6b3d09d6
 !$omp critical(collatedata)
  call collate_ev_data(ev_data_thread,ev_data)
  if (.not.gas_only) then
