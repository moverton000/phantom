!--------------------------------------------------------------------------!
! The Phantom Smoothed Particle Hydrodynamics code, by Daniel Price et al. !
! Copyright (c) 2007-2017 The Authors (see AUTHORS)                        !
! See LICENCE file for usage and distribution conditions                   !
! http://users.monash.edu.au/~dprice/phantom                               !
!--------------------------------------------------------------------------!
!+
!  MODULE: forces
!
!  DESCRIPTION:
!   This module is the "guts" of the code
!   Calculates force and rates of change for all particles
!
!  REFERENCES:
!    Price (2012), J. Comp. Phys.
!    Lodato & Price (2010), MNRAS
!    Price & Federrath (2010), MNRAS
!    Tricco & Price (2012), J. Comp. Phys.
!
!  OWNER: Conrad Chan
!
!  $Id$
!
!  RUNTIME PARAMETERS: None
!
!  DEPENDENCIES: boundary, chem, cooling, dim, dust, eos, fastmath, io,
!    io_summary, kdtree, kernel, linklist, mpiderivs, mpiforce, mpiutils,
!    nicil, options, part, physcon, ptmass, stack, timestep, timestep_ind,
!    timestep_sts, units, viscosity
!+
!--------------------------------------------------------------------------
module forces
 use dim,      only:maxfsum,maxxpartveciforce,maxBevol,maxp,ndivcurlB,ndivcurlv
 use mpiforce, only:cellforce,stackforce

 implicit none
 character(len=80), parameter, public :: &  ! module version
    modid="$Id$"

 integer, parameter :: maxcellcache = 50000

 public :: force

 !--indexing for xpartveci array
 integer, parameter :: &
       ixi  = 1, &
       iyi  = 2, &
       izi  = 3, &
       ihi  = 4, &
       ivxi = 5, &
       ivyi = 6, &
       ivzi = 7, &
       ieni = 8, &
       iBevolxi = 9, &
       iBevolyi = 10, &
       iBevolzi = 11, &
       ipsi = 12, &
       idustfraci = 13, &
       itstop     = 14, &
       igradhi1    = 15, &
       igradhi2    = 16, &
       ialphai     = 17, &
       ialphaBi    = 18, &
       ivwavei     = 19, &
       irhoi       = 20, &
       irhogasi    = 21, &
       ispsoundi   = 22, &
       isxxi       = 23, &
       isxyi       = 24, &
       isxzi       = 25, &
       isyyi       = 26, &
       isyzi       = 27, &
       iszzi       = 28, &
       ivisctermisoi   = 29, &
       ivisctermanisoi = 30, &
       ipri        = 31, &
       ipro2i      = 32, &
       ietaohmi    = 33, &
       ietahalli   = 34, &
       ietaambii   = 35, &
       ijcbcbxi    = 36, &
       ijcbcbyi    = 37, &
       ijcbcbzi    = 38, &
       ijcbxi      = 39, &
       ijcbyi      = 40, &
       ijcbzi      = 41, &
       iponrhoi    = 42, &
       icurlBxi    = 43, &
       icurlByi    = 44, &
       icurlBzi    = 45, &
       idensGRi    = 46

 !--indexing for fsum array
 integer, parameter :: &
       ifxi        = 1, &
       ifyi        = 2, &
       ifzi        = 3, &
       ipot        = 4, &
       idrhodti    = 5, &
       idudtdissi  = 6, &
       idendtdissi = 7, &
       idivBsymi   = 8, &
       idBevolxi   = 9, &
       idBevolyi   = 10, &
       idBevolzi   = 11, &
       idivBdiffi  = 12, &
       iddustfraci = 13, &
       idudtdusti  = 14, &
       ideltavxi   = 15, &
       ideltavyi   = 16, &
       ideltavzi   = 17

 private

contains

!----------------------------------------------------------------
!+
!  compute all forces and rates of change on the particles
!+
!----------------------------------------------------------------
subroutine force(icall,npart,xyzh,vxyzu,fxyzu,divcurlv,divcurlB,Bevol,dBevol,dustfrac,ddustfrac,&
                 ipart_rhomax,dt,stressmax,dens)
 use dim,          only:maxvxyzu,maxalpha,maxneigh,maxstrain,&
                    switches_done_in_derivs,mhd,mhd_nonideal,use_dustfrac,lightcurve
 use eos,          only:equationofstate,get_temperature_from_ponrho
 use io,           only:iprint,fatal,iverbose,id,master,real4,warning,error,nprocs
 use linklist,     only:ncells,ifirstincell,get_neighbour_list,get_hmaxcell,get_cell_location
 use options,      only:iresistive_heating
 use part,         only:rhoh,dhdrho,rhoanddhdrho,massoftype,&
                        alphaind,nabundances,&
                        ll,get_partinfo,iactive,gradh,&
                        hrho,iphase,maxphase,igas,iboundary,maxgradh,straintensor, &
                        n_R,n_electronT,deltav,&
                        poten
 use timestep,     only:dtcourant,dtforce,bignumber,dtdiff
 use io_summary,   only:summary_variable, &
                        iosumdtf,iosumdtd,iosumdtv,iosumdtc,iosumdto,iosumdth,iosumdta, &
                        iosumdgs,iosumdge,iosumdgr,iosumdtfng,iosumdtdd,iosumdte
#ifdef FINVSQRT
 use fastmath,     only:finvsqrt
#endif
 use physcon,      only:pi
 use viscosity,    only:irealvisc,shearfunc,dt_viscosity
#ifdef IND_TIMESTEPS
 use timestep_ind, only:nbinmax,ibinnow,get_newbin
 use timestep_sts, only:use_sts,nbinmaxsts,sts_modify_ibin,ibinsts
 use part,         only:ibin,ibinsink
 use timestep,     only:nsteps,time
#else
 use timestep,     only:C_cour,C_force
#endif
 use part,         only:divBsymm,isdead_or_accreted,h2chemistry,ngradh,gravity,ibin_wake
 use mpiutils,     only:reduce_mpi,reduceall_mpi
 use cooling,      only:energ_cooling
 use chem,         only:energ_h2cooling
#ifdef GRAVITY
 use kernel,       only:kernel_softening
 use kdtree,       only:expand_fgrav_in_taylor_series
 use linklist,     only:get_distance_from_centre_of_mass
 use part,         only:xyzmh_ptmass,nptmass
 use ptmass,       only:icreate_sinks,rho_crit,r_crit2
 use units,        only:unit_density
#endif
#ifdef DUST
 use dust,          only:get_ts,grainsize,graindens,idrag,icut_backreaction
 use kernel,        only:wkern_drag,cnormk_drag
#endif
 use nicil,        only:nicil_get_eta,nimhd_get_jcbcb,nimhd_get_dt,nimhd_get_dBdt, &
                        nimhd_get_dudt,nicil_translate_error
#ifdef LIGHTCURVE
 use part,         only:luminosity
#endif
#ifdef MPI
 use mpiderivs,   only:send_cell,recv_cells,check_send_finished,init_cell_exchange,finish_cell_exchange, &
                       recv_while_wait
 use stack,       only:reserve_stack
 use stack,       only:stack_remote => force_stack_1
 use stack,       only:stack_waiting => force_stack_2
#endif

 integer,      intent(in)    :: icall,npart
 real,         intent(in)    :: xyzh(:,:)
 real,         intent(in)    :: vxyzu(:,:), dustfrac(:)
 real,         intent(out)   :: fxyzu(:,:), ddustfrac(:)
 real,         intent(in)    :: Bevol(:,:)
 real,         intent(out)   :: dBevol(:,:)
 real(kind=4), intent(inout) :: divcurlv(:,:)
 real(kind=4), intent(in)    :: divcurlB(:,:)
 real,         intent(in)    :: dt,stressmax
 integer,      intent(out)   :: ipart_rhomax ! test this particle for point mass creation
 real,         intent(in)    :: dens(:)

 real, save :: xyzcache(maxcellcache,4)
 integer, save :: listneigh(maxneigh)
!$omp threadprivate(xyzcache,listneigh)
 integer :: i,icell,nneigh
 integer :: nstokes,nsuper,ndrag,ndustres
 real    :: dtmini,dtohm,dthall,dtambi,dtvisc
 real    :: dustresfacmean,dustresfacmax
#ifdef GRAVITY
 real    :: potensoft0,dum,dx,dy,dz,fxi,fyi,fzi,poti,epoti
 real    :: rhomax,rhomax_thread
 logical :: use_part
 integer :: ipart_rhomax_thread,j
 real    :: hi,pmassi,rhoi
 logical :: iactivei,iamdusti
 integer :: iamtypei
#endif
#ifdef DUST
 real    :: frac_stokes, frac_super
 integer :: iregime
#endif
 logical :: realviscosity,useresistiveheat
#ifndef IND_TIMESTEPS
 real    :: dtmaxi
#else
 integer(kind=1) :: ibinnow_m1
 integer :: nbinmaxnew,nbinmaxstsnew,ncheckbin
 integer :: ndtforce,ndtforceng,ndtcool,ndtdrag,ndtdragd
 integer :: ndtvisc,ndtohm,ndthall,ndtambi,ndtdust
 real    :: dtitmp,dtrat,dtmaxi
 real    :: dtfrcfacmean ,dtfrcngfacmean,dtdragfacmean,dtdragdfacmean,dtcoolfacmean
 real    :: dtfrcfacmax  ,dtfrcngfacmax ,dtdragfacmax ,dtdragdfacmax ,dtcoolfacmax
 real    :: dtviscfacmean,dtohmfacmean  ,dthallfacmean,dtambifacmean,dtdustfacmean
 real    :: dtviscfacmax ,dtohmfacmax   ,dthallfacmax ,dtambifacmax, dtdustfacmax
 logical :: allow_decrease,dtcheck
#endif

 logical                   :: remote_export(nprocs),check_ibinsink
 type(cellforce)           :: cell

#ifdef MPI
 integer                   :: j,k,l
 logical                   :: do_export

 integer                   :: irequestsend(nprocs),irequestrecv(nprocs)
 type(cellforce)           :: xrecvbuf(nprocs),xsendbuf
#endif

#ifdef IND_TIMESTEPS
 nbinmaxnew    = 0
 nbinmaxstsnew = 0
 ndtforce        = 0
 ndtforceng      = 0
 ndtcool         = 0
 ndtdrag         = 0
 ndtdragd        = 0
 ndtdust         = 0
 ncheckbin       = 0
 ndtvisc         = 0
 ndtohm          = 0
 ndthall         = 0
 ndtambi         = 0
 dtfrcfacmean    = 0.0
 dtfrcngfacmean  = 0.0
 dtdragfacmean   = 0.0
 dtdragdfacmean  = 0.0
 dtcoolfacmean   = 0.0
 dtviscfacmean   = 0.0
 dtohmfacmean    = 0.0
 dthallfacmean   = 0.0
 dtambifacmean   = 0.0
 dtdustfacmean   = 0.0
 dtfrcfacmax     = 0.0
 dtfrcngfacmax   = 0.0
 dtdragfacmax    = 0.0
 dtdragdfacmax   = 0.0
 dtcoolfacmax    = 0.0
 dtviscfacmax    = 0.0
 dtohmfacmax     = 0.0
 dthallfacmax    = 0.0
 dtambifacmax    = 0.0
 dtdustfacmax    = 0.0
 if (all(ibinsink(1:npart)==0)) then
    check_ibinsink = .false.
 else
    check_ibinsink = .true.
 endif
#endif
 dtmaxi = 0.

 dustresfacmean  = 0.0
 dustresfacmax   = 0.0
 dtcourant   = bignumber
 dtforce     = bignumber
 dtvisc      = bignumber
 dtmini      = bignumber
 dtohm       = bignumber
 dthall      = bignumber
 dtambi      = bignumber
 ibin_wake(:)= 0
 if (iverbose >= 3 .and. id==master) write(iprint,*) 'forces: cell cache =',maxcellcache

 realviscosity    = (irealvisc > 0)
 useresistiveheat = (iresistive_heating > 0)
 if (ndivcurlv < 1) call fatal('force','divv not stored but it needs to be')
 if (switches_done_in_derivs) call fatal('force','need switches_done_in_derivs=.false.')

 !--dust/gas stuff
 ndrag         = 0
 nstokes       = 0
 nsuper        = 0
 ndustres      = 0

 ! sink particle creation
 ipart_rhomax  = 0
#ifdef GRAVITY
 rhomax        = 0.
#endif

#ifdef MPI
 call init_cell_exchange(xrecvbuf,irequestrecv)
#endif

!
!-- verification for non-ideal MHD
 if (mhd_nonideal .and. ndivcurlB < 4) call fatal('force','non-ideal MHD needs curl B stored, but ndivcurlB < 4')
!
!--check that compiled options are compatible with this routine
!
 if (maxgradh /= maxp) call fatal('force','need storage of gradh (maxgradh=maxp)')

!$omp parallel default(none) &
!$omp shared(ncells,ll,ifirstincell) &
!$omp shared(xyzh) &
!$omp shared(vxyzu) &
!$omp shared(fxyzu) &
!$omp shared(divcurlv) &
!$omp shared(iphase) &
!$omp shared(straintensor) &
!$omp shared(gradh) &
!$omp shared(divcurlb) &
!$omp shared(bevol) &
!$omp shared(n_R) &
!$omp shared(n_electronT) &
!$omp shared(alphaind) &
!$omp shared(stressmax) &
!$omp shared(divBsymm) &
!$omp shared(dBevol) &
!$omp shared(dt) &
!$omp shared(nprocs,icall,check_ibinsink) &
!$omp shared(poten) &
!$omp private(icell,i) &
!$omp private(cell) &
!$omp private(remote_export) &
!$omp private(nneigh) &
!$omp shared(dens) &
#ifdef GRAVITY
!$omp shared(massoftype,npart) &
!$omp private(hi,pmassi,rhoi) &
!$omp private(iactivei,iamdusti,iamtypei) &
!$omp private(dx,dy,dz,poti,fxi,fyi,fzi,potensoft0,dum,epoti) &
!$omp shared(xyzmh_ptmass,nptmass) &
!$omp shared(rhomax,ipart_rhomax,icreate_sinks,rho_crit,r_crit2) &
!$omp private(rhomax_thread,ipart_rhomax_thread,use_part,j) &
#endif
#ifdef MPI
!$omp shared(id) &
!$omp private(do_export) &
!$omp shared(irequestrecv,irequestsend) &
!$omp shared(stack_remote,stack_waiting) &
!$omp shared(xsendbuf,xrecvbuf) &
#endif
#ifdef IND_TIMESTEPS
!$omp shared(ibin,ibinsts,nbinmax,nbinmaxsts) &
!$omp private(allow_decrease,dtitmp,dtcheck,dtrat) &
!$omp reduction(+:ndtforce,ndtforceng,ndtcool,ndtdrag,ndtdragd,ncheckbin,ndtvisc) &
!$omp reduction(+:ndtohm,ndthall,ndtambi,ndtdust,dtohmfacmean,dthallfacmean,dtambifacmean,dtdustfacmean) &
!$omp reduction(+:dtfrcfacmean,dtfrcngfacmean,dtdragfacmean,dtdragdfacmean,dtcoolfacmean,dtviscfacmean) &
!$omp reduction(max:dtohmfacmax,dthallfacmax,dtambifacmax,dtdustfacmax) &
!$omp reduction(max:dtfrcfacmax,dtfrcngfacmax,dtdragfacmax,dtdragdfacmax,dtcoolfacmax,dtviscfacmax) &
!$omp reduction(max:nbinmaxnew,nbinmaxstsnew) &
#endif
!$omp reduction(min:dtohm,dthall,dtambi,dtdiff) &
!$omp reduction(min:dtcourant,dtforce,dtvisc) &
!$omp reduction(max:dtmaxi) &
!$omp reduction(min:dtmini) &
!$omp shared(dustfrac) &
!$omp shared(ddustfrac) &
!$omp shared(deltav) &
!$omp shared(ibin_wake)

!$omp do schedule(runtime)
 over_cells: do icell=1,int(ncells)
    i = ifirstincell(icell)

    !--skip empty cells AND inactive cells
    if (i <= 0) cycle over_cells

    cell%icell = icell

<<<<<<< HEAD
    call start_cell(cell,ifirstincell,ll,iphase,xyzh,vxyzu,gradh,divcurlv,divcurlB,straintensor,Bevol, &
                         dustfrac,n_R,n_electronT,alphaind,stressmax,dens)
=======
    call start_cell(cell,iphase,xyzh,vxyzu,gradh,divcurlv,divcurlB,straintensor,Bevol, &
                         dustfrac,n_R,n_electronT,alphaind,stressmax)
>>>>>>> 83600c98
    if (cell%npcell == 0) cycle over_cells

    call get_cell_location(icell,cell%xpos,cell%xsizei,cell%rcuti)
    !
    !--get the neighbour list and fill the cell cache
    !

    call get_neighbour_list(icell,listneigh,nneigh,xyzh,xyzcache,maxcellcache,getj=.true., &
#ifdef GRAVITY
                           f=cell%fgrav, &
#endif
                           remote_export=remote_export)
#ifdef MPI
    cell%owner                   = id
    cell%remote_export(1:nprocs) = remote_export
    do_export = any(remote_export)

!$omp critical
    call recv_cells(stack_remote,xrecvbuf,irequestrecv)
!$omp end critical

    if (do_export) then
!$omp critical
       if (stack_waiting%n > 0) call check_send_finished(stack_remote,irequestsend,irequestrecv,xrecvbuf)
       call reserve_stack(stack_waiting,cell%waiting_index)
       ! export the cell: direction 0 for exporting
       call send_cell(cell,0,irequestsend,xsendbuf)
!$omp end critical
    endif
#endif

    call compute_cell(cell,listneigh,nneigh,Bevol,xyzh,vxyzu,fxyzu, &
                      iphase,divcurlv,divcurlB,alphaind,n_R,n_electronT, &
                      dustfrac,gradh,ibin_wake,stressmax,xyzcache,dens)

#ifdef MPI
    if (do_export) then
       stack_waiting%cells(cell%waiting_index) = cell
    else
#endif
       call finish_cell_and_store_results(icall,cell,fxyzu,xyzh,vxyzu,poten,dt,straintensor,&
                             divBsymm,divcurlv,dBevol,ddustfrac,deltav, &
                             dtcourant,dtforce,dtvisc,dtohm,dthall,dtambi,dtdiff,dtmini,dtmaxi, &
#ifdef IND_TIMESTEPS
                             nbinmaxnew,nbinmaxstsnew,ncheckbin, &
                             ndtforce,ndtforceng,ndtcool,ndtdrag,ndtdragd, &
                             ndtvisc,ndtohm,ndthall,ndtambi,ndtdust, &
                             dtitmp,dtrat, &
                             dtfrcfacmean ,dtfrcngfacmean,dtdragfacmean,dtdragdfacmean,dtcoolfacmean, &
                             dtfrcfacmax  ,dtfrcngfacmax ,dtdragfacmax ,dtdragdfacmax ,dtcoolfacmax, &
                             dtviscfacmean,dtohmfacmean  ,dthallfacmean,dtambifacmean ,dtdustfacmean, &
                             dtviscfacmax ,dtohmfacmax   ,dthallfacmax ,dtambifacmax  ,dtdustfacmax, &
#endif
                             check_ibinsink)

#ifdef MPI
    endif
#endif
 enddo over_cells
!$omp enddo

#ifdef MPI
!$omp barrier

!$omp single
 if (stack_waiting%n > 0) call check_send_finished(stack_remote,irequestsend,irequestrecv,xrecvbuf)
 call recv_while_wait(stack_remote,xrecvbuf,irequestrecv,xsendbuf,irequestsend)
!$omp end single

 igot_remote: if (stack_remote%n > 0) then
!$omp do schedule(runtime)
    over_remote: do i = 1,stack_remote%n
       cell = stack_remote%cells(i)

       call get_neighbour_list(-1,listneigh,nneigh,xyzh,xyzcache,maxcellcache,getj=.true., &
#ifdef GRAVITY
                         f=cell%fgrav, &
#endif
                         cell_xpos=cell%xpos,cell_xsizei=cell%xsizei,cell_rcuti=cell%rcuti)

       call compute_cell(cell,listneigh,nneigh,Bevol,xyzh,vxyzu,fxyzu, &
                         iphase,divcurlv,divcurlB,alphaind,n_R,n_electronT, &
                         dustfrac,gradh,ibin_wake,stressmax,xyzcache,dens)

       cell%remote_export(id+1) = .false.

!$omp critical
       call check_send_finished(stack_waiting,irequestsend,irequestrecv,xrecvbuf)
       call send_cell(cell,1,irequestsend,xsendbuf)
!$omp end critical
    enddo over_remote
!$omp enddo
!$omp barrier
!$omp single
    stack_remote%n = 0
!$omp end single
 endif igot_remote

!$omp single
 call check_send_finished(stack_waiting,irequestsend,irequestrecv,xrecvbuf)
 call recv_while_wait(stack_waiting,xrecvbuf,irequestrecv,xsendbuf,irequestsend)
!$omp end single

 iam_waiting: if (stack_waiting%n > 0) then
!$omp do schedule(runtime)
    over_waiting: do i = 1, stack_waiting%n
       cell = stack_waiting%cells(i)

       if (any(cell%remote_export(1:nprocs))) then
          print*,id,cell%remote_export(1:nprocs)
          call fatal('force', 'not all results returned from remote processor')
       endif

       call finish_cell_and_store_results(icall,cell,fxyzu,xyzh,vxyzu,poten,dt,straintensor, &
                                          divBsymm,divcurlv,dBevol,ddustfrac, deltav, &
                                          dtcourant,dtforce,dtvisc,dtohm,dthall,dtambi,dtmini,dtmaxi, &
#ifdef IND_TIMESTEPS
                                          nbinmaxnew,nbinmaxstsnew,ncheckbin, &
                                          ndtforce,ndtforceng,ndtcool,ndtdrag,ndtdragd, &
                                          ndtvisc,ndtohm,ndthall,ndtambi,ndtdust, &
                                          dtitmp,dtrat, &
                                          dtfrcfacmean ,dtfrcngfacmean,dtdragfacmean,dtdragdfacmean,dtcoolfacmean, &
                                          dtfrcfacmax  ,dtfrcngfacmax ,dtdragfacmax ,dtdragdfacmax ,dtcoolfacmax, &
                                          dtviscfacmean,dtohmfacmean  ,dthallfacmean,dtambifacmean ,dtdustfacmean, &
                                          dtviscfacmax ,dtohmfacmax   ,dthallfacmax ,dtambifacmax  ,dtdustfacmax, &
#endif
                                          check_ibinsink)

    enddo over_waiting
!$omp enddo
!$omp barrier
!$omp single
    stack_waiting%n = 0
!$omp end single
 endif iam_waiting

!$omp single
 call finish_cell_exchange(irequestrecv,xsendbuf)
!$omp end single
#endif

#ifdef GRAVITY
 if (icreate_sinks > 0) then
    rhomax_thread = 0.
    ipart_rhomax_thread = 0
!$omp do schedule(runtime)
    do i=1,npart
       hi = xyzh(4,i)
#ifdef IND_TIMESTEPS
       if (iactive(iphase(i)) .and..not.isdead_or_accreted(hi)) then
#else
       if (.not.isdead_or_accreted(hi)) then
#endif
          if (maxphase==maxp) then
             call get_partinfo(iphase(i),iactivei,iamdusti,iamtypei)
          else
             iamtypei = igas
          endif
          pmassi = massoftype(iamtypei)
          rhoi = rhoh(hi,pmassi)
          if (rhoi > rho_crit) then
             if (rhoi > rhomax_thread) then
                !
                !--find the maximum density on particles outside the
                !  allowed minimum distance from other sink particles
                !
                use_part = .true.
                over_ptmass: do j=1,nptmass
                   if ((xyzh(1,i) - xyzmh_ptmass(1,j))**2 &
                     + (xyzh(2,i) - xyzmh_ptmass(2,j))**2 &
                     + (xyzh(3,i) - xyzmh_ptmass(3,j))**2 < r_crit2) then
                      use_part = .false.
                      exit over_ptmass
                   endif
                enddo over_ptmass
                if (use_part) then
                   rhomax_thread = rhoi
                   ipart_rhomax_thread = i
                endif
             endif
          endif
       endif
    enddo
!$omp enddo
    if (rhomax_thread > rho_crit) then
!$omp critical(rhomaxadd)
       if (rhomax_thread > rhomax) then
          rhomax = rhomax_thread
          ipart_rhomax = ipart_rhomax_thread
       endif
!$omp end critical(rhomaxadd)
    endif
 endif
#endif

#ifdef IND_TIMESTEPS
 ! check for nbinmaxnew = 0, can happen if all particles
 ! are dead/inactive, e.g. after sink creation
 if (ncheckbin==0) then
    nbinmaxnew    = nbinmax
    nbinmaxstsnew = nbinmaxsts
 endif
#endif
!$omp end parallel

#ifdef GRAVITY
 if (icreate_sinks > 0 .and. ipart_rhomax > 0 .and. iverbose>=1) then
    print*,' got rhomax = ',rhomax*unit_density,' on particle ',ipart_rhomax !,rhoh(xyzh(4,ipart_rhomax))
 endif
#endif

#ifdef DUST
 ndrag = reduceall_mpi('+',ndrag)
 if (ndrag > 0) then
    nstokes = reduce_mpi('+',nstokes)
    nsuper =  reduce_mpi('+',nsuper)
    frac_stokes = nstokes/real(ndrag)
    frac_super  = nsuper/real(ndrag)
    if (iverbose >= 1 .and. id==master) then
       if (nstokes > 0) call warning('force','using Stokes drag regime',var='%Stokes',val=100.*frac_stokes)
       if (nsuper > 0)  call warning('force','supersonic Epstein regime',val=100.*frac_super,var='%super')
    endif
    if (nstokes > 0) call summary_variable('dust',iosumdgs,nstokes,100.*frac_stokes)
    if (nsuper  > 0) call summary_variable('dust',iosumdge,nsuper ,100.*frac_super )
 else
    frac_stokes = 0.
    frac_super  = 0.
 endif
 if (ndustres > 0) call summary_variable('dust',iosumdgr,ndustres,dustresfacmean /real(ndustres),dustresfacmax )
#endif

#ifdef IND_TIMESTEPS

 nbinmaxsts = int(reduceall_mpi('max',nbinmaxstsnew),kind=1)
 nbinmax    = int(reduceall_mpi('max',nbinmaxnew),kind=1)
 ndtforce   = int(reduce_mpi('+',ndtforce))
 ndtforceng = int(reduce_mpi('+',ndtforceng))
 ndtcool    = int(reduce_mpi('+',ndtcool))
 ndtdrag    = int(reduce_mpi('+',ndtdrag))
 ndtdragd   = int(reduce_mpi('+',ndtdragd))
 ndtdust    = int(reduce_mpi('+',ndtdust))

 !  If use_STS, increase ibin as required for ibinsts > ibin
 if ( use_STS ) call STS_modify_ibin(npart,ibin,nbinmax)

 !--Saitoh-Makino limiter
 ibinnow_m1 = min(ibinnow - 1_1,nbinmax) ! min to prevent failures if nbinmax decreases
!$omp parallel default(none) &
!$omp shared(npart,ibin,ibin_wake,ibinnow_m1) &
!$omp private(i)
!$omp do schedule(runtime)
 do i=1,npart
    if (ibin_wake(i)==1) then
       if (ibin(i) < ibinnow_m1) then
          ibin(i) = ibinnow_m1
       endif
    endif
 enddo
!$omp enddo
!$omp end parallel

 !  Print warning statements, if required
 if (iverbose >= 1 .and. id==master) then
    if (ndtforce   > 0) write(iprint,*) 'force controlling timestep on ',ndtforce,' gas particles'
    if (ndtforceng > 0) write(iprint,*) 'force controlling timestep on ',ndtforce,' non-gas particles'
    if (ndtcool    > 0) write(iprint,*) 'cooling controlling timestep on ',ndtcool,' particles'
    if (ndtdrag    > 0) write(iprint,*) 'drag controlling timestep on ',ndtdrag,' gas particles'
    if (ndtdragd   > 0) write(iprint,*) 'drag controlling timestep on ',ndtdrag,' dust particles'
    if (ndtdust    > 0) write(iprint,*) 'dust diffusion controlling timestep on ',ndtdust,' particles'
    if (ndtvisc    > 0) then
       write(iprint,*)   'thread ',id,' WARNING: viscosity           constraining timestep on ',ndtvisc,' particles by factor ', &
                       dtviscfacmean/real(ndtvisc)
    endif
    if (mhd_nonideal) then
       if (ndtohm  > 0) &
        write(iprint,'(a,Es16.9,I8,a,I8,a,2F9.2)') 'WARNING: at (time, step) = ',time,nsteps, &
                                                   ', ohmic resistivity   constraining timestep on ',ndtohm, &
                                                   ' particles by (ave, max) factor of',dtohmfacmean/real(ndtohm),dtohmfacmax
       if (ndthall > 0) &
        write(iprint,'(a,Es16.9,I8,a,I8,a,2F9.2)') 'WARNING: at (time, step) = ',time,nsteps, &
                                                   ', Hall Effect         constraining timestep on ',ndthall, &
                                                   ' particles by (ave, max) factor of',dthallfacmean/real(ndthall),dthallfacmax
       if (ndtambi > 0) &
        write(iprint,'(a,Es16.9,I8,a,I8,a,2F9.2)') 'WARNING: at (time, step) = ',time,nsteps, &
                                                   ', ambipolar diffusion constraining timestep on ',ndtambi, &
                                                   ' particles by (ave, max) factor of',dtambifacmean/real(ndtambi),dtambifacmax
    endif
 endif
 !  Save values for summary
 if (ndtforce   > 0)  call summary_variable('dt',iosumdtf  ,ndtforce  ,dtfrcfacmean  /real(ndtforce)  ,dtfrcfacmax  )
 if (ndtforceng > 0)  call summary_variable('dt',iosumdtfng,ndtforceng,dtfrcngfacmean/real(ndtforceng),dtfrcngfacmax)
 if (ndtcool    > 0)  call summary_variable('dt',iosumdtc  ,ndtcool   ,dtcoolfacmean /real(ndtcool)   ,dtcoolfacmax )
 if (ndtdrag    > 0)  call summary_variable('dt',iosumdtd  ,ndtdrag   ,dtdragfacmean /real(ndtdrag)   ,dtdragfacmax )
 if (ndtdragd   > 0)  call summary_variable('dt',iosumdtdd ,ndtdragd  ,dtdragdfacmean/real(ndtdragd)  ,dtdragdfacmax)
 if (ndtvisc    > 0)  call summary_variable('dt',iosumdtv  ,ndtvisc   ,dtviscfacmean /real(ndtvisc)   ,dtviscfacmax)
 if (ndtdust    > 0)  call summary_variable('dt',iosumdte  ,ndtdust   ,dtdustfacmean /real(ndtdust)   ,dtdustfacmax)
 if (mhd_nonideal) then
    if (ndtohm  > 0)  call summary_variable('dt',iosumdto  ,ndtohm    ,dtohmfacmean  /real(ndtohm)    ,dtohmfacmax  )
    if (ndthall > 0)  call summary_variable('dt',iosumdth  ,ndthall   ,dthallfacmean /real(ndthall)   ,dthallfacmax )
    if (ndtambi > 0)  call summary_variable('dt',iosumdta  ,ndtambi   ,dtambifacmean /real(ndtambi)   ,dtambifacmax )
 endif

#else

 dtcourant = reduceall_mpi('min',dtcourant)
 dtforce   = reduceall_mpi('min',dtforce)
 dtvisc    = reduceall_mpi('min',dtvisc)
 dtmini    = reduce_mpi('min',dtmini)
 dtmaxi    = reduce_mpi('max',dtmaxi)

 if (iverbose >= 2 .and. id==master) write(iprint,*) 'dtmin = ',C_Cour*dtmini, ' dtmax = ',C_cour*dtmaxi, &
    ' dtmax/dtmin = ',dtmaxi/(dtmini + epsilon(0.)),'dtcour/dtf = ',(C_cour*dtcourant)/(C_force*dtforce + epsilon(0.))
 if ( dtforce < dtcourant ) call summary_variable('dt',iosumdtf,0,0.0)
 if ( dtvisc  < dtcourant ) call summary_variable('dt',iosumdtv,0,0.0)
 if ( mhd_nonideal ) then
    ! Note: We are not distinguishing between use_STS and .not.use_STS here since if
    !       use_STS==.true., then dtohm=dtambi=bignumber.
    dtohm    = reduceall_mpi('min',dtohm )
    dthall   = reduceall_mpi('min',dthall)
    dtambi   = reduceall_mpi('min',dtambi)
    if ( dthall < dtcourant ) call summary_variable('dt',iosumdth,0,0.0)
    if ( dtohm  < dtcourant ) call summary_variable('dt',iosumdto,0,0.0)
    if ( dtambi < dtcourant ) call summary_variable('dt',iosumdta,0,0.0)
    if (min(dtvisc,dtohm,dthall,dtambi) < dtcourant) then
       dtcourant = min(dtvisc,dtohm,dthall,dtambi)
       if      (abs(dtcourant-dtvisc) < tiny(dtcourant) ) then
          if (iverbose >= 1 .and. id==master) call warning('force','viscosity constraining Courant timestep')
          call summary_variable('dt',iosumdtv,0,0.0,0.0, .true. )
       else if (abs(dtcourant-dthall) < tiny(dtcourant) ) then
          if (iverbose >= 1 .and. id==master) call warning('force','Hall Effect constraining Courant timestep')
          call summary_variable('dt',iosumdth,0,0.0,0.0, .true. )
       else if (abs(dtcourant-dtohm ) < tiny(dtcourant) ) then
          if (iverbose >= 1 .and. id==master) call warning('force','ohmic resistivity constraining Courant timestep')
          call summary_variable('dt',iosumdto,0,0.0,0.0, .true. )
       else if (abs(dtcourant-dtambi) < tiny(dtcourant) ) then
          if (iverbose >= 1 .and. id==master) call warning('force','ambipolar diffusion constraining Courant timestep')
          call summary_variable('dt',iosumdta,0,0.0,0.0, .true. )
       endif
    endif
 else
    if (dtvisc < dtcourant) then
       dtcourant = dtvisc
       if (iverbose >= 1 .and. id==master) call warning('force','viscosity constraining Courant timestep')
       call summary_variable('dt',iosumdtv,0,0.0,0.0, .true. )
    endif
 endif
 if ( dtforce < dtcourant ) call summary_variable('dt',iosumdtf,0,0.0,0.0, .true. )
#endif

end subroutine force

!----------------------------------------------------------------
!+
!  Internal subroutine that computes the force summations
!
!  MAKE SURE THIS ROUTINE IS INLINED BY THE COMPILER
!+
!----------------------------------------------------------------
subroutine compute_forces(i,iamgasi,iamdusti,xpartveci,hi,hi1,hi21,hi41,gradhi,gradsofti, &
                          beta, &
                          pmassi,listneigh,nneigh,xyzcache,fsum,vsigmax, &
                          ifilledcellcache,realviscosity,useresistiveheat, &
                          xyzh,vxyzu,Bevol,iphase,massoftype, &
                          divcurlB,n_R,n_electronT, &
                          dustfrac,gradh,divcurlv,alphaind, &
                          alphau,alphaB,bulkvisc,stressmax,&
                          ndrag,nstokes,nsuper,ts_min,ibin_wake,ibin_neigh,&
                          ignoreself,dens)
#ifdef FINVSQRT
 use fastmath,    only:finvsqrt
#endif
 use kernel,      only:grkern,cnormk,radkern2
 use part,        only:igas,maxphase,iactive,iamtype,iamdust,idust,get_partinfo,iboundary
 use part,        only:mhd,maxvxyzu,maxBevol,maxstrain
 use dim,         only:maxalpha,maxp,mhd_nonideal,gravity,use_dustfrac
 use part,        only:rhoh,maxgradh,straintensor
 use eos,         only:get_temperature_from_ponrho
 use nicil,       only:nicil_get_eta,nimhd_get_jcbcb,nimhd_get_dBdt
#ifdef GRAVITY
 use kernel,      only:kernel_softening
 use part,        only:xyzmh_ptmass,nptmass,ihacc
 use ptmass,      only:ptmass_not_obscured
#endif
#ifdef PERIODIC
 use boundary,    only:dxbound,dybound,dzbound
#endif
#ifdef DUST
 use dust,        only:get_ts,grainsize,graindens,idrag,icut_backreaction
 use kernel,      only:wkern_drag,cnormk_drag
#endif
#ifdef IND_TIMESTEPS
 use part,        only:ibinold
#endif
 use timestep,    only:bignumber
 use options,     only:overcleanfac
#ifdef GR
 use utils_gr,    only:get_bigv
#endif
 integer,         intent(in)    :: i
 logical,         intent(in)    :: iamgasi,iamdusti
 real,            intent(in)    :: xpartveci(:)
 real(kind=8),    intent(in)    :: hi1,hi21,hi41,gradhi,gradsofti
 real,            intent(in)    :: hi,beta
 real,            intent(in)    :: pmassi
 integer,         intent(in)    :: listneigh(:)
 integer,         intent(in)    :: nneigh
 real,            intent(in)    :: xyzcache(:,:)
 real,            intent(out)   :: fsum(maxfsum)
 real,            intent(out)   :: vsigmax
 logical,         intent(in)    :: ifilledcellcache
 logical,         intent(in)    :: realviscosity,useresistiveheat
 real,            intent(in)    :: xyzh(:,:),vxyzu(:,:)
 real,            intent(in)    :: Bevol(:,:)
 real(kind=4),    intent(in)    :: divcurlB(:,:)
 real,            intent(in)    :: dustfrac(:)
 integer(kind=1), intent(in)    :: iphase(:)
 real,            intent(in)    :: massoftype(:)
 real,            intent(in)    :: n_R(:,:),n_electronT(:)
 real(kind=4),    intent(in)    :: alphaind(:,:)
 real(kind=4),    intent(in)    :: gradh(:,:),divcurlv(:,:)
 real,            intent(in)    :: alphau,alphaB,bulkvisc,stressmax
 integer,         intent(inout) :: ndrag,nstokes,nsuper
 real,            intent(out)   :: ts_min
 integer(kind=1), intent(out)   :: ibin_wake(:),ibin_neigh
 logical,         intent(in)    :: ignoreself
 real,            intent(in)    :: dens(:)
 integer :: j,n,iamtypej,ierr
 logical :: iactivej,iamgasj,iamdustj
 real    :: rij2,q2i,qi,xj,yj,zj,dx,dy,dz,runix,runiy,runiz,rij1,hfacgrkern
 real    :: grkerni,grgrkerni,dvx,dvy,dvz,projv,denij,vsigi,vsigu,dudtdissi
 real    :: projBi,projBj,dBx,dBy,dBz,dB2,projdB
 real    :: dendissterm,dBdissterm,dudtresist,dpsiterm,pmassonrhoi
 real    :: gradpi,projsxi,projsyi,projszi
 real    :: gradp,projsx,projsy,projsz,Bxj,Byj,Bzj,Bj,Bj1,psij
 real    :: dpsitermj,grkernj,grgrkernj,autermj,avBtermj,vsigj,spsoundj
 real    :: gradpj,pro2j,projsxj,projsyj,projszj,sxxj,sxyj,sxzj,syyj,syzj,szzj,psitermj,dBrhoterm
 real    :: visctermisoj,visctermanisoj,enj,hj,mrhoj5,alphaj,pmassj,rho1j,vsigBj
 real    :: rhoj,ponrhoj,prj,rhoav1
 real    :: hj1,hj21,q2j,qj,vwavej,divvj
 real    :: strainj(6)
#ifdef GRAVITY
 integer :: k
 real    :: fmi,fmj,dsofti,dsoftj
 real    :: xkpt,ykpt,zkpt,vpos
 logical :: add_contribution
#else
 logical, parameter :: add_contribution = .true.
#endif
 real    :: phi,phii,phij,fgrav,fgravi,fgravj,termi
#ifdef DUST
 integer :: iregime
 real    :: dragterm,dragheating,wdrag,tsij,dv2
 real    :: dustfracterm,Dav,grkernav,tsj,dustfracterms,term
#endif
 real    :: dBevolx,dBevoly,dBevolz,divBsymmterm,divBdiffterm
 real    :: rho21i,rho21j,Bxi,Byi,Bzi,psii,pmjrho21grkerni,pmjrho21grkernj
 real    :: auterm,avBterm,mrhoi5,vsigB
 real    :: etaohmj,etahallj,etaambij,temperaturej
 real    :: jcbcbj(3),jcbj(3),dBnonideal(3),dBnonidealj(3),curlBi(3),curlBj(3)
 real    :: vsigavi,vsigavj
 real    :: dustfraci,dustfracj,tsi,sqrtrhodustfraci,sqrtrhodustfracj !,vsigeps,depsdissterm
 real    :: vwavei,rhoi,rho1i,spsoundi
 real    :: sxxi,sxyi,sxzi,syyi,syzi,szzi
 real    :: visctermiso,visctermaniso
 real    :: pri,pro2i
 real    :: etaohmi,etahalli,etaambii
 real    :: jcbcbi(3),jcbi(3)
 real    :: alphai
 logical :: usej
 real    :: densi,densj,eni
 real    :: vxi,vyi,vzi,vxj,vyj,vzj
#ifdef GR
 real    :: projbigvi,projbigvj,lorentzi_star,lorentzj_star,dlorentzv
 real    :: enthi,enthj
 real    :: lorentzi,lorentzj
 real    :: bigvi(1:3),bigvj(1:3),bigv2i,bigv2j,alphagri,alphagrj
 real    :: xi,yi,zi
#endif
 real    :: qrho2i,qrho2j

 ! unpack
 vwavei        = xpartveci(ivwavei)
 rhoi          = xpartveci(irhoi)
 rho1i         = 1./rhoi
 spsoundi      = xpartveci(ispsoundi)
 sxxi          = xpartveci(isxxi)
 sxyi          = xpartveci(isxyi)
 sxzi          = xpartveci(isxzi)
 syyi          = xpartveci(isyyi)
 syzi          = xpartveci(isyzi)
 szzi          = xpartveci(iszzi)
 visctermiso   = xpartveci(ivisctermisoi)
 visctermaniso = xpartveci(ivisctermanisoi)
 pri           = xpartveci(ipri)
 pro2i         = xpartveci(ipro2i)
 etaohmi       = xpartveci(ietaohmi)
 etahalli      = xpartveci(ietahalli)
 etaambii      = xpartveci(ietaambii)
 jcbcbi(1)     = xpartveci(ijcbcbxi)
 jcbcbi(2)     = xpartveci(ijcbcbyi)
 jcbcbi(3)     = xpartveci(ijcbcbzi)
 jcbi(1)       = xpartveci(ijcbxi)
 jcbi(2)       = xpartveci(ijcbyi)
 jcbi(3)       = xpartveci(ijcbzi)
 alphai        = xpartveci(ialphai)
 curlBi(1)     = xpartveci(icurlBxi)
 curlBi(2)     = xpartveci(icurlByi)
 curlBi(3)     = xpartveci(icurlBzi)
 densi         = xpartveci(idensGRi)

 fsum(:) = 0.
 vsigmax = 0.
 pmassonrhoi = pmassi*rho1i
 hfacgrkern  = hi41*cnormk*gradhi

 ! default settings for active/phase if iphase not used
 iactivej = .true.
 iamtypej = igas
 iamgasj  = .true.
 iamdustj = .false.
 ibin_neigh = 0_1

 ! dust
 ts_min = bignumber

 ! various pre-calculated quantities
 Bxi  = xpartveci(iBevolxi)
 Byi  = xpartveci(iBevolyi)
 Bzi  = xpartveci(iBevolzi)
 psii = xpartveci(ipsi)
 if (use_dustfrac) then
    dustfraci = xpartveci(idustfraci)
    tsi       = xpartveci(itstop)
    sqrtrhodustfraci = sqrt(rhoi*dustfraci)
 else
    dustfraci = 0.
    tsi       = 0.
    sqrtrhodustfraci = 0.
 endif
 rho21i = rho1i*rho1i
 mrhoi5  = 0.5*pmassi*rho1i
 !avterm  = mrhoi5*alphai       !  artificial viscosity parameter
 auterm  = mrhoi5*alphau       !  artificial thermal conductivity parameter
 avBterm = mrhoi5*alphaB*rho1i
!
!--initialise the following to zero for the case
!
 usej      = .false.
 grkernj   = 0.
 alphaj     = alphai
 strainj(:) = 0.
 rhoj      = 0.
 rho1j     = 0.
 mrhoj5    = 0.
 gradpj    = 0.
 projsxj   = 0.
 projsyj   = 0.
 projszj   = 0.
 dpsitermj = 0.
 psitermj  = 0.
 vsigBj    = 0.
 dudtresist = 0.
 dpsiterm   = 0.
 fgravi = 0.
 fgravj = 0.
 phii   = 0.
 phij   = 0.
 phi    = 0.
 dBnonideal(:) = 0.0
 Bxj = 0.
 Byj = 0.
 Bzj = 0.
 visctermisoj = 0.
 visctermanisoj = 0.
 loop_over_neighbours2: do n = 1,nneigh

    j = abs(listneigh(n))
    if ((ignoreself) .and. (i==j)) cycle loop_over_neighbours2

    if (ifilledcellcache .and. n <= maxcellcache) then
       ! positions from cache are already mod boundary
       xj = xyzcache(n,1)
       yj = xyzcache(n,2)
       zj = xyzcache(n,3)
       dx = xpartveci(ixi) - xj
       dy = xpartveci(iyi) - yj
       dz = xpartveci(izi) - zj
    else
       xj = xyzh(1,j)
       yj = xyzh(2,j)
       zj = xyzh(3,j)
       dx = xpartveci(ixi) - xj
       dy = xpartveci(iyi) - yj
       dz = xpartveci(izi) - zj
    endif
#ifdef PERIODIC
    if (abs(dx) > 0.5*dxbound) dx = dx - dxbound*SIGN(1.0,dx)
    if (abs(dy) > 0.5*dybound) dy = dy - dybound*SIGN(1.0,dy)
    if (abs(dz) > 0.5*dzbound) dz = dz - dzbound*SIGN(1.0,dz)
#endif
    rij2 = dx*dx + dy*dy + dz*dz
    q2i = rij2*hi21

    !--hj is in the cell cache but not in the neighbour cache
    !  as not accessed during the density summation
    if (ifilledcellcache .and. n <= maxcellcache) then
       hj1 = xyzcache(n,4)
    else
       hj1 = 1./xyzh(4,j)
    endif
    hj21 = hj1*hj1
    q2j = rij2*hj21

    is_sph_neighbour: if (q2i < radkern2 .or. q2j < radkern2) then
#ifdef GRAVITY
       !  Determine if neighbouring particle is hidden by a sink particle;
       !  if so, do not add contribution.
       add_contribution = .true.
       k = 1
       do while (k <= nptmass .and. add_contribution)
          xkpt = xyzmh_ptmass(1,k)
          ykpt = xyzmh_ptmass(2,k)
          zkpt = xyzmh_ptmass(3,k)
          vpos = (xkpt-xpartveci(ixi))*(xkpt-xj) &
                + (ykpt-xpartveci(iyi))*(ykpt-yj) &
                + (zkpt-xpartveci(izi))*(zkpt-zj)
          if (vpos < 0.0) then
             add_contribution = ptmass_not_obscured(-dx,-dy,-dz,  &
                                 xkpt-xpartveci(ixi),ykpt-xpartveci(iyi),zkpt-xpartveci(izi), &
                                 xyzmh_ptmass(ihacc,k))
          endif
          k = k + 1
       enddo
#endif

       if (rij2 > epsilon(rij2)) then
#ifdef FINVSQRT
          rij1 = finvsqrt(rij2)
#else
          rij1 = 1./sqrt(rij2)
#endif
          qi = (rij2*rij1)*hi1  ! this is qi = rij*hi1
       else
          rij1 = 0.
          qi = 0.
       endif

       if (q2i < radkern2) then
          grkerni = grkern(q2i,qi)*hfacgrkern
#ifdef GRAVITY
          call kernel_softening(q2i,qi,phii,fmi)
          phii   = phii*hi1
          fmi    = fmi*hi21
          dsofti = gradsofti*grkerni
          fgravi = fmi + dsofti
#endif
       else
          grkerni = 0.
#ifdef GRAVITY
          phii   = -rij1
          fmi    = rij1*rij1
          fgravi = fmi
#endif
       endif

       runix = dx*rij1
       runiy = dy*rij1
       runiz = dz*rij1
       !
       !--compute the contribution neighbours with h_j and grad W (h_j)
       !
       if (q2j < radkern2) then
          qj = (rij2*rij1)*hj1
          grkernj = grkern(q2j,qj)*hj21*hj21*cnormk*gradh(1,j) ! ndim + 1
#ifdef GRAVITY
          call kernel_softening(q2j,qj,phij,fmj)
          fmj    = fmj*hj21
          dsoftj = gradh(2,j)*grkernj
          fgravj = fmj + dsoftj
#endif
          usej = .true.
       else
          grkernj = 0.
#ifdef GRAVITY
          fmj    = rij1*rij1
          fgravj = fmj
#endif
          usej = .false.
       endif
       if (mhd) usej = .true.
       if (use_dustfrac) usej = .true.
       if (maxvxyzu >= 4 .and. .not.gravity) usej = .true.

       !--get individual timestep/ multiphase information (querying iphase)
       if (maxphase==maxp) then
          call get_partinfo(iphase(j),iactivej,iamdustj,iamtypej)
          iamgasj = (iamtypej==igas .or. iamtypej==iboundary)
#ifdef IND_TIMESTEPS
          ! Particle j is a neighbour of an active particle;
          ! flag it to see if it needs to be woken up next step.
          if (iamtypej /= iboundary) then
             ibin_wake(j) = 1
             ibin_neigh = max(ibin_neigh,ibinold(j))
          endif
#endif
       endif
       pmassj = massoftype(iamtypej)

       fgrav = 0.5*pmassj*(fgravi + fgravj)

       !  If particle is hidden by the sink, treat the neighbour as
       !  not gas; gravitational contribution will be added after the
       !  isgas if-statement
       if (.not. add_contribution) then
          iamgasj = .false.
          usej    = .false.
       endif

       !--get dv : needed for timestep and av term
       vxi = xpartveci(ivxi)
       vyi = xpartveci(ivyi)
       vzi = xpartveci(ivzi)
       vxj = vxyzu(1,j)
       vyj = vxyzu(2,j)
       vzj = vxyzu(3,j)
       dvx = vxi - vxj
       dvy = vyi - vyj
       dvz = vzi - vzj

       projv = dvx*runix + dvy*runiy + dvz*runiz

       eni = xpartveci(ieni)

       if (iamgasj .and. maxvxyzu >= 4) then
          enj   = vxyzu(4,j)
          denij = eni - enj
       else
          denij = 0.
       endif
       if (iamgasi .and. iamgasj) then
          !--work out vsig for timestepping and av
          vsigi   = max(vwavei - beta*projv,0.)
          vsigavi = max(alphai*vwavei - beta*projv,0.)
          if (vsigi > vsigmax) vsigmax = vsigi

          if (mhd) then
             Bxj = Bevol(1,j)
             Byj = Bevol(2,j)
             Bzj = Bevol(3,j)

             if (maxBevol >= 4) psij = Bevol(4,j)
             dBx = Bxi - Bxj
             dBy = Byi - Byj
             dBz = Bzi - Bzj
             projBi = Bxi*runix + Byi*runiy + Bzi*runiz
             if (usej) projBj = Bxj*runix + Byj*runiy + Bzj*runiz
             projdB = dBx*runix + dBy*runiy + dBz*runiz
             dB2 = dBx*dBx + dBy*dBy + dBz*dBz
             divBdiffterm = -pmassj*projdB*grkerni
          endif
       else
          !-- v_sig for pairs of particles that are not gas-gas
          vsigi = max(-projv,0.0)
          if (vsigi > vsigmax) vsigmax = vsigi
       endif

       !--get terms required for particle j
       if (usej) then
          hj       = 1./hj1
          rhoj     = rhoh(hj,pmassj)
          rho1j    = 1./rhoj
          rho21j   = rho1j*rho1j

          if (iamgasj) then
             if (realviscosity .and. maxstrain==maxp) then
                divvj = divcurlv(1,j)
                strainj(:) = straintensor(:,j)
             else
                divvj = 0.
                strainj(:) = 0.
             endif
             if (use_dustfrac) then
                dustfracj = dustfrac(j)
                sqrtrhodustfracj = sqrt(rhoj*dustfracj)
             else
                dustfracj = 0.
                sqrtrhodustfracj = 0.
             endif

             if (maxalpha==maxp)  alphaj  = alphaind(1,j)

#ifdef GR
             densj = dens(j)
#endif

             !
             !--calculate j terms (which were precalculated outside loop for i)
             !
             call get_P(rhoj,rho1j,xj,yj,zj, &
#ifdef GR
                        densj, &
#endif
                        pmassj,enj,Bxj,Byj,Bzj,dustfracj, &
                        ponrhoj,pro2j,prj,spsoundj,vwavej, &
                        sxxj,sxyj,sxzj,syyj,syzj,szzj,visctermisoj,visctermanisoj, &
                        realviscosity,divvj,bulkvisc,strainj,stressmax)

             mrhoj5   = 0.5*pmassj*rho1j
             autermj  = mrhoj5*alphau
             avBtermj = mrhoj5*alphaB*rho1j

             vsigj = max(vwavej - beta*projv,0.)
             vsigavj = max(alphaj*vwavej - beta*projv,0.)
             if (vsigj > vsigmax) vsigmax = vsigj
          else
             vsigj = max(-projv,0.)
             if (vsigj > vsigmax) vsigmax = vsigj
             vsigavj = 0.
          endif
       else ! set to zero terms which are used below without an if (usej)
          rhoj      = 0.
          rho1j     = 0.
          rho21j    = 0.

          mrhoj5    = 0.
          autermj   = 0.
          avBtermj  = 0.

          gradpj    = 0.
          projsxj   = 0.
          projsyj   = 0.
          projszj   = 0.
          projBj = 0.
          vwavej = 0.
          vsigavj = 0.
          dustfracj = 0.
          sqrtrhodustfracj = 0.
       endif

       ifgas: if (iamgasi .and. iamgasj) then

          !
          !--artificial viscosity term
          !
#ifdef DISC_VISCOSITY
          !
          !--This is for "physical" disc viscosity
          !  (We multiply by h/rij, use cs for the signal speed, apply to both approaching/receding,
          !   with beta viscosity only applied to approaching pairs)
          !
          if (projv < 0.) then
             qrho2i = - 0.5*rho1i*(alphai*spsoundi - beta*projv)*hi*rij1*projv
             if (usej) qrho2j = - 0.5*rho1j*(alphaj*spsoundj - beta*projv)*hj*rij1*projv
          else
             qrho2i = - 0.5*rho1i*alphai*spsoundi*hi*rij1*projv
             if (usej) qrho2j = - 0.5*rho1j*alphaj*spsoundj*hj*rij1*projv
          endif
#endif

          qrho2i = 0.
          qrho2j = 0.

#ifdef GR
          xi = xpartveci(ixi)
          yi = xpartveci(iyi)
          zi = xpartveci(izi)
          call get_bigv((/xi,yi,zi/),(/vxi,vyi,vzi/),bigvi,bigv2i,alphagri,lorentzi)
          call get_bigv((/xj,yj,zj/),(/vxj,vyj,vzj/),bigvj,bigv2j,alphagrj,lorentzj)
          call get_vsig_gr(vsigi,projbigvi,bigv2i,runix,runiy,runiz,bigvi(1),bigvi(2),bigvi(3),spsoundi)
          call get_vsig_gr(vsigj,projbigvj,bigv2j,runix,runiy,runiz,bigvj(1),bigvj(2),bigvj(3),spsoundj)
          vsigavi = alphai*vsigi
          vsigavj = alphaj*vsigj
#endif

          if (projv < 0.) then
#ifdef GR
             enthi  = 1.+eni+pri/densi
             enthj  = 1.+enj+prj/densj
             lorentzi_star = 1./sqrt(1.-projbigvi**2)
             lorentzj_star = 1./sqrt(1.-projbigvj**2)
             dlorentzv = lorentzi_star*projbigvi - lorentzj_star*projbigvj
             qrho2i = -0.5*rho1i*vsigavi*enthi*dlorentzv
             if (usej) qrho2j = -0.5*rho1j*vsigavj*enthj*dlorentzv
#else
             qrho2i = - 0.5*rho1i*vsigavi*projv
             if (usej) qrho2j = - 0.5*rho1j*vsigavj*projv
#endif
          endif

          !--add av term to pressure
          gradpi = pmassj*(pro2i + qrho2i)*grkerni
          if (usej) gradpj = pmassj*(pro2j + qrho2j)*grkernj

          !--energy conservation from artificial viscosity (don't need j term)
          dudtdissi = pmassj*qrho2i*projv*grkerni

          !--artificial thermal conductivity (need j term)
          if (maxvxyzu >= 4) then
             if (gravity) then
                vsigu = abs(projv)
             else
                rhoav1 = 2./(rhoi + rhoj)
                vsigu = sqrt(abs(pri - prj)*rhoav1)  !abs(projv) !sqrt(abs(denij))
             endif
#ifdef GR
             denij = alphagri*eni/lorentzi - alphagrj*enj/lorentzj
             dendissterm = denij*(auterm*vsigavi*grkerni + autermj*vsigavj*grkernj)
#else
             dendissterm = vsigu*denij*(auterm*grkerni + autermj*grkernj)
#endif
          endif

          if (mhd) then
             !
             !--artificial resistivity
             !
             vsigB = sqrt((dvx - projv*runix)**2 + (dvy - projv*runiy)**2 + (dvz - projv*runiz)**2)
             dBdissterm = (avBterm*grkerni + avBtermj*grkernj)*vsigB

             !--energy dissipation due to artificial resistivity
             if (useresistiveheat) dudtresist = -0.5*dB2*dBdissterm

             pmjrho21grkerni = pmassj*rho21i*grkerni
             pmjrho21grkernj = pmassj*rho21j*grkernj

             termi        = pmjrho21grkerni*projBi
             divBsymmterm =  termi + pmjrho21grkernj*projBj
             dBrhoterm    = -termi
             !--grad psi term for divergence cleaning
             ! original cleaning as in Tricco & Price (2012)
             !if (maxBevol >= 4) dpsiterm = pmjrho21grkerni*psii + pmjrho21grkernj*psij

             ! new cleaning evolving d/dt (psi/c_h) as in Tricco, Price & Bate (2016)
             if (maxBevol >= 4) dpsiterm = overcleanfac*(pmjrho21grkerni*psii*vwavei + pmjrho21grkernj*psij*vwavej)
             !
             ! non-ideal MHD terms
             if (mhd_nonideal) then
                call nimhd_get_dBdt(dBnonideal,etaohmi,etahalli,etaambii,curlBi, &
                                  jcbi,jcbcbi,runix,runiy,runiz)
                dBnonideal = dBnonideal*pmjrho21grkerni
                if (usej) then
                   Bj  = sqrt(Bxj**2 + Byj**2 + Bzj**2)
                   if (Bj > 0.0) then
                      Bj1 = 1.0/Bj
                   else
                      Bj1 = 0.0
                   endif
                   temperaturej = get_temperature_from_ponrho(ponrhoj)
                   call nicil_get_eta(etaohmj,etahallj,etaambij,Bj,rhoj,temperaturej,n_R(:,j),n_electronT(j),ierr)
                   curlBj = divcurlB(2:4,j)
                   call nimhd_get_jcbcb(jcbcbj,jcbj,curlBj,Bxj,Byj,Bzj,Bj1)
                   call nimhd_get_dBdt(dBnonidealj,etaohmj,etahallj,etaambij,curlBj,jcbj,jcbcbj,runix,runiy,runiz)
                   dBnonideal = dBnonideal + dBnonidealj*pmjrho21grkernj
                endif
             endif
             !
             ! dB/dt evolution equation
             dBevolx = dBrhoterm*dvx + dBdissterm*dBx - dpsiterm*runix - dBnonideal(1)
             dBevoly = dBrhoterm*dvy + dBdissterm*dBy - dpsiterm*runiy - dBnonideal(2)
             dBevolz = dBrhoterm*dvz + dBdissterm*dBz - dpsiterm*runiz - dBnonideal(3)
          endif
          !
          !--get projection of anisotropic part of stress tensor
          !  in direction of particle pair
          !
          projsxi = (sxxi*runix + sxyi*runiy + sxzi*runiz)*grkerni
          projsyi = (sxyi*runix + syyi*runiy + syzi*runiz)*grkerni
          projszi = (sxzi*runix + syzi*runiy + szzi*runiz)*grkerni
          if (usej) then
             projsxj = (sxxj*runix + sxyj*runiy + sxzj*runiz)*grkernj
             projsyj = (sxyj*runix + syyj*runiy + syzj*runiz)*grkernj
             projszj = (sxzj*runix + syzj*runiy + szzj*runiz)*grkernj
          endif
          !
          !--physical viscosity term (direct second derivatives)
          !
          if (realviscosity .and. maxstrain /= maxp) then
             grgrkerni = -2.*grkerni*rij1
             gradpi = gradpi + visctermiso*projv*grgrkerni
             projsxi = projsxi + visctermaniso*dvx*grgrkerni
             projsyi = projsyi + visctermaniso*dvy*grgrkerni
             projszi = projszi + visctermaniso*dvz*grgrkerni
             dudtdissi = dudtdissi + grgrkerni*(visctermiso*projv**2 &
                                 + visctermaniso*(dvx*dvx + dvy*dvy + dvz*dvz))
             if (usej) then
                grgrkernj = -2.*grkernj*rij1
                gradpj = gradpj + visctermisoj*projv*grgrkernj
                projsxj = projsxj + visctermanisoj*dvx*grgrkernj
                projsyj = projsyj + visctermanisoj*dvy*grgrkernj
                projszj = projszj + visctermanisoj*dvz*grgrkernj
             endif
          endif

          !--terms used in force
          gradp = gradpi + gradpj
          projsx = projsxi + projsxj
          projsy = projsyi + projsyj
          projsz = projszi + projszj

          fsum(ifxi) = fsum(ifxi) - runix*(gradp + fgrav) - projsx
          fsum(ifyi) = fsum(ifyi) - runiy*(gradp + fgrav) - projsy
          fsum(ifzi) = fsum(ifzi) - runiz*(gradp + fgrav) - projsz
          fsum(ipot) = fsum(ipot) + pmassj*phii ! no need to symmetrise (see PM07)

          !--calculate divv for use in du, h prediction, av switch etc.
          fsum(idrhodti) = fsum(idrhodti) + projv*grkerni

          if (maxvxyzu >= 4) then
             !--viscous heating
             fsum(idudtdissi) = fsum(idudtdissi) + dudtdissi + dudtresist
             !--energy dissipation due to conductivity
             fsum(idendtdissi) = fsum(idendtdissi) + dendissterm
          endif

          !--add contribution to particle i's force
          if (mhd) then
             !--div B in symmetric form (for source term subtraction)
             fsum(idivBsymi) = fsum(idivBsymi) + divBsymmterm
             fsum(idBevolxi) = fsum(idBevolxi) + dBevolx
             fsum(idBevolyi) = fsum(idBevolyi) + dBevoly
             fsum(idBevolzi) = fsum(idBevolzi) + dBevolz
             !--div B in difference form for dpsi/dt evolution
             fsum(idivBdiffi) = fsum(idivBdiffi) + divBdiffterm
          endif
#ifdef DUST
          if (use_dustfrac) then
             if (dustfraci > 0. .or. dustfracj > 0.) then
                ! get stopping time - for one fluid dust we do not know deltav, but it is small by definition
                call get_ts(idrag,grainsize,graindens,rhoj*(1. - dustfracj),rhoj*dustfracj,spsoundj,0.,tsj,iregime)

                ! define averages of diffusion coefficient and kernels
                Dav      = dustfraci*tsi + dustfracj*tsj
                grkernav = 0.5*(grkerni + grkernj)

                ! these are equations (43) and (45) from Price & Laibe (2015)
                ! but note there is a sign error in the term in eqn (45) in the paper
                !dustfracterm  = pmassj*rho1j*Dav*(pri - prj)*grkernav*rij1
                dustfracterms = pmassj*sqrtrhodustfracj*rho1j*(tsi*rho1i+tsj*rho1j)*(pri - prj)*grkernav*rij1

                !vsigeps = 0.5*(spsoundi + spsoundj) !abs(projv)
                !depsdissterm = pmassj*sqrtrhodustfracj*rho1j*grkernav*vsigeps !(auterm*grkerni + autermj*grkernj)*vsigeps
                !dustfracterms = dustfracterms - depsdissterm*(dustfraci - dustfracj)
                fsum(iddustfraci) = fsum(iddustfraci) - dustfracterms
                !fsum(iddustfraci) = fsum(iddustfraci) - dustfracterm
                if (maxvxyzu >= 4) fsum(idudtdusti) = fsum(idudtdusti) - sqrtrhodustfraci*dustfracterms*denij
             endif
             ! Equation 270 in Phantom paper
             if (dustfraci < 1.) then
                term = tsi/(1. - dustfraci)*pmassj*(pro2i*grkerni + pro2j*grkernj)
                fsum(ideltavxi) = fsum(ideltavxi) + term*runix
                fsum(ideltavyi) = fsum(ideltavyi) + term*runiy
                fsum(ideltavzi) = fsum(ideltavzi) + term*runiz
             endif
          endif
#endif

       else !ifgas
          !
          !  gravity between particles where at least one particle is not gas
          !
          fsum(ifxi) = fsum(ifxi) - fgrav*runix
          fsum(ifyi) = fsum(ifyi) - fgrav*runiy
          fsum(ifzi) = fsum(ifzi) - fgrav*runiz
          fsum(ipot) = fsum(ipot) + pmassj*phii ! no need to symmetrise (see PM07)
#ifdef DUST
          !
          ! gas-dust: compute drag terms
          !
          if (idrag>0) then
             if (iamgasi .and. iamdustj .and. icut_backreaction==0) then
                dv2 = dvx*dvx + dvy*dvy + dvz*dvz
                if (q2i < q2j) then
                   wdrag = wkern_drag(q2i,qi)*hi21*hi1*cnormk_drag
                else
                   wdrag = wkern_drag(q2j,qj)*hj21*hj1*cnormk_drag
                endif
                call get_ts(idrag,grainsize,graindens,rhoi,rhoj,spsoundi,dv2,tsij,iregime)
                ndrag = ndrag + 1
                if (iregime > 2)  nstokes = nstokes + 1
                if (iregime == 2) nsuper = nsuper + 1
                dragterm = 3.*pmassj/((rhoi + rhoj)*tsij)*projv*wdrag
                ts_min = min(ts_min,tsij)
                fsum(ifxi) = fsum(ifxi) - dragterm*runix
                fsum(ifyi) = fsum(ifyi) - dragterm*runiy
                fsum(ifzi) = fsum(ifzi) - dragterm*runiz
                if (maxvxyzu >= 4) then
                   !--energy dissipation due to drag
                   dragheating = dragterm*projv
                   fsum(idudtdissi) = fsum(idudtdissi) + dragheating
                endif
             elseif (iamdusti .and. iamgasj) then
                dv2 = dvx*dvx + dvy*dvy + dvz*dvz
                if (q2i < q2j) then
                   wdrag = wkern_drag(q2i,qi)*hi21*hi1*cnormk_drag
                else
                   wdrag = wkern_drag(q2j,qj)*hj21*hj1*cnormk_drag
                endif
                call get_ts(idrag,grainsize,graindens,rhoj,rhoi,spsoundj,dv2,tsij,iregime)
                dragterm = 3.*pmassj/((rhoi + rhoj)*tsij)*projv*wdrag
                ts_min = min(ts_min,tsij)
                ndrag = ndrag + 1
                if (iregime > 2)  nstokes = nstokes + 1
                if (iregime == 2) nsuper = nsuper + 1
                fsum(ifxi) = fsum(ifxi) - dragterm*runix ! + because projv is opposite
                fsum(ifyi) = fsum(ifyi) - dragterm*runiy
                fsum(ifzi) = fsum(ifzi) - dragterm*runiz
             endif
          endif
#endif
       endif ifgas
#ifdef GRAVITY
    else !is_sph_neighbour
       !
       !--if particle is a trial neighbour, but not an SPH neighbour
       !  then compute the 1/r^2 force contribution
       !  (no softening here, as by definition we
       !   are outside the kernel radius)
       !
#ifdef FINVSQRT
       rij1 = finvsqrt(rij2)
#else
       rij1 = 1./sqrt(rij2)
#endif
       fgrav  = rij1*rij1*rij1
       if (maxphase==maxp) then
          iamtypej = iamtype(iphase(j))
       endif
       pmassj = massoftype(iamtypej)
       phii   = -rij1
       fgravj = fgrav*pmassj
       fsum(ifxi) = fsum(ifxi) - dx*fgravj
       fsum(ifyi) = fsum(ifyi) - dy*fgravj
       fsum(ifzi) = fsum(ifzi) - dz*fgravj
       fsum(ipot) = fsum(ipot) + pmassj*phii
#endif
    endif is_sph_neighbour
 enddo loop_over_neighbours2

 return
end subroutine compute_forces

!----------------------------------------------------------------
!+
!  Internal subroutine that computes pressure and other derived
!  quantities necessary to get a force, given that we have rho.
!+
!----------------------------------------------------------------
subroutine get_P(rhoi,rho1i,xi,yi,zi, &
#ifdef GR
                 densi, &
#endif
                 pmassi,eni,Bxi,Byi,Bzi,dustfraci, &
                 ponrhoi,pro2i,pri,spsoundi,vwavei, &
                 sxxi,sxyi,sxzi,syyi,syzi,szzi,visctermiso,visctermaniso, &
                 realviscosity,divvi,bulkvisc,strain,stressmax)

 use dim,       only:maxvxyzu,maxstrain,maxp
 use part,      only:mhd
 use eos,       only:equationofstate
 use options,   only:ieos
 use viscosity, only:shearfunc
#ifdef GR
 use utils_gr,  only:rho2dens
#endif
 real,    intent(in)  :: rhoi,rho1i,xi,yi,zi,pmassi,eni
 real,    intent(in)  :: Bxi,Byi,Bzi,dustfraci
 real,    intent(out) :: ponrhoi,pro2i,pri,spsoundi,vwavei
 real,    intent(out) :: sxxi,sxyi,sxzi,syyi,syzi,szzi
 real,    intent(out) :: visctermiso,visctermaniso
 logical, intent(in)  :: realviscosity
 real,    intent(in)  :: divvi,bulkvisc,stressmax
 real,    intent(in)  :: strain(6)
#ifdef GR
 real,    intent(in)  :: densi
 real :: p_on_densgas
#endif
 real :: Bro2i,Brhoxi,Brhoyi,Brhozi,rhogasi,gasfrac
 real :: stressiso,term,graddivvcoeff,del2vcoeff
 real :: shearvisc,etavisc,valfven2i,p_on_rhogas
!
!--get pressure (actually pr/dens) and sound speed from equation of state
!
 gasfrac = (1. - dustfraci)  ! rhogas/rho
 rhogasi = rhoi*gasfrac       ! rhogas = (1-eps)*rho
#ifdef GR
 call equationofstate(ieos,p_on_densgas,spsoundi,densi,xi,yi,zi,eni)
 pri     = p_on_densgas*densi
 ponrhoi = pri*rho1i ! Not sure about dust for the future...
#else
 if (maxvxyzu >= 4) then
    call equationofstate(ieos,p_on_rhogas,spsoundi,rhogasi,xi,yi,zi,eni)
 else
    call equationofstate(ieos,p_on_rhogas,spsoundi,rhogasi,xi,yi,zi)
 endif
 pri     = p_on_rhogas*rhogasi
 ponrhoi = p_on_rhogas*gasfrac
#endif

 sxxi = 0.
 sxyi = 0.
 sxzi = 0.
 syyi = 0.
 syzi = 0.
 szzi = 0.
 visctermiso   = 0.
 visctermaniso = 0.
 stressiso     = 0.

 if (realviscosity) then
    !--get shear viscosity coefficient from function
    shearvisc = shearfunc(xi,yi,zi,spsoundi)
    etavisc   = rhoi*shearvisc
!
!--add physical viscosity terms to stress tensor
!  (construct S^ij/ rho^2 for use in the force equation)
!
    if (maxstrain==maxp) then
       !--get stress (multiply by coefficient for use in second derivative)
       term = -shearvisc*pmassi*rho1i ! shearvisc = eta/rho, so this is eta/rho**2
       sxxi = term*strain(1)
       sxyi = term*strain(2)
       sxzi = term*strain(3)
       syyi = term*strain(4)
       syzi = term*strain(5)
       szzi = term*strain(6)
       stressiso = (2./3.*shearvisc - bulkvisc)*divvi*rho1i + stressmax
    else
       graddivvcoeff = 0.5*(bulkvisc*rhoi + etavisc/3.)   ! 0.5 here is because we
       del2vcoeff    = 0.5*etavisc                   ! average between particle pairs

       !--construct isotropic and anisotropic terms from above
       visctermiso   = 2.5*graddivvcoeff*pmassi*rho1i*rho1i
       visctermaniso = (del2vcoeff - 0.5*graddivvcoeff)*pmassi*rho1i*rho1i
    endif
 endif

 if (mhd) then
!
!--construct useful terms based on the B-field
!
    Brhoxi = Bxi*rho1i
    Brhoyi = Byi*rho1i
    Brhozi = Bzi*rho1i

    Bro2i     = Brhoxi*Brhoxi + Brhoyi*Brhoyi + Brhozi*Brhozi
    valfven2i = Bro2i*rhoi
    vwavei    = sqrt(spsoundi*spsoundi + valfven2i)

    !--MHD terms in stress tensor
    sxxi  = sxxi - pmassi*Brhoxi*Brhoxi
    sxyi  = sxyi - pmassi*Brhoxi*Brhoyi
    sxzi  = sxzi - pmassi*Brhoxi*Brhozi
    syyi  = syyi - pmassi*Brhoyi*Brhoyi
    syzi  = syzi - pmassi*Brhoyi*Brhozi
    szzi  = szzi - pmassi*Brhozi*Brhozi
!
!--construct total isotropic pressure term (gas + magnetic + stress)
!
    pro2i = ponrhoi*rho1i + stressiso + 0.5*Bro2i

 else
!
!--construct m*p/(rho^2 \Omega) in force equation using pressure
!
    pro2i  = ponrhoi*rho1i + stressiso
    vwavei = spsoundi
 endif

 return
end subroutine get_P

#ifdef GR
!
! Internal subroutine that computes the signal velocity for GR,
! as well as some other quantities also needed for artificial viscosity.
!
subroutine get_vsig_gr(vsigi,projvi,v2i,runix,runiy,runiz,vxi,vyi,vzi,spsoundi)
 real, intent(out) :: vsigi,projvi
 real, intent(in)  :: v2i,runix,runiy,runiz,vxi,vyi,vzi,spsoundi
 real :: spsi2,vperpxi,vperpyi,vperpzi,vperp2i,numeratorL,numeratorR,denominator

 projvi = vxi*runix + vyi*runiy + vzi*runiz

 spsi2 = spsoundi**2

 vperpxi = vxi - projvi*runix
 vperpyi = vyi - projvi*runiy
 vperpzi = vzi - projvi*runiz
 vperp2i = vperpxi*vperpxi + vperpyi*vperpyi + vperpzi*vperpzi

 numeratorL  = projvi*(1.-spsi2)
 numeratorR  = spsoundi*sqrt((1.-v2i)*(1.-projvi**2-vperp2i*spsi2))
 denominator = 1.-v2i*spsi2

 vsigi = max( 0., (numeratorL+numeratorR)/denominator, (-numeratorL+numeratorR)/denominator )

 return
end subroutine get_vsig_gr
! From Rosswog 2010
#endif

#ifdef IND_TIMESTEPS
!----------------------------------------------------------------
!+
!  Checks which timestep is the limiting dt.  Book keeping is done here
!+
!----------------------------------------------------------------
subroutine check_dtmin(dtcheck,dti,dtopt,dtrat,ndtopt,dtoptfacmean,dtoptfacmax,dtchar_out,dtchar_in)
 integer, intent(inout) :: ndtopt
 real,    intent(in)    :: dti,dtopt,dtrat
 real,    intent(inout) :: dtoptfacmean,dtoptfacmax
 logical, intent(inout) :: dtcheck
 character(len=*), intent(out)   :: dtchar_out
 character(len=*), intent(in)    :: dtchar_in
 !
 if (.not. dtcheck) return
 !
 if ( abs(dti-dtopt) < tiny(dti)) then
    dtcheck      = .false.
    ndtopt       = ndtopt + 1
    dtoptfacmean = dtoptfacmean + dtrat
    dtoptfacmax  = max(dtoptfacmax, dtrat)
    dtchar_out   = dtchar_in
 endif
 !
 return
end subroutine check_dtmin
#endif

!----------------------------------------------------------------

<<<<<<< HEAD
subroutine start_cell(cell,ifirstincell,ll,iphase,xyzh,vxyzu,gradh,divcurlv,divcurlB,straintensor,Bevol, &
                     dustfrac,n_R,n_electronT,alphaind,stressmax,dens)
=======
subroutine start_cell(cell,iphase,xyzh,vxyzu,gradh,divcurlv,divcurlB,straintensor,Bevol, &
                     dustfrac,n_R,n_electronT,alphaind,stressmax)
>>>>>>> 83600c98

 use io,        only:fatal
 use options,   only:alpha
 use dim,       only:maxp,ndivcurlv,ndivcurlB,maxstrain,maxalpha,maxvxyzu,mhd,mhd_nonideal, &
                     use_dustfrac
 use eos,       only:get_temperature_from_ponrho
 use part,      only:iamgas,maxphase,iboundary,rhoanddhdrho,igas,massoftype,get_partinfo
 use viscosity, only:irealvisc,bulkvisc
#ifdef DUST
 use dust,      only:get_ts,grainsize,graindens,idrag
#endif
 use nicil,     only:nicil_get_eta,nicil_translate_error,nimhd_get_dt,nimhd_get_jcbcb
 use kdtree,    only:inodeparts,inoderange
 type(cellforce),    intent(inout) :: cell
 integer(kind=1),    intent(in)    :: iphase(:)
 real,               intent(in)    :: xyzh(:,:)
 real,               intent(in)    :: vxyzu(:,:)
 real(kind=4),       intent(in)    :: gradh(:,:)
 real(kind=4),       intent(in)    :: divcurlv(:,:)
 real(kind=4),       intent(in)    :: divcurlB(:,:)
 real(kind=4),       intent(in)    :: straintensor(:,:)
 real,               intent(in)    :: Bevol(:,:)
 real,               intent(in)    :: dustfrac(:)
 real,               intent(in)    :: n_R(:,:)
 real,               intent(in)    :: n_electronT(:)
 real(kind=4),       intent(in)    :: alphaind(:,:)
 real,               intent(in)    :: stressmax
 real,               intent(in)    :: dens(:)

 real         :: divcurlvi(ndivcurlv)
 real         :: straini(6),curlBi(3),jcbcbi(3),jcbi(3)
 real         :: hi,rhoi,rho1i,dhdrhoi,pmassi,eni
 real(kind=8) :: hi1
 real         :: dustfraci,rhogasi,ponrhoi,pro2i,pri,spsoundi,temperaturei
 real         :: sxxi,sxyi,sxzi,syyi,syzi,szzi,visctermiso,visctermaniso
#ifdef DUST
 real         :: tstopi
#endif
 real         :: etaohmi,etahalli,etaambii,Bxi,Byi,Bzi,Bi,B2i,Bi1
 real         :: vwavei,alphai

<<<<<<< HEAD
 integer      :: i,iamtypei,ierr
 real         :: densi
=======
 integer      :: i,iamtypei,ierr,ip
>>>>>>> 83600c98

#ifdef DUST
 integer :: iregime
#endif

 logical :: iactivei,iamgasi,iamdusti,realviscosity

 realviscosity = (irealvisc > 0)

 cell%npcell = 0
 over_parts: do ip = inoderange(1,cell%icell),inoderange(2,cell%icell)
    i = inodeparts(ip)

    if (i < 0) then
       cycle over_parts
    endif

    if (maxphase==maxp) then
       call get_partinfo(iphase(i),iactivei,iamdusti,iamtypei)
       iamgasi = (iamtypei==igas)
    else
       iactivei = .true.
       iamtypei = igas
       iamdusti = .false.
       iamgasi  = .true.
    endif
    if (.not.iactivei) then ! handles case where first particle in cell is inactive
       cycle over_parts
    endif
    if (iamtypei==iboundary) then ! do not compute forces on boundary parts
       cycle over_parts
    endif

    pmassi = massoftype(iamtypei)
    hi = xyzh(4,i)
    if (hi < 0.) call fatal('force','negative smoothing length',i,var='h',val=hi)

    !
    !--compute density and related quantities from the smoothing length
    !
    call rhoanddhdrho(hi,hi1,rhoi,rho1i,dhdrhoi,pmassi)

    if (iamgasi) then
       if (ndivcurlv >= 1) divcurlvi(:) = divcurlv(:,i)
       if (realviscosity .and. maxstrain==maxp) straini(:) = straintensor(:,i)
       if (maxvxyzu >= 4) then
          eni = vxyzu(4,i)
       else
          eni = 0.0
       endif

       !
       ! one-fluid dust properties
       !
       if (use_dustfrac) then
          dustfraci = dustfrac(i)
          rhogasi = (1. - dustfraci) * rhoi
          if (dustfraci > 1. .or. dustfraci < 0.) call fatal('force','invalid eps',var='dustfrac',val=dustfraci)
       else
          dustfraci = 0.
          rhogasi   = rhoi
       endif

       if (mhd) then
          Bxi = Bevol(1,i)
          Byi = Bevol(2,i)
          Bzi = Bevol(3,i)
       endif

#ifdef GR
       densi = dens(i)
#endif

       !
       ! calculate terms required in the force evaluation
       !
       call get_P(rhoi,rho1i, &
                  xyzh(1,i),xyzh(2,i),xyzh(3,i), &
#ifdef GR
                  densi, &
#endif
                  pmassi, &
                  eni, &
                  Bxi,Byi,Bzi, &
                  dustfraci, &
                  ponrhoi,pro2i,pri,spsoundi, &
                  vwavei,sxxi,sxyi,sxzi,syyi,syzi,szzi, &
                  visctermiso,visctermaniso,realviscosity,divcurlvi(1),bulkvisc,straini,stressmax)
#ifdef DUST
       !
       ! get stopping time - for one fluid dust we don't know deltav, but as small by definition we assume=0
       !
       if (use_dustfrac .and. iamgasi) then
          call get_ts(idrag,grainsize,graindens,rhogasi,rhoi*dustfraci,spsoundi,0.,tstopi,iregime)
       endif
#endif

       if (mhd_nonideal) then
          B2i = Bxi**2 + Byi**2 + Bzi**2
          Bi  = sqrt(B2i)
          if (Bi > 0.0) then
             Bi1 = 1.0/Bi
          else
             Bi1 = 0.0
          endif
          curlBi = divcurlB(2:4,i)
          temperaturei = get_temperature_from_ponrho(ponrhoi)
          call nicil_get_eta(etaohmi,etahalli,etaambii,Bi,rhoi,temperaturei, &
                             n_R(:,i),n_electronT(i),ierr)
          if (ierr/=0) then
             call nicil_translate_error(ierr)
             if (ierr > 0) call fatal('force','error in calcuating eta(i) for non-ideal MHD')
          endif
          call nimhd_get_jcbcb(jcbcbi,jcbi,curlBi,Bxi,Byi,Bzi,Bi1)
       endif

    else ! not a gas particle
       vwavei = 0.
       rhogasi = 0.
       pri = 0.
       pro2i = 0.
       sxxi = 0.
       sxyi = 0.
       sxzi = 0.
       syyi = 0.
       syzi = 0.
       szzi = 0.
       visctermiso = 0.
       visctermaniso = 0.

       dustfraci = 0.
    endif

    !
    !-- cell packing
    !
    cell%npcell                                    = cell%npcell + 1
    cell%arr_index(cell%npcell)                    = ip
    cell%iphase(cell%npcell)                       = iphase(i)
    cell%xpartvec(ixi,cell%npcell)                 = xyzh(1,i)
    cell%xpartvec(iyi,cell%npcell)                 = xyzh(2,i)
    cell%xpartvec(izi,cell%npcell)                 = xyzh(3,i)
    cell%xpartvec(ihi,cell%npcell)                 = xyzh(4,i)
    cell%xpartvec(igradhi1,cell%npcell)            = gradh(1,i)
#ifdef GRAVITY
    cell%xpartvec(igradhi2,cell%npcell)            = gradh(2,i)
#endif
    cell%xpartvec(ivxi,cell%npcell)                = vxyzu(1,i)
    cell%xpartvec(ivyi,cell%npcell)                = vxyzu(2,i)
    cell%xpartvec(ivzi,cell%npcell)                = vxyzu(3,i)
    if (maxvxyzu >= 4) then
       cell%xpartvec(ieni,cell%npcell)             = vxyzu(4,i)
    endif
    if (mhd) then
       if (iamgasi) then
          cell%xpartvec(iBevolxi,cell%npcell)      = Bevol(1,i)
          cell%xpartvec(iBevolyi,cell%npcell)      = Bevol(2,i)
          cell%xpartvec(iBevolzi,cell%npcell)      = Bevol(3,i)

          if (maxBevol >= 4) then
             cell%xpartvec(ipsi,cell%npcell)       = Bevol(4,i)
          endif
          if (maxBevol < 3 .or. maxBevol > 4) call fatal('densityiterate','error in maxBevol setting')

          cell%xpartvec(icurlBxi,cell%npcell)      = divcurlB(2,i)
          cell%xpartvec(icurlByi,cell%npcell)      = divcurlB(3,i)
          cell%xpartvec(icurlBzi,cell%npcell)      = divcurlB(4,i)
       else
          cell%xpartvec(iBevolxi:ipsi,cell%npcell) = 0. ! to avoid compiler warning
       endif
    endif

    alphai = alpha
    if (maxalpha==maxp) then
       alphai = alphaind(1,i)
    endif
    cell%xpartvec(ialphai,cell%npcell)            = alphai
    cell%xpartvec(irhoi,cell%npcell)              = rhoi
    cell%xpartvec(idustfraci,cell%npcell)         = dustfraci
    if (iamgasi) then
       cell%xpartvec(ivwavei,cell%npcell)         = vwavei
       cell%xpartvec(irhogasi,cell%npcell)        = rhogasi
       cell%xpartvec(iponrhoi,cell%npcell)        = ponrhoi
       cell%xpartvec(ispsoundi,cell%npcell)       = spsoundi
       cell%xpartvec(isxxi,cell%npcell)           = sxxi
       cell%xpartvec(isxyi,cell%npcell)           = sxyi
       cell%xpartvec(isxzi,cell%npcell)           = sxzi
       cell%xpartvec(isyyi,cell%npcell)           = syyi
       cell%xpartvec(isyzi,cell%npcell)           = syzi
       cell%xpartvec(iszzi,cell%npcell)           = szzi
       cell%xpartvec(ivisctermisoi,cell%npcell)   = visctermiso
       cell%xpartvec(ivisctermanisoi,cell%npcell) = visctermaniso
       cell%xpartvec(ipri,cell%npcell)            = pri
       cell%xpartvec(ipro2i,cell%npcell)          = pro2i
#ifdef DUST
       if (use_dustfrac) then
          cell%xpartvec(itstop,cell%npcell)          = tstopi
       endif
#endif
    endif
    if (mhd_nonideal) then
       cell%xpartvec(ietaohmi,cell%npcell)        = etaohmi
       cell%xpartvec(ietahalli,cell%npcell)       = etahalli
       cell%xpartvec(ietaambii,cell%npcell)       = etaambii
       cell%xpartvec(ijcbcbxi,cell%npcell)        = jcbcbi(1)
       cell%xpartvec(ijcbcbyi,cell%npcell)        = jcbcbi(2)
       cell%xpartvec(ijcbcbzi,cell%npcell)        = jcbcbi(3)
       cell%xpartvec(ijcbxi,cell%npcell)          = jcbi(1)
       cell%xpartvec(ijcbyi,cell%npcell)          = jcbi(2)
       cell%xpartvec(ijcbzi,cell%npcell)          = jcbi(3)
    endif
<<<<<<< HEAD
    cell%xpartvec(idensGRi,cell%npcell)          = densi

    i = ll(i)
=======
>>>>>>> 83600c98
 enddo over_parts

end subroutine start_cell

subroutine compute_cell(cell,listneigh,nneigh,Bevol,xyzh,vxyzu,fxyzu, &
                        iphase,divcurlv,divcurlB,alphaind,n_R,n_electronT, &
<<<<<<< HEAD
                        dustfrac,gradh,ibin_wake,stressmax,xyzcache,dens)
 use io,          only:id,error
=======
                        dustfrac,gradh,ibin_wake,stressmax,xyzcache)
 use io,          only:error
#ifdef MPI
 use io,          only:id
#endif
>>>>>>> 83600c98
 use dim,         only:maxvxyzu
 use options,     only:beta,alphau,alphaB,iresistive_heating
 use part,        only:get_partinfo,iamgas,iboundary,mhd,igas,maxphase,massoftype
 use viscosity,   only:irealvisc,bulkvisc
 use kdtree,      only:inodeparts

 type(cellforce), intent(inout)  :: cell

 integer,         intent(in)     :: listneigh(:)
 integer,         intent(in)     :: nneigh
 real,            intent(in)     :: Bevol(:,:)
 real,            intent(in)     :: xyzh(:,:)
 real,            intent(in)     :: vxyzu(:,:)
 real,            intent(in)     :: fxyzu(:,:)
 integer(kind=1), intent(in)     :: iphase(:)
 real(kind=4),    intent(in)     :: divcurlv(:,:)
 real(kind=4),    intent(in)     :: divcurlB(:,:)
 real(kind=4),    intent(in)     :: alphaind(:,:)
 real,            intent(in)     :: n_R(:,:)
 real,            intent(in)     :: n_electronT(:)
 real,            intent(in)     :: dustfrac(:)
 real(kind=4),    intent(in)     :: gradh(:,:)
 integer(kind=1), intent(inout)  :: ibin_wake(:)
 real,            intent(in)     :: stressmax
 real,            intent(in)     :: xyzcache(:,:)
 real,            intent(in)     :: dens(:)

 real                            :: hi
 real(kind=8)                    :: hi1,hi21,hi31,hi41
 real(kind=8)                    :: gradhi,gradsofti
 real                            :: pmassi

 integer                         :: iamtypei

 logical                         :: iactivei
 logical                         :: iamgasi
 logical                         :: iamdusti

 integer(kind=1)                 :: ibin_neigh

 logical                         :: realviscosity
 logical                         :: useresistiveheat
 logical                         :: ignoreself

 integer                         :: i,ip

 realviscosity    = (irealvisc > 0)
 useresistiveheat = (iresistive_heating > 0)

 over_parts: do ip = 1,cell%npcell

    if (maxphase==maxp) then
       call get_partinfo(cell%iphase(ip),iactivei,iamdusti,iamtypei)
       iamgasi = (iamtypei==igas)
    else
       iactivei = .true.
       iamtypei = igas
       iamdusti = .false.
       iamgasi  = .true.
    endif

    if (.not.iactivei) then ! handles case where first particle in cell is inactive
       cycle over_parts
    endif
    if (iamtypei==iboundary) then ! do not compute forces on boundary parts
       cycle over_parts
    endif

    i = inodeparts(cell%arr_index(ip))

    pmassi = massoftype(iamtypei)

    hi    = cell%xpartvec(ihi,ip)
    hi1   = 1./hi
    hi21  = hi1*hi1
    hi31  = hi1*hi21
    hi41  = hi21*hi21

    if (cell%xpartvec(igradhi1,ip) > 0.) then
       gradhi = cell%xpartvec(igradhi1,ip)
    else
       call error('force','stored gradh is zero, resetting to 1')
       gradhi = 1.
    endif
#ifdef GRAVITY
    gradsofti = cell%xpartvec(igradhi2,ip)
#endif

    !
    !--loop over current particle's neighbours (includes self)
    !
#ifdef MPI
    if (cell%owner == id) then
       ignoreself = .true.
    else
       ignoreself = .false.
    endif
#else
    ignoreself = .true.
#endif

    call compute_forces(i,iamgasi,iamdusti,cell%xpartvec(:,ip),hi,hi1,hi21,hi41,gradhi,gradsofti, &
                         beta, &
                         pmassi,listneigh,nneigh,xyzcache,cell%fsums(:,ip),cell%vsigmax(ip), &
                         .true.,realviscosity,useresistiveheat, &
                         xyzh,vxyzu,Bevol,iphase,massoftype, &
                         divcurlB,n_R,n_electronT, &
                         dustfrac,gradh,divcurlv,alphaind, &
                         alphau,alphaB,bulkvisc,stressmax, &
                         cell%ndrag,cell%nstokes,cell%nsuper,cell%dtdrag(ip),ibin_wake,ibin_neigh, &
                         ignoreself,dens)

 enddo over_parts

end subroutine compute_cell

subroutine finish_cell_and_store_results(icall,cell,fxyzu,xyzh,vxyzu,poten,dt,straintensor,&
                                         divBsymm,divcurlv,dBevol,ddustfrac,deltav, &
                                         dtcourant,dtforce,dtvisc,dtohm,dthall,dtambi,dtdiff,dtmini,dtmaxi, &
#ifdef IND_TIMESTEPS
                                         nbinmaxnew,nbinmaxstsnew,ncheckbin, &
                                         ndtforce,ndtforceng,ndtcool,ndtdrag,ndtdragd, &
                                         ndtvisc,ndtohm,ndthall,ndtambi,ndtdust, &
                                         dtitmp,dtrat, &
                                         dtfrcfacmean ,dtfrcngfacmean,dtdragfacmean,dtdragdfacmean,dtcoolfacmean, &
                                         dtfrcfacmax  ,dtfrcngfacmax ,dtdragfacmax ,dtdragdfacmax ,dtcoolfacmax, &
                                         dtviscfacmean,dtohmfacmean  ,dthallfacmean,dtambifacmean ,dtdustfacmean, &
                                         dtviscfacmax ,dtohmfacmax   ,dthallfacmax ,dtambifacmax  ,dtdustfacmax, &
#endif
                                         check_ibinsink)
 use io,             only:fatal
#ifdef FINVSQRT
 use fastmath,       only:finvsqrt
#endif
 use dim,            only:mhd,mhd_nonideal,lightcurve,use_dustfrac,maxstrain,gr
 use eos,            only:use_entropy,gamma
 use options,        only:ishock_heating,icooling,psidecayfac,overcleanfac,alpha,ipdv_heating
 use part,           only:h2chemistry,rhoanddhdrho,abundance,iboundary,igas,maxphase,maxvxyzu,nabundances, &
                           massoftype,get_partinfo
#ifdef IND_TIMESTEPS
 use part,           only:ibin,ibinsink
 use timestep_ind,   only:get_newbin
 use timestep_sts,   only:sts_it_n,ibinsts
#endif
 use viscosity,      only:bulkvisc,dt_viscosity,irealvisc,shearfunc
 use kernel,         only:kernel_softening
 use linklist,       only:get_distance_from_centre_of_mass
 use kdtree,         only:expand_fgrav_in_taylor_series,inodeparts
 use nicil,          only:nimhd_get_dudt,nimhd_get_dt
 use cooling,        only:energ_cooling
 use chem,           only:energ_h2cooling
 use timestep,       only:C_cour,C_cool,C_force,bignumber,dtmax
 use timestep_sts,   only:use_sts
#ifdef LIGHTCURVE
 use part,           only:luminosity
#endif

 integer,            intent(in)    :: icall
 type(cellforce),    intent(inout) :: cell
 real,               intent(inout) :: fxyzu(:,:)
 real,               intent(in)    :: xyzh(:,:)
 real,               intent(in)    :: vxyzu(:,:)
 real,               intent(in)    :: dt
 real(kind=4),       intent(in)    :: straintensor(:,:)
 real(kind=4),       intent(out)   :: poten(:)
 real(kind=4),       intent(out)   :: divBsymm(:)
 real(kind=4),       intent(out)   :: divcurlv(:,:)
 real,               intent(out)   :: dBevol(:,:)
 real,               intent(out)   :: ddustfrac(:)
 real,               intent(out)   :: deltav(:,:)

 real,               intent(inout) :: dtcourant,dtforce,dtvisc
 real,               intent(inout) :: dtohm,dthall,dtambi,dtdiff,dtmini,dtmaxi
#ifdef IND_TIMESTEPS
 integer,            intent(inout) :: nbinmaxnew,nbinmaxstsnew,ncheckbin
 integer,            intent(inout) :: ndtforce,ndtforceng,ndtcool,ndtdrag,ndtdragd
 integer,            intent(inout) :: ndtvisc,ndtohm,ndthall,ndtambi,ndtdust
 real,               intent(inout) :: dtitmp,dtrat
 real,               intent(inout) :: dtfrcfacmean ,dtfrcngfacmean,dtdragfacmean,dtdragdfacmean,dtcoolfacmean
 real,               intent(inout) :: dtfrcfacmax  ,dtfrcngfacmax ,dtdragfacmax ,dtdragdfacmax ,dtcoolfacmax
 real,               intent(inout) :: dtviscfacmean,dtohmfacmean  ,dthallfacmean,dtambifacmean ,dtdustfacmean
 real,               intent(inout) :: dtviscfacmax ,dtohmfacmax   ,dthallfacmax ,dtambifacmax  ,dtdustfacmax
#endif
 logical,            intent(in)    :: check_ibinsink

 real    :: xpartveci(maxxpartveciforce),fsum(maxfsum)
 real    :: rhoi,rho1i,rhogasi,hi,hi1,pmassi
 real    :: Bevoli(maxBevol),curlBi(3),straini(6)
 real    :: xi,yi,zi,B2i,f2i,divBsymmi,betai,frac_divB,vcleani
 real    :: ponrhoi,spsoundi,drhodti,divvi,shearvisc,fac,pdv_work
 real    :: psii,dtau,dustresfacmean,dustresfacmax
 real    :: eni,dudtnonideal
 real    :: tstop,dustfraci,dtdustdenom
 real    :: etaambii,etahalli,etaohmi
 real    :: vsigmax,vwavei,fxyz4
#ifdef LIGHTCURVE
 real    :: dudt_radi
#endif
#ifdef GRAVITY
 real    :: potensoft0,dum,dx,dy,dz,fxi,fyi,fzi,poti,epoti
#endif
 real    :: vsigdtc,dtc,dtf,dti,dtcool,dtdiffi
 real    :: dtohmi,dtambii,dthalli,dtvisci,dtdrag,dtdusti,dtclean

 integer :: idudtcool,ichem,ndustres,iamtypei
 logical :: iactivei,iamgasi,iamdusti,realviscosity

#ifdef IND_TIMESTEPS
 logical               :: allow_decrease,dtcheck
 character(len=16)     :: dtchar
#endif

 integer               :: ip,i
 real                  :: densi, vxi,vyi,vzi,lorentzi

 realviscosity = (irealvisc > 0)

 over_parts: do ip = 1,cell%npcell

    if (maxphase==maxp) then
       call get_partinfo(cell%iphase(ip),iactivei,iamdusti,iamtypei)
       iamgasi = (iamtypei==igas)
    else
       iactivei = .true.
       iamtypei = igas
       iamdusti = .false.
       iamgasi  = .true.
    endif

    if (.not.iactivei) then ! handles case where first particle in cell is inactive
       cycle over_parts
    endif
    if (iamtypei==iboundary) then ! do not compute forces on boundary parts
       cycle over_parts
    endif

    pmassi = massoftype(iamtypei)

    i = inodeparts(cell%arr_index(ip))

    fsum(:)       = cell%fsums(:,ip)
    xpartveci(:)  = cell%xpartvec(:,ip)

    xi         = xpartveci(ixi)
    yi         = xpartveci(iyi)
    zi         = xpartveci(izi)
    hi         = xpartveci(ihi)
    hi1        = 1./hi
    spsoundi   = xpartveci(ispsoundi)
    vsigmax    = cell%vsigmax(ip)
    dtdrag     = cell%dtdrag(ip)

    vxi = xpartveci(ivxi)
    vyi = xpartveci(ivyi)
    vzi = xpartveci(ivzi)

    lorentzi = 1.
    if (gr) lorentzi = 1./sqrt(1.-(vxi*vxi + vyi*vyi + vzi*vzi))

    if (iamgasi) then
       rhoi    = xpartveci(irhoi)
       rho1i   = 1./rhoi
       rhogasi = xpartveci(irhogasi)
       ponrhoi = xpartveci(iponrhoi)
       vwavei  = xpartveci(ivwavei)

       if (mhd) then
          Bevoli(1) = xpartveci(iBevolxi)
          Bevoli(2) = xpartveci(iBevolyi)
          Bevoli(3) = xpartveci(iBevolzi)
          B2i       = Bevoli(1)**2 + Bevoli(2)**2 + Bevoli(3)**2
       endif

       if (mhd_nonideal) then
          curlBi(1) = xpartveci(icurlBxi)
          curlBi(2) = xpartveci(icurlByi)
          curlBi(3) = xpartveci(icurlBzi)
          etaohmi   = xpartveci(ietaohmi)
          etaambii  = xpartveci(ietaambii)
          etahalli  = xpartveci(ietahalli)
       endif

       straini(:) = 0.
       if (maxvxyzu >= 4) then
          if (maxstrain == maxp .and. realviscosity) then
             straini(:) = straintensor(:,i)
          endif
          if (icooling > 0) then
             eni = xpartveci(ieni)
          endif
       endif

       if (use_dustfrac) then
          dustfraci = xpartveci(idustfraci)
          tstop = xpartveci(itstop)
       endif

    endif

#ifdef GRAVITY
    !--add self-contribution
    call kernel_softening(0.,0.,potensoft0,dum)
    epoti = 0.5*pmassi*(fsum(ipot) + pmassi*potensoft0*hi1)
    !
    !--add contribution from distant nodes, expand these in Taylor series about node centre
    !  use xcen directly, -1 is placeholder
    !
    call get_distance_from_centre_of_mass(cell%icell,xi,yi,zi,dx,dy,dz)
    call expand_fgrav_in_taylor_series(cell%fgrav,dx,dy,dz,fxi,fyi,fzi,poti)
    fsum(ifxi) = fsum(ifxi) + fxi
    fsum(ifyi) = fsum(ifyi) + fyi
    fsum(ifzi) = fsum(ifzi) + fzi
    epoti = epoti + 0.5*pmassi*poti
    poten(i) = real(epoti,kind=kind(poten))
#endif

    if (mhd .and. iamgasi) then
       !
       !--for MHD, need to make the force stable when beta < 1.  In this regime,
       !  subtract off the B(div B)/rho term (Borve, Omang & Trulsen 2001, 2005);
       !  outside of this regime, do nothing, but (smoothly) transition between
       !  regimes
       !
       divBsymmi  = fsum(idivBsymi)
       if (B2i > 0.0) then
          betai = 2.0*ponrhoi*rhoi/B2i
          if (betai < 1.0) then
             frac_divB = 1.0
          elseif (betai < 2.0) then
             frac_divB = 2.0 - betai
          else
             frac_divB = 0.0
          endif
       else
          frac_divB = 0.0
       endif
       fsum(ifxi) = fsum(ifxi) - Bevoli(1)*divBsymmi*frac_divB
       fsum(ifyi) = fsum(ifyi) - Bevoli(2)*divBsymmi*frac_divB
       fsum(ifzi) = fsum(ifzi) - Bevoli(3)*divBsymmi*frac_divB
       divBsymm(i) = real(rhoi*divBsymmi,kind=kind(divBsymm)) ! for output store div B as rho*div B
    endif

    f2i = fsum(ifxi)**2 + fsum(ifyi)**2 + fsum(ifzi)**2

#ifdef DRIVING
    ! force is first initialised in driving routine
    fxyzu(1,i) = fxyzu(1,i) + fsum(ifxi)
    fxyzu(2,i) = fxyzu(2,i) + fsum(ifyi)
    fxyzu(3,i) = fxyzu(3,i) + fsum(ifzi)
#else
    fxyzu(1,i) = fsum(ifxi)
    fxyzu(2,i) = fsum(ifyi)
    fxyzu(3,i) = fsum(ifzi)
#endif
    drhodti = pmassi*fsum(idrhodti)

    isgas: if (iamgasi) then
       divvi = -drhodti*rho1i
       if (ndivcurlv >= 1) divcurlv(1,i) = real(divvi,kind=kind(divcurlv)) ! store divv from forces

       if (maxvxyzu >= 4 .or. lightcurve) then
          if (maxstrain == maxp .and. realviscosity) then
             shearvisc = shearfunc(xi,yi,zi,spsoundi)
             fsum(idudtdissi) = fsum(idudtdissi) + (bulkvisc - 2./3.*shearvisc)*divvi**2 &
                           + 0.5*shearvisc*(straini(1)**2 + 2.*(straini(2)**2 + straini(3)**2 + straini(5)**2) &
                           + straini(4)**2 + straini(6)**2)
          endif
          fxyz4 = 0.
          if (use_entropy .or. gr) then
             densi = xpartveci(idensGRi)
             if (gr .and. ishock_heating > 0) then
                fxyz4 = fxyz4 + (gamma - 1.)*densi**(1.-gamma)*lorentzi*fsum(idudtdissi)
             else if (ishock_heating > 0) then
                fxyz4 = fxyz4 + (gamma - 1.)*rhogasi**(1.-gamma)*fsum(idudtdissi)
             endif
             ! add conductivity for GR
             if (gr) then
                fxyz4 = fxyz4 + (gamma - 1.)*densi**(1.-gamma)*lorentzi*fsum(idendtdissi)
             endif
          else
             fac = rhoi/rhogasi
             pdv_work = ponrhoi*rho1i*drhodti
             if (ipdv_heating > 0) then
                fxyz4 = fxyz4 + fac*pdv_work
             endif
             if (ishock_heating > 0) then
                fxyz4 = fxyz4 + fac*fsum(idudtdissi)
             endif
#ifdef LIGHTCURVE
             if (lightcurve) then
                pdv_work = ponrhoi*rho1i*drhodti
                if (pdv_work > tiny(pdv_work)) then ! pdv_work < 0 is possible, and we want to ignore this case
                   dudt_radi = fac*pdv_work + fac*fsum(idudtdissi)
                else
                   dudt_radi = fac*fsum(idudtdissi)
                endif
                luminosity(i) = pmassi*dudt_radi
             endif
#endif
             if (mhd_nonideal) then
                call nimhd_get_dudt(dudtnonideal,etaohmi,etaambii,rhoi,curlBi,Bevoli(1:3))
                fxyz4 = fxyz4 + fac*dudtnonideal
             endif
             !--add conductivity and resistive heating
             fxyz4 = fxyz4 + fac*fsum(idendtdissi)
             if (icooling > 0) then
                if (h2chemistry) then
                   idudtcool = 1
                   ichem = 0
                   call energ_h2cooling(vxyzu(4,i),fxyz4,rhoi,&
                        abundance(:,i),nabundances,dt,xyzh(1,i),xyzh(2,i),xyzh(3,i),&
                        divcurlv(1,i),idudtcool,ichem)
                else
                   call energ_cooling(icooling,vxyzu(4,i),fxyz4,xyzh(1,i),xyzh(2,i),xyzh(3,i))
                endif
             endif
             ! extra terms in du/dt from one fluid dust
             if (use_dustfrac) then
                fxyz4 = fxyz4 + 0.5*fac*rho1i*fsum(idudtdusti)
             endif
          endif
          if (maxvxyzu >= 4) fxyzu(4,i) = fxyz4
       endif

       dtclean = bignumber
       if (mhd) then
          !
          ! sum returns d(B/rho)/dt, convert this to dB/dt
          !
          dBevol(1,i) = rhoi*fsum(idBevolxi) - Bevoli(1)*divvi
          dBevol(2,i) = rhoi*fsum(idBevolyi) - Bevoli(2)*divvi
          dBevol(3,i) = rhoi*fsum(idBevolzi) - Bevoli(3)*divvi
          !
          ! hyperbolic/parabolic cleaning terms (dpsi/dt) from Tricco & Price (2012)
          !
          if (maxBevol >= 4 .and. psidecayfac > 0.) then
             vcleani = overcleanfac*vwavei
             dtau = psidecayfac*vcleani*hi1
             !
             ! we clean using the difference operator for div B
             !
             psii = xpartveci(ipsi)

             ! new cleaning evolving d/dt (psi/c_h)
             dBevol(4,i) = -vcleani*fsum(idivBdiffi)*rho1i - psii*dtau - 0.5*psii*divvi

             ! timestep from cleaning (should only matter if overcleaning applied)
             ! the factor of 0.5 is empirical, from checking when overcleaning with ind. timesteps is stable
             dtclean = 0.5*C_cour*hi/(vcleani + epsilon(0.))
          endif
       endif

       if (use_dustfrac) then
          ddustfrac(i) = 0.5*(fsum(iddustfraci)-sqrt(rhoi*dustfraci)*divvi)
          deltav(1,i)  = fsum(ideltavxi)
          deltav(2,i)  = fsum(ideltavyi)
          deltav(3,i)  = fsum(ideltavzi)
       endif

       ! timestep based on Courant condition
       vsigdtc = max(vsigmax,vwavei)
       if (vsigdtc > tiny(vsigdtc)) then
          dtc = min(C_cour*hi/(vsigdtc*max(alpha,1.0)),dtclean)
       else
          dtc = min(dtmax,dtclean)
       endif

       ! cooling timestep dt < fac*u/(du/dt)
       if (maxvxyzu >= 4 .and. icooling==1) then
          dtcool = C_cool*abs(eni/fxyzu(4,i))
       else
          dtcool = bignumber
       endif

       ! timestep based on non-ideal MHD
       if (mhd_nonideal) then
          call nimhd_get_dt(dtohmi,dthalli,dtambii,hi,etaohmi,etahalli,etaambii)
          if ( use_STS ) then
             dtdiffi = min(dtohmi,dtambii)
             dtdiff  = min(dtdiff,dtdiffi)
             dtohmi  = bignumber
             dtambii = bignumber
          endif
       else
          dtohmi  = bignumber
          dthalli = bignumber
          dtambii = bignumber
          dtdiffi = bignumber
       endif

       ! timestep from physical viscosity
       dtvisci = dt_viscosity(xi,yi,zi,hi,spsoundi)

       ! Check to ensure we have enough resolution for gas-dust pairs, where
       ! dtdrag is already minimised over all dust neighbours for gas particle i
       if (dtdrag < bignumber) then
          if (hi > dtdrag*spsoundi) then
             ndustres       = ndustres + 1
             dustresfacmean = dustresfacmean + hi/(dtdrag*spsoundi)
             dustresfacmax  = max(dustresfacmax, hi/(dtdrag*spsoundi))
          endif
       endif

    else ! not gas

       if (maxvxyzu > 4) fxyzu(4,i) = 0.
       ! timestep based on Courant condition for non-gas particles
       vsigdtc = vsigmax
       if (vsigdtc > tiny(vsigdtc)) then
          dtc = C_cour*hi/vsigdtc
       else
          dtc = dtmax
       endif
       dtcool  = bignumber
       dtvisci = bignumber
       dtohmi  = bignumber
       dthalli = bignumber
       dtambii = bignumber
       dtdiffi = bignumber

    endif isgas

    ! initialise timestep to Courant timestep & perform sanity check
    dti = dtc
    if (dtc < tiny(dtc) .or. dtc > huge(dtc)) call fatal('force','invalid dtc',var='dtc',val=dtc)

    ! timestep based on force condition
    if (abs(f2i) > epsilon(f2i)) then
#ifdef FINVSQRT
       dtf = C_force*sqrt(hi*finvsqrt(f2i))
#else
       dtf = C_force*sqrt(hi/sqrt(f2i))
#endif
    else
       dtf = bignumber
    endif

    ! one fluid dust timestep
    if (use_dustfrac .and. iamgasi .and. dustfraci > 0. .and. spsoundi > 0.) then
       dtdustdenom = dustfraci*tstop*spsoundi**2
       if (dtdustdenom > tiny(dtdustdenom)) then
          dtdusti = C_force*hi*hi/dtdustdenom
       else
          dtdusti = bignumber
       endif
    else
       dtdusti = bignumber
    endif

#ifdef IND_TIMESTEPS
    !-- The new timestep for particle i
    dtitmp = min(dtf,dtcool,dtvisci,dtdrag,dtohmi,dthalli,dtambii,dtdusti)
    if (dtitmp < dti .and. dtitmp < dtmax) then
       dti     = dtitmp
       if (dti < tiny(dti) .or. dti > huge(dti)) call fatal('force','invalid dti',var='dti',val=dti) ! sanity check
       dtcheck = .true.
       dtrat   = dtc/dti
       if ( iamgasi ) then
          call check_dtmin(dtcheck,dti,dtf    ,dtrat,ndtforce  ,dtfrcfacmean  ,dtfrcfacmax ,dtchar,'dt_gasforce')
          call check_dtmin(dtcheck,dti,dtcool ,dtrat,ndtcool   ,dtcoolfacmean ,dtcoolfacmax,dtchar,'dt_cool'    )
          call check_dtmin(dtcheck,dti,dtvisci,dtrat,ndtvisc   ,dtviscfacmean ,dtviscfacmax,dtchar,'dt_visc'    )
          call check_dtmin(dtcheck,dti,dtdrag ,dtrat,ndtdrag   ,dtdragfacmean ,dtdragfacmax,dtchar,'dt_gasdrag' )
          call check_dtmin(dtcheck,dti,dtohmi ,dtrat,ndtohm    ,dtohmfacmean  ,dtohmfacmax ,dtchar,'dt_ohm'     )
          call check_dtmin(dtcheck,dti,dthalli,dtrat,ndthall   ,dthallfacmean ,dthallfacmax,dtchar,'dt_hall'    )
          call check_dtmin(dtcheck,dti,dtambii,dtrat,ndtambi   ,dtambifacmean ,dtambifacmax,dtchar,'dt_ambi'    )
          call check_dtmin(dtcheck,dti,dtdusti,dtrat,ndtdust   ,dtdustfacmean ,dtdustfacmax,dtchar,'dt_dust'    )
       else
          call check_dtmin(dtcheck,dti,dtf    ,dtrat,ndtforceng,dtfrcngfacmean,dtfrcngfacmax,dtchar,'dt_force'  )
          call check_dtmin(dtcheck,dti,dtdrag ,dtrat,ndtdragd  ,dtdragdfacmean,dtdragdfacmax,dtchar,'dt_drag'   )
       endif
       if (dtcheck) call fatal('force','unknown dti',var='dti',val=dti)
    else
       dtchar = 'dt_courant'
    endif
    !
    allow_decrease = ((icall < 2) .and. sts_it_n)
    call get_newbin(dti,dtmax,ibin(i),allow_decrease,dtchar=dtchar) ! get new timestep bin based on dti
    !
    ! Saitoh-Makino limiter, do not allow timestep to be more than 1 bin away from neighbours
    !
    !ibin(i) = max(ibin(i),ibin_neigh-1_1)
    !
    ! This will keep particles near sink candidates awake (add 1 to smoothly move the particle)
    !
    if (check_ibinsink) then
       if (ibinsink(i) > ibin(i)) ibin(i) = ibin(i) + 1_1
       ! This is a more useful way to manage this array in the cases where
       ! multiple particles are being tested for sink creation
       ibinsink(i) = max(ibinsink(i) - 1_1, 0_1)
    endif
    !
    ! find the new maximum number of bins
    nbinmaxnew = max(nbinmaxnew,int(ibin(i)))
    ncheckbin  = ncheckbin + 1

    ! ibinsts: based entirely upon the diffusive timescale
    if ( use_sts ) then
       ibinsts(i) = 0 ! we actually want dtdiff, and this is just a tracer; should reduce the number of sts active particles for speed
       call get_newbin(dtdiffi,dtmax,ibinsts(i),allow_decrease,.false.)
       nbinmaxstsnew = max(nbinmaxstsnew,int(ibinsts(i)))
       ibinsts(i) = -ibinsts(i) ! set as negative to tag as active; will be reset to positive shortly
    endif

#else
    ! global timestep needs to be minimum over all particles

    dtcourant = min(dtcourant,dtc)
    dtforce   = min(dtforce,dtf,dtcool,dtdrag,dtdusti)
    dtvisc    = min(dtvisc,dtvisci)
    if (mhd_nonideal .and. iamgasi) then
       dtohm  = min(dtohm,  dtohmi  )
       dthall = min(dthall, dthalli )
       dtambi = min(dtambi, dtambii )
    endif
    dtmini = min(dtmini,dti)
    dtmaxi = max(dtmaxi,dti)
#endif

 enddo over_parts
end subroutine finish_cell_and_store_results

#ifdef MPI
pure subroutine combine_cells(cella, cellb)
 type(cellforce),   intent(inout)        :: cella
 type(cellforce),   intent(in)           :: cellb

 integer                                :: i

 do i = 1,cella%npcell
    cella%fsums(:,i) = cella%fsums(:,i) + cellb%fsums(:,i)
 enddo

 cella%ndrag   = cella%ndrag     + cellb%ndrag
 cella%nstokes = cella%nstokes   + cellb%nstokes
 cella%nsuper  = cella%nsuper    + cellb%nsuper

 cella%remote_export = (cella%remote_export .and. cellb%remote_export)

end subroutine combine_cells
#endif

end module forces<|MERGE_RESOLUTION|>--- conflicted
+++ resolved
@@ -390,13 +390,8 @@
 
     cell%icell = icell
 
-<<<<<<< HEAD
-    call start_cell(cell,ifirstincell,ll,iphase,xyzh,vxyzu,gradh,divcurlv,divcurlB,straintensor,Bevol, &
+    call start_cell(cell,iphase,xyzh,vxyzu,gradh,divcurlv,divcurlB,straintensor,Bevol, &
                          dustfrac,n_R,n_electronT,alphaind,stressmax,dens)
-=======
-    call start_cell(cell,iphase,xyzh,vxyzu,gradh,divcurlv,divcurlB,straintensor,Bevol, &
-                         dustfrac,n_R,n_electronT,alphaind,stressmax)
->>>>>>> 83600c98
     if (cell%npcell == 0) cycle over_cells
 
     call get_cell_location(icell,cell%xpos,cell%xsizei,cell%rcuti)
@@ -1728,13 +1723,8 @@
 
 !----------------------------------------------------------------
 
-<<<<<<< HEAD
-subroutine start_cell(cell,ifirstincell,ll,iphase,xyzh,vxyzu,gradh,divcurlv,divcurlB,straintensor,Bevol, &
+subroutine start_cell(cell,iphase,xyzh,vxyzu,gradh,divcurlv,divcurlB,straintensor,Bevol, &
                      dustfrac,n_R,n_electronT,alphaind,stressmax,dens)
-=======
-subroutine start_cell(cell,iphase,xyzh,vxyzu,gradh,divcurlv,divcurlB,straintensor,Bevol, &
-                     dustfrac,n_R,n_electronT,alphaind,stressmax)
->>>>>>> 83600c98
 
  use io,        only:fatal
  use options,   only:alpha
@@ -1776,12 +1766,8 @@
  real         :: etaohmi,etahalli,etaambii,Bxi,Byi,Bzi,Bi,B2i,Bi1
  real         :: vwavei,alphai
 
-<<<<<<< HEAD
- integer      :: i,iamtypei,ierr
+ integer      :: i,iamtypei,ierr,ip
  real         :: densi
-=======
- integer      :: i,iamtypei,ierr,ip
->>>>>>> 83600c98
 
 #ifdef DUST
  integer :: iregime
@@ -1993,28 +1979,18 @@
        cell%xpartvec(ijcbyi,cell%npcell)          = jcbi(2)
        cell%xpartvec(ijcbzi,cell%npcell)          = jcbi(3)
     endif
-<<<<<<< HEAD
     cell%xpartvec(idensGRi,cell%npcell)          = densi
-
-    i = ll(i)
-=======
->>>>>>> 83600c98
  enddo over_parts
 
 end subroutine start_cell
 
 subroutine compute_cell(cell,listneigh,nneigh,Bevol,xyzh,vxyzu,fxyzu, &
                         iphase,divcurlv,divcurlB,alphaind,n_R,n_electronT, &
-<<<<<<< HEAD
                         dustfrac,gradh,ibin_wake,stressmax,xyzcache,dens)
- use io,          only:id,error
-=======
-                        dustfrac,gradh,ibin_wake,stressmax,xyzcache)
  use io,          only:error
 #ifdef MPI
  use io,          only:id
 #endif
->>>>>>> 83600c98
  use dim,         only:maxvxyzu
  use options,     only:beta,alphau,alphaB,iresistive_heating
  use part,        only:get_partinfo,iamgas,iboundary,mhd,igas,maxphase,massoftype
