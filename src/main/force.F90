--- conflicted
+++ resolved
@@ -2505,15 +2505,11 @@
     endif
 
     ! stopping time
-<<<<<<< HEAD
-    if (use_dust) tstop(:,i) = tstopi(:)!dtdrag
-=======
     if (use_dust .and. use_dustfrac) then
-       tstop(i) = tstopi
+       tstop(:,i) = tstopi(:)
     elseif (use_dust .and. .not.use_dustfrac) then
-       tstop(i) = dtdrag
-    endif
->>>>>>> 30ddbfad
+       tstop(:,i) = dtdrag
+    endif
 
 #ifdef IND_TIMESTEPS
     !-- The new timestep for particle i
