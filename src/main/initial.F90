!--------------------------------------------------------------------------!
! The Phantom Smoothed Particle Hydrodynamics code, by Daniel Price et al. !
! Copyright (c) 2007-2024 The Authors (see AUTHORS)                        !
! See LICENCE file for usage and distribution conditions                   !
! http://phantomsph.github.io/                                             !
!--------------------------------------------------------------------------!
module initial
!
! This module initialises (and ends) the run
!
! :References: None
!
! :Owner: Daniel Price
!
! :Runtime parameters: None
!
! :Dependencies: HIIRegion, analysis, boundary, boundary_dyn, centreofmass,
!   checkconserved, checkoptions, checksetup, cons2prim, cooling, cpuinfo,
!   damping, densityforce, deriv, dim, dust, dust_formation,
!   einsteintk_utils, energies, eos, evwrite, extern_gr, externalforces,
!   fastmath, fileutils, forcing, growth, inject, io, io_summary,
<<<<<<< HEAD
!   krome_interface, linklist, metric_tools, mf_write, mpibalance,
!   mpidomain, mpimemory, mpitree, mpiutils, nicil, nicil_sup, omputils,
!   options, part, partinject, porosity, ptmass, radiation_utils,
!   readwrite_dumps, readwrite_infile, subgroup, timestep, timestep_ind,
!   timestep_sts, timing, tmunu2grid, units, writeheader
=======
!   krome_interface, linklist, metric, metric_et_utils, metric_tools,
!   mf_write, mpibalance, mpidomain, mpimemory, mpitree, mpiutils, nicil,
!   nicil_sup, omputils, options, part, partinject, porosity, ptmass,
!   radiation_utils, readwrite_dumps, readwrite_infile, subgroup, timestep,
!   timestep_ind, timestep_sts, timing, tmunu2grid, units, writeheader
>>>>>>> 11b3a724
!

 implicit none
 public :: initialise,finalise,startrun,endrun
 real(kind=4), private :: twall_start, tcpu_start

 private

contains

!----------------------------------------------------------------
!+
!  short initialisation routine that should be called
!  by any utility which will subsequently call derivs
!+
!----------------------------------------------------------------
subroutine initialise()
 use dim,              only:mpi,gr
 use io,               only:fatal,die,id,master,nprocs,ievfile
#ifdef FINVSQRT
 use fastmath,         only:testsqrt
#endif
 use omputils,         only:init_omp,info_omp
 use options,          only:set_default_options
 use io_summary,       only:summary_initialise
 use boundary,         only:set_boundary
 use writeheader,      only:write_codeinfo
 use evwrite,          only:init_evfile
 use mpidomain,        only:init_domains
 use cpuinfo,          only:print_cpuinfo
 use checkoptions,     only:check_compile_time_settings
 use readwrite_dumps,  only:init_readwrite_dumps
 use metric,           only:metric_type
 use metric_et_utils,  only:read_tabulated_metric,gridinit
 integer :: ierr
!
!--write 'PHANTOM' and code version
!
 if (id==master) call write_codeinfo(6)
!
!--check that it is OK to use fast sqrt functions
!  on this architecture
!
#ifdef FINVSQRT
 if (id==master) write(*,"(1x,a)") 'checking fast inverse sqrt...'
 call testsqrt(ierr,(id==master))
 if (ierr /= 0) call die
 if (id==master) write(*,"(1x,a,/)") 'done'
#else
 if (id==master) write(*,"(1x,a)") 'Using NATIVE inverse sqrt'
#endif

!
!--set default options (incl. units)
!
 call set_default_options
 call set_boundary
 call init_evfile(ievfile,'testlog',.false.)
!
!--initialise values for summary array
!
 call summary_initialise
!
!--check compile-time settings are OK
!
 call check_compile_time_settings(ierr)
 if (ierr /= 0) call fatal('initialise','incompatible compile-time settings')
!
!--initialise openMP things if required
!
 if (id==master) call print_cpuinfo()
 if (id==master) call info_omp
 call init_omp
!
!--initialise MPI domains
!
 call init_domains(nprocs)
!
!--initialise metric if tabulated
!
 if (gr  .and. metric_type=='et') then
    call read_tabulated_metric('tabuled_metric.dat',ierr)
    if (ierr == 0) gridinit = .true.
 endif

 call init_readwrite_dumps()

end subroutine initialise

!----------------------------------------------------------------
!+
!  routine which starts a Phantom run
!+
!----------------------------------------------------------------
subroutine startrun(infile,logfile,evfile,dumpfile,noread)
 use mpiutils,         only:reduceall_mpi,barrier_mpi,reduce_in_place_mpi
 use dim,              only:maxp,maxalpha,maxvxyzu,maxptmass,maxdusttypes,itau_alloc,itauL_alloc,&
                            nalpha,mhd,mhd_nonideal,do_radiation,gravity,use_dust,mpi,do_nucleation,&
                            use_dustgrowth,ind_timesteps,idumpfile,update_muGamma
 use deriv,            only:derivs
 use evwrite,          only:init_evfile,write_evfile,write_evlog
 use energies,         only:compute_energies
 use io,               only:idisk1,iprint,ievfile,error,iwritein,flush_warnings,&
                            die,fatal,id,master,nprocs,real4,warning,iverbose
 use externalforces,   only:externalforce,initialise_externalforces,update_externalforce,&
                            externalforce_vdependent
 use options,          only:iexternalforce,icooling,use_dustfrac,rhofinal1,rhofinal_cgs
 use readwrite_infile, only:read_infile,write_infile
 use readwrite_dumps,  only:read_dump,write_fulldump
 use part,             only:npart,xyzh,vxyzu,fxyzu,fext,divcurlv,divcurlB,Bevol,dBevol,tau, tau_lucy, &
                            npartoftype,maxtypes,ndusttypes,alphaind,ntot,ndim,update_npartoftypetot,&
                            maxphase,iphase,isetphase,iamtype,igas,idust,imu,igamma,massoftype, &
                            nptmass,xyzmh_ptmass,vxyz_ptmass,fxyz_ptmass,dsdt_ptmass,fxyz_ptmass_sinksink,&
                            epot_sinksink,get_ntypes,isdead_or_accreted,dustfrac,ddustevol,&
                            nden_nimhd,dustevol,rhoh,gradh, &
                            Bevol,Bxyz,dustprop,filfac,ddustprop,ndustsmall,iboundary,eos_vars,dvdx, &
<<<<<<< HEAD
                            n_group,n_ingroup,n_sing,nmatrix,group_info,isionised
=======
                            n_group,n_ingroup,n_sing,nmatrix,group_info,bin_info,isionised
>>>>>>> 11b3a724
 use part,             only:pxyzu,dens,metrics,rad,radprop,drad,ithick
 use densityforce,     only:densityiterate
 use linklist,         only:set_linklist
 use boundary_dyn,     only:dynamic_bdy,init_dynamic_bdy
#ifdef GR
 use part,             only:metricderivs
 use cons2prim,        only:prim2consall
 use eos,              only:ieos
 use extern_gr,        only:get_grforce_all,get_tmunu_all,get_tmunu_all_exact
 use metric_tools,     only:init_metric,imet_minkowski,imetric
 use einsteintk_utils
 use tmunu2grid
#endif
 use units,            only:utime,umass,unit_Bfield
 use eos,              only:gmw,gamma
 use nicil,            only:nicil_initialise
 use nicil_sup,        only:use_consistent_gmw
 use ptmass,           only:init_ptmass,get_accel_sink_gas,get_accel_sink_sink, &
                            h_acc,r_crit,r_crit2,rho_crit,rho_crit_cgs,icreate_sinks, &
                            r_merge_uncond,r_merge_cond,r_merge_uncond2,r_merge_cond2,r_merge2, &
                            use_regnbody
 use timestep,         only:time,dt,dtextforce,C_force,dtmax,dtmax_user,idtmax_n
 use timing,           only:get_timings
 use timestep_ind,     only:ibinnow,maxbins,init_ibin,istepfrac
 use timing,           only:get_timings
 use part,             only:ibin,ibin_old,ibin_wake,alphaind
 use readwrite_dumps,  only:dt_read_in
 use timestep,         only:dtcourant,dtforce
#ifdef STS_TIMESTEPS
 use timestep,         only:dtdiff
#endif
 use timestep_sts,     only:sts_initialise
#ifdef DRIVING
 use forcing,          only:init_forcing
#endif
 use dust,             only:init_drag
 use growth,           only:init_growth
 use porosity,         only:init_porosity,init_filfac
 use options,          only:use_porosity
#ifdef MFLOW
 use mf_write,         only:mflow_write,mflow_init
 use io,               only:imflow
#endif
#ifdef VMFLOW
 use mf_write,         only:vmflow_write,vmflow_init
 use io,               only:ivmflow
#endif
#ifdef BINPOS
 use mf_write,         only:binpos_write,binpos_init
 use io,               only:ibinpos,igpos
#endif
 use dust_formation,   only:init_nucleation,set_abundances
#ifdef INJECT_PARTICLES
 use inject,           only:init_inject,inject_particles
 use partinject,       only:update_injected_particles
 use timestep_ind,     only:nbinmax
#endif
#ifdef KROME
 use krome_interface,  only:initialise_krome
#endif
#ifdef LIVE_ANALYSIS
 use analysis,         only:do_analysis
 use part,             only:igas
 use fileutils,        only:numfromfile
 use io,               only:ianalysis
 use radiation_utils,  only:set_radiation_and_gas_temperature_equal
#endif
 use mpibalance,       only:balancedomains
 use part,             only:ibelong
 use writeheader,      only:write_codeinfo,write_header
 use eos,              only:ieos,init_eos
 use checksetup,       only:check_setup
 use cooling,          only:init_cooling
 use cpuinfo,          only:print_cpuinfo
 use units,            only:udist,unit_density
 use centreofmass,     only:get_centreofmass
 use energies,         only:etot,angtot,totmom,mdust,xyzcom,mtot
 use checkconserved,   only:get_conserv,etot_in,angtot_in,totmom_in,mdust_in
 use fileutils,        only:make_tags_unique
 use damping,          only:idamp
<<<<<<< HEAD
 use subgroup,         only:group_identify,init_subgroup
=======
 use subgroup,         only:group_identify,init_subgroup,update_kappa
>>>>>>> 11b3a724
 use HIIRegion,        only:iH2R,initialize_H2R,update_ionrates
 character(len=*), intent(in)  :: infile
 character(len=*), intent(out) :: logfile,evfile,dumpfile
 logical,          intent(in), optional :: noread
 integer         :: ierr,i,j,nerr,nwarn,ialphaloc,irestart,merge_n,merge_ij(maxptmass)
 real            :: poti,hfactfile
 real            :: hi,pmassi,rhoi1
 real            :: dtsinkgas,dtsinksink,fonrmax,dtphi2,dtnew_first,dtinject
 real            :: stressmax,xmin,ymin,zmin,xmax,ymax,zmax,dx,dy,dz,tolu,toll
 real            :: dummy(3)
 real            :: gmw_nicil
#ifndef GR
 real            :: dtf,fextv(3)
#endif
 integer         :: itype,iposinit,ipostmp,ntypes,nderivinit
 logical         :: iexist,read_input_files
 character(len=len(dumpfile)) :: dumpfileold
 character(len=7) :: dust_label(maxdusttypes)
#ifdef INJECT_PARTICLES
 character(len=len(dumpfile)) :: file1D
 integer :: npart_old
#endif


 read_input_files = .true.
 if (present(noread)) read_input_files = .not.noread

 if (read_input_files) then
!
!--do preliminary initialisation
!
    call initialise
!
!--read parameters from the infile
!
    call read_infile(infile,logfile,evfile,dumpfile)
!
!--initialise log output
!
    if (iprint /= 6 .and. id==master) then
       open(unit=iprint,file=logfile,form='formatted',status='replace')
!
!--write opening "splash screen" to logfile
!
       call write_codeinfo(iprint)
       call print_cpuinfo(iprint)
    endif
    if (id==master) write(iprint,"(a)") ' starting run '//trim(infile)

    if (id==master) call write_header(1,infile,evfile,logfile,dumpfile)
!
!--read particle setup from dumpfile
!
    call read_dump(trim(dumpfile),time,hfactfile,idisk1,iprint,id,nprocs,ierr)
    if (ierr /= 0) call fatal('initial','error reading dumpfile')
    call check_setup(nerr,nwarn,restart=.true.) ! sanity check what has been read from file
    if (nwarn > 0) then
       print "(a)"
       call warning('initial','WARNINGS from particle data in file',var='# of warnings',ival=nwarn)
    endif
    if (nerr > 0)  call fatal('initial','errors in particle data from file',var='errors',ival=nerr)
!
!--if starting from a restart dump, rename the dumpefile to that of the previous non-restart dump
!
    irestart = index(dumpfile,'.restart')
    if (irestart > 0) write(dumpfile,'(2a,I5.5)') dumpfile(:irestart-1),'_',idumpfile
 endif
!
!--reset dtmax (required only to permit restart dumps)
!
 dtmax_user = dtmax           ! the user defined dtmax
 if (idtmax_n < 1) idtmax_n = 1
 dtmax      = dtmax/idtmax_n  ! dtmax required to satisfy the walltime constraints
!
!--Initialise dynamic boundaries in the first instance
!
 if (dynamic_bdy) call init_dynamic_bdy(1,npart,nptmass,dtmax)
!
!--initialise values for non-ideal MHD
!
 if (mhd_nonideal) then
    call nicil_initialise(real(utime),real(udist),real(umass),real(unit_Bfield),ierr,iprint,iprint)
    if (ierr/=0) call fatal('initial','error initialising nicil (the non-ideal MHD library)')

    call use_consistent_gmw(ierr,gmw,gmw_nicil)
    if (ierr/=0) write(iprint,'(2(a,Es18.7))') &
       ' initial: Modifying mean molecular weight from ',gmw,' to ',gmw_nicil
 endif
 nden_nimhd = 0.0
!
!--Initialise and verify parameters for super-timestepping
!
#ifdef STS_TIMESTEPS
 call sts_initialise(ierr,dtdiff)
 if (ierr > 0) call fatal('initial','supertimestep: nu > 1 or < 0 or NaN.')
#endif
!
!--initialise the equation of state
!  (must be done AFTER the units are known & AFTER mu is calculated in non-ideal MHD)
!
 call init_eos(ieos,ierr)
 if (ierr /= 0) call fatal('initial','error initialising equation of state')
!
!--get total number of particles (on all processors)
!
 ntot = reduceall_mpi('+',npart)
 call update_npartoftypetot
 if (id==master) write(iprint,"(a,i12)") ' npart total   = ',ntot
 if (npart > 0) then
    if (id==master .and. maxalpha==maxp)  write(iprint,*) 'mean alpha  initial: ',sum(alphaind(1,1:npart))/real(npart)
 endif

#ifdef DRIVING
!
!--initialise turbulence driving
!
 if (id==master) write(iprint,*) 'waiting on input for turbulent driving...'
 call init_forcing(dumpfile,infile,time)
#endif

 if (use_dust) then
    call init_drag(ierr)
    if (ierr /= 0) call fatal('initial','error initialising drag coefficients')
    if (use_dustgrowth) then
       call init_growth(ierr)
       if (ierr /= 0) call fatal('initial','error initialising growth variables')
       if (use_porosity) then
          call init_porosity(ierr)
          if (ierr /= 0) call fatal('initial','error initialising porosity variables')
          call init_filfac(npart,xyzh,vxyzu)
       endif
    endif
 endif
!
!--initialise cooling function
!  this will initialise all cooling variables, including if h2chemistry = true
 if (icooling > 0) call init_cooling(id,master,iprint,ierr)

 if (idamp > 0 .and. idamp < 3 .and. any(abs(vxyzu(1:3,:)) > tiny(0.)) .and. abs(time) < tiny(time)) then
    call error('setup','damping on: setting non-zero velocities to zero')
    vxyzu(1:3,:) = 0.
 endif
!
!--The code works in B/rho as its conservative variable, but writes B to dumpfile
!  So we now convert our primitive variable read, B, to the conservative B/rho
!  This necessitates computing the density sum.
!
 if (mhd .or. use_dustfrac) then
    if (npart > 0) then
       call set_linklist(npart,npart,xyzh,vxyzu)
       fxyzu = 0.
       call densityiterate(2,npart,npart,xyzh,vxyzu,divcurlv,divcurlB,Bevol,stressmax,&
                              fxyzu,fext,alphaind,gradh,rad,radprop,dvdx)
    endif

    ! now convert to B/rho
    do i=1,npart
       itype      = iamtype(iphase(i))
       hi         = xyzh(4,i)
       pmassi     = massoftype(itype)
       rhoi1      = 1.0/rhoh(hi,pmassi)
       if (mhd) then
          Bevol(1,i) = Bxyz(1,i) * rhoi1
          Bevol(2,i) = Bxyz(2,i) * rhoi1
          Bevol(3,i) = Bxyz(3,i) * rhoi1
       endif
       if (use_dustfrac) then
          !--sqrt(epsilon/1-epsilon) method (Ballabio et al. 2018)
          dustevol(:,i) = 0.
          dustevol(1:ndustsmall,i) = sqrt(dustfrac(1:ndustsmall,i)/(1.-dustfrac(1:ndustsmall,i)))
       endif
    enddo
 endif

 if (ind_timesteps) then
    ibin(:)       = 0
    ibin_old(:)   = 0
    ibin_wake(:)  = 0
    if (dt_read_in) call init_ibin(npart,dtmax)
    istepfrac     = 0
    ibinnow       = 0
 else
    dtcourant = huge(dtcourant)
    dtforce   = huge(dtforce)
 endif
 dtinject  = huge(dtinject)

!
!--balance domains prior to starting calculation
!  (make sure this is called AFTER iphase has been set)
!
 if (mpi) then
    do i=1,npart
       ibelong(i) = id
    enddo
    call balancedomains(npart)
 endif

!
!--get timestep for external forces
!
 dtextforce = huge(dtextforce)
 fext(:,:)  = 0.

#ifdef GR
#ifdef PRIM2CONS_FIRST
 ! COMPUTE METRIC HERE
 call init_metric(npart,xyzh,metrics,metricderivs)
 ! -- The conserved quantites (momentum and entropy) are being computed
 ! -- directly from the primitive values in the starting dumpfile.
 call prim2consall(npart,xyzh,metrics,vxyzu,dens,pxyzu,use_dens=.false.)
 write(iprint,*) ''
 call warning('initial','using preprocessor flag -DPRIM2CONS_FIRST')
 write(iprint,'(a,/)') ' This means doing prim2cons BEFORE the initial density calculation for this simulation.'
#endif
 ! --- Need rho computed by sum to do primitive to conservative, since dens is not read from file
 if (npart>0) then
    call set_linklist(npart,npart,xyzh,vxyzu)
    fxyzu = 0.
    call densityiterate(2,npart,npart,xyzh,vxyzu,divcurlv,divcurlB,Bevol,stressmax,&
                              fxyzu,fext,alphaind,gradh,rad,radprop,dvdx)
 endif
#ifndef PRIM2CONS_FIRST
 call init_metric(npart,xyzh,metrics,metricderivs)
 call prim2consall(npart,xyzh,metrics,vxyzu,dens,pxyzu,use_dens=.false.)
#endif
 if (iexternalforce > 0 .and. imetric /= imet_minkowski) then
    call initialise_externalforces(iexternalforce,ierr)
    if (ierr /= 0) call fatal('initial','error in external force settings/initialisation')
    call get_grforce_all(npart,xyzh,metrics,metricderivs,vxyzu,dens,fext,dtextforce)
 endif
#else
 if (iexternalforce > 0) then
    call initialise_externalforces(iexternalforce,ierr)
    call update_externalforce(iexternalforce,time,0.)
    if (ierr /= 0) call fatal('initial','error in external force settings/initialisation')
    !$omp parallel do default(none) &
    !$omp shared(npart,xyzh,vxyzu,fext,time,iexternalforce,C_force) &
    !$omp private(i,poti,dtf,fextv) &
    !$omp reduction(min:dtextforce)
    do i=1,npart
       if (.not.isdead_or_accreted(xyzh(4,i))) then
          call externalforce(iexternalforce,xyzh(1,i),xyzh(2,i),xyzh(3,i), &
                              xyzh(4,i),time,fext(1,i),fext(2,i),fext(3,i),poti,dtf,i)
          dtextforce = min(dtextforce,C_force*dtf)
          ! add velocity-dependent part
          call externalforce_vdependent(iexternalforce,xyzh(1:3,i),vxyzu(1:3,i),fextv,poti)
          fext(1:3,i) = fext(1:3,i) + fextv
       endif
    enddo
    !$omp end parallel do
 endif
#endif

 if (iexternalforce > 0) then
    dtextforce = reduceall_mpi('min',dtextforce)
    if (id==master) write(iprint,*) 'dt(extforce)  = ',dtextforce
 endif

!
!-- Set external force to zero on boundary particles
!
 if (maxphase==maxp) then
!$omp parallel do default(none) &
!$omp shared(npart,fext,iphase) private(i)
    do i=1,npart
       if (iamtype(iphase(i))==iboundary) fext(:,i)=0.
    enddo
!$omp end parallel do
 endif
!
!--get timestep and forces for sink particles
!
 dtsinkgas = huge(dtsinkgas)
 r_crit2   = r_crit*r_crit
 rho_crit  = real(rho_crit_cgs/unit_density)
 r_merge_uncond2 = r_merge_uncond**2
 r_merge_cond2   = r_merge_cond**2
 r_merge2        = max(r_merge_uncond2,r_merge_cond2)
 if (rhofinal_cgs > 0.) then
    rhofinal1 = real(unit_density/rhofinal_cgs)
 else
    rhofinal1 = 0.0
 endif
 if (iH2R > 0 .and. id==master) then
    call initialize_H2R
 else
    isionised = .false.
 endif
 if (nptmass > 0) then
    if (id==master) write(iprint,"(a,i12)") ' nptmass       = ',nptmass
    if (iH2R > 0) call update_ionrates(nptmass,xyzmh_ptmass,h_acc)
    ! compute initial sink-sink forces and get timestep
    if (use_regnbody) then
       call init_subgroup
<<<<<<< HEAD
       call group_identify(nptmass,n_group,n_ingroup,n_sing,xyzmh_ptmass,vxyz_ptmass,group_info,nmatrix)
       call get_accel_sink_sink(nptmass,xyzmh_ptmass,fxyz_ptmass,epot_sinksink,dtsinksink,&
                             iexternalforce,time,merge_ij,merge_n,dsdt_ptmass,group_info=group_info)
=======
       call group_identify(nptmass,n_group,n_ingroup,n_sing,xyzmh_ptmass,vxyz_ptmass,group_info,bin_info,nmatrix)
       call get_accel_sink_sink(nptmass,xyzmh_ptmass,fxyz_ptmass,epot_sinksink,dtsinksink,&
                             iexternalforce,time,merge_ij,merge_n,dsdt_ptmass,&
                             group_info=group_info,bin_info=bin_info)

>>>>>>> 11b3a724
    else
       call get_accel_sink_sink(nptmass,xyzmh_ptmass,fxyz_ptmass,epot_sinksink,dtsinksink,&
                             iexternalforce,time,merge_ij,merge_n,dsdt_ptmass)
    endif
    dtsinksink = C_force*dtsinksink
    if (id==master) write(iprint,*) 'dt(sink-sink) = ',dtsinksink
    dtextforce = min(dtextforce,dtsinksink)

    ! compute initial sink-gas forces and get timestep
    pmassi = massoftype(igas)
    ntypes = get_ntypes(npartoftype)
    do i=1,npart
       if (.not.isdead_or_accreted(xyzh(4,i))) then
          if (ntypes > 1 .and. maxphase==maxp) then
             pmassi = massoftype(iamtype(iphase(i)))
          endif
          if (use_regnbody) then
             call get_accel_sink_gas(nptmass,xyzh(1,i),xyzh(2,i),xyzh(3,i),xyzh(4,i),xyzmh_ptmass, &
                                     fext(1,i),fext(2,i),fext(3,i),poti,pmassi,fxyz_ptmass,&
                                     dsdt_ptmass,fonrmax,dtphi2,bin_info=bin_info)
          else
             call get_accel_sink_gas(nptmass,xyzh(1,i),xyzh(2,i),xyzh(3,i),xyzh(4,i),xyzmh_ptmass, &
            fext(1,i),fext(2,i),fext(3,i),poti,pmassi,fxyz_ptmass,dsdt_ptmass,fonrmax,dtphi2)
          endif
          dtsinkgas = min(dtsinkgas,C_force*1./sqrt(fonrmax),C_force*sqrt(dtphi2))
       endif
    enddo
    !
    ! reduction of sink-gas forces from each MPI thread
    !
    call reduce_in_place_mpi('+',fxyz_ptmass(:,1:nptmass))

    if (id==master) write(iprint,*) 'dt(sink-gas)  = ',dtsinkgas

    dtextforce = min(dtextforce,dtsinkgas)
    !  Reduce dt over MPI tasks
    dtsinkgas = reduceall_mpi('min',dtsinkgas)
    dtextforce = reduceall_mpi('min',dtextforce)
    if (use_regnbody) call update_kappa(xyzmh_ptmass,vxyz_ptmass,bin_info,group_info,n_group)
 endif
 call init_ptmass(nptmass,logfile)
 if (gravity .and. icreate_sinks > 0 .and. id==master) then
    write(iprint,*) 'Sink radius and critical densities:'
    write(iprint,*) ' h_acc                    == ',h_acc*udist,'cm'
    write(iprint,*) ' h_fact*(m/rho_crit)^(1/3) = ',hfactfile*(massoftype(igas)/rho_crit)**(1./3.)*udist,'cm'
    write(iprint,*) ' rho_crit         == ',rho_crit_cgs,'g cm^{-3}'
    write(iprint,*) ' m(h_fact/h_acc)^3 = ', massoftype(igas)*(hfactfile/h_acc)**3*unit_density,'g cm^{-3}'
    if (r_merge_uncond < 2.0*h_acc) then
       write(iprint,*) ' WARNING! Sink creation is on, but but merging is off!  Suggest setting r_merge_uncond >= 2.0*h_acc'
    endif
    dsdt_ptmass = 0. ! could introduce NaN in ptmass spins if not initialised (no get_accel done before creating sink)
    fxyz_ptmass = 0.
    fxyz_ptmass_sinksink = 0.
 endif
 if (abs(time) <= tiny(0.)) then
    !initialize nucleation array at the start of the run only
    if (do_nucleation) call init_nucleation
    !initialize optical depth array tau
    if (itau_alloc == 1) tau = 0.
    !initialize Lucy optical depth array tau_lucy
    if (itauL_alloc == 1) tau_lucy = 2./3.
 endif
 if (update_muGamma) then
    eos_vars(igamma,:) = gamma
    eos_vars(imu,:) = gmw
    call set_abundances !to get mass_per_H
 endif
!
!--inject particles at t=0, and get timestep constraint on this
!
#ifdef INJECT_PARTICLES
 call init_inject(ierr)
 if (ierr /= 0) call fatal('initial','error initialising particle injection')
 !rename wind profile filename
 inquire(file='wind_profile1D.dat',exist=iexist)
 if (iexist) then
    i = len(trim(dumpfile))
    if (dumpfile(i-2:i) == 'tmp') then
       file1D = dumpfile(1:i-9) // '1D.dat'
    else
       file1D = dumpfile(1:i-5) // '1D.dat'
    endif
    call rename('wind_profile1D.dat',trim(file1D))
 endif
 npart_old = npart
 call inject_particles(time,0.,xyzh,vxyzu,xyzmh_ptmass,vxyz_ptmass,&
                       npart,npart_old,npartoftype,dtinject)
 call update_injected_particles(npart_old,npart,istepfrac,nbinmax,time,dtmax,dt,dtinject)
#endif
!
!--set initial chemical abundance values
!
#ifdef KROME
 call initialise_krome()
 dtextforce = min(dtextforce,dtmax/2.0**10)  ! Required since a cooling timestep is not initialised for implicit cooling
#endif
!
!--calculate (all) derivatives the first time around
!
 dtnew_first   = dtmax  ! necessary in case ntot = 0
 nderivinit    = 1
 ! call derivs twice with Cullen-Dehnen switch to update accelerations
 if (maxalpha==maxp .and. nalpha >= 0) nderivinit = 2
 if (do_radiation) nderivinit = 1

 !$omp parallel do default(none) &
 !$omp shared(npart,eos_vars,fxyzu) &
 !$omp private(i)
 do i=1,npart
    eos_vars(3,i) = -1.0 ! initial guess for temperature overridden in eos
    fxyzu(:,i) = 0.      ! so that div_a is 0 in first call to viscosity switch
 enddo
 !$omp end parallel do

 do j=1,nderivinit
    if (ntot > 0) call derivs(1,npart,npart,xyzh,vxyzu,fxyzu,fext,divcurlv,divcurlB,Bevol,dBevol,&
                              rad,drad,radprop,dustprop,ddustprop,dustevol,ddustevol,filfac,&
                              dustfrac,eos_vars,time,0.,dtnew_first,pxyzu,dens,metrics)
#ifdef LIVE_ANALYSIS
    call do_analysis(dumpfile,numfromfile(dumpfile),xyzh,vxyzu, &
                     massoftype(igas),npart,time,ianalysis)
    call derivs(1,npart,npart,xyzh,vxyzu,fxyzu,fext,divcurlv,divcurlB,&
                Bevol,dBevol,rad,drad,radprop,dustprop,ddustprop,dustevol,&
                ddustevol,filfac,dustfrac,eos_vars,time,0.,dtnew_first,pxyzu,dens,metrics)

    if (do_radiation) call set_radiation_and_gas_temperature_equal(npart,xyzh,vxyzu,massoftype,rad)
#endif
 enddo

 if (nalpha >= 2) then
    ialphaloc = 2
    !$omp parallel do private(i)
    do i=1,npart
       alphaind(1,i) = max(alphaind(1,i),alphaind(ialphaloc,i)) ! set alpha = max(alphaloc,alpha)
    enddo
 endif
!
!--set initial timestep
!
 if (.not.ind_timesteps) then
    dt = min(dtnew_first,dtinject)
    if (id==master) then
       write(iprint,*) 'dt(forces)    = ',dtforce
       write(iprint,*) 'dt(courant)   = ',dtcourant
       write(iprint,*) 'dt initial    = ',dt
    endif
 endif
!
!--initialise dynamic boundaries in the second instance
!
 if (dynamic_bdy) call init_dynamic_bdy(2,npart,nptmass,dtmax)
!
!--Calculate current centre of mass
!
 call get_centreofmass(xyzcom,dummy,npart,xyzh,vxyzu,nptmass,xyzmh_ptmass,vxyz_ptmass)
!
!--write second header to logfile/screen
!
 if (id==master .and. read_input_files) call write_header(2,infile,evfile,logfile,dumpfile,ntot)

 call init_evfile(ievfile,evfile,.true.)
 call write_evfile(time,dt)
 if (id==master) call write_evlog(iprint)
#ifdef MFLOW
 call mflow_init(imflow,evfile,infile) !take evfile in input to create string.mf
 call mflow_write(time, dt)
#endif

#ifdef VMFLOW
 call vmflow_init(ivmflow,evfile,infile) !take evfile in input to create string_v.mflowv
 call vmflow_write(time, dt)
#endif

#ifdef BINPOS
 call binpos_init(ibinpos,evfile) !take evfile in input to create string.binpos
 call binpos_write(time, dt)
#endif
!
!--Determine the maximum separation of particles
 xmax = -0.5*huge(xmax)
 ymax = -0.5*huge(ymax)
 zmax = -0.5*huge(zmax)
 xmin = -xmax
 ymin = -ymax
 zmin = -zmax
 !$omp parallel do default(none) &
 !$omp shared(npart,xyzh) &
 !$omp private(i) &
 !$omp reduction(min:xmin,ymin,zmin) &
 !$omp reduction(max:xmax,ymax,zmax)
 do i=1,npart
    if (.not.isdead_or_accreted(xyzh(4,i))) then
       xmin = min(xmin,xyzh(1,i))
       ymin = min(ymin,xyzh(2,i))
       zmin = min(zmin,xyzh(3,i))
       xmax = max(xmax,xyzh(1,i))
       ymax = max(ymax,xyzh(2,i))
       zmax = max(zmax,xyzh(3,i))
    endif
 enddo
 !$omp end parallel do

 xmin = reduceall_mpi('min',xmin)
 ymin = reduceall_mpi('min',ymin)
 zmin = reduceall_mpi('min',zmin)
 xmax = reduceall_mpi('max',xmax)
 ymax = reduceall_mpi('max',ymax)
 zmax = reduceall_mpi('max',zmax)

 dx = abs(xmax - xmin)
 dy = abs(ymax - ymin)
 dz = abs(zmax - zmin)
!
!--Print box sizes and masses
!
 if (id==master .and. iverbose >= 1) then
    if (get_conserv > 0.0) then
       write(iprint,'(1x,a)') 'Initial mass and extent of particle distribution (in code units):'
    else
       write(iprint,'(1x,a)') 'Mass and extent of the particle distribution:'
    endif
    write(iprint,'(2x,a,es18.6)') '     Total mass : ', mtot
    write(iprint,'(2x,a,es18.6)') 'x(max) - x(min) : ', dx
    write(iprint,'(2x,a,es18.6)') 'y(max) - y(min) : ', dy
    write(iprint,'(2x,a,es18.6)') 'z(max) - z(min) : ', dz
    write(iprint,'(a)') ' '
 endif
!
!--Set initial values for continual verification of conservation laws
!  get_conserve=0.5: update centre of mass only; get_conserve=1: update all; get_conserve=-1: update none
!
 if (get_conserv > 0.0) then
    etot_in   = etot
    angtot_in = angtot
    totmom_in = totmom
    mdust_in  = mdust
    if (id==master .and. iverbose >= 1) then
       write(iprint,'(1x,a)') 'Setting initial values to verify conservation laws:'
    endif
 else
    if (id==master .and. iverbose >= 1) then
       write(iprint,'(1x,a)') 'Reading initial values to verify conservation laws from previous run:'
    endif
 endif
 if (id==master) then
    if (iverbose >= 1) then
       write(iprint,'(1x,a,es18.6)') 'Initial total energy:     ', etot_in
       write(iprint,'(1x,a,es18.6)') 'Initial angular momentum: ', angtot_in
       write(iprint,'(1x,a,es18.6)') 'Initial linear momentum:  ', totmom_in
    endif
    if (use_dust) then
       dust_label = 'dust'
       call make_tags_unique(ndusttypes,dust_label)
       do i=1,ndusttypes
          if (mdust_in(i) > 0.) write(iprint,'(1x,a,es18.6)') 'Initial '//trim(dust_label(i))//' mass:     ',mdust_in(i)
       enddo
       write(iprint,'(1x,a,es18.6)') 'Initial total dust mass:', sum(mdust_in(:))
    endif
 endif
!
!--Print warnings of units if values are not reasonable
!
 tolu = 1.0e2
 toll = 1.0e-2
 if (get_conserv > 0.0) then
    get_conserv = -1.
    if (id==master) then
       if (abs(etot_in) > tolu ) call warning('initial',&
          'consider changing units to reduce abs(total energy)',var='etot',val=etot_in)
       if (mtot > tolu .or. mtot < toll)  call warning('initial',&
          'consider changing units so total mass is closer to unity',var='mtot',val=mtot)
       ! if (dx > tolu .or. dx < toll .or. dy > tolu .or. dy < toll .or. dz > tolu .or. dz < toll) &
       !call warning('initial','consider changing code-units to have box length closer to unity')
    endif
 endif
!
!--write initial conditions to output file
!  if the input file ends in .tmp or .init
!
 iposinit = index(dumpfile,'.init')
 ipostmp  = index(dumpfile,'.tmp')
 if (iposinit > 0 .or. ipostmp > 0) then
#ifdef HDF5
    dumpfileold = trim(dumpfile)//'.h5'
#else
    dumpfileold = dumpfile
#endif
    if (iposinit > 0) then
       dumpfile = trim(dumpfile(1:iposinit-1))
    else
       dumpfile = trim(dumpfile(1:ipostmp-1))
    endif
    call write_fulldump(time,trim(dumpfile))
    if (id==master) call write_infile(infile,logfile,evfile,trim(dumpfile),iwritein,iprint)
    !
    !  delete temporary dump file
    !
    call barrier_mpi() ! Ensure all procs have read temp file before deleting
    inquire(file=trim(dumpfileold),exist=iexist)
    if (id==master .and. iexist) then
       write(iprint,"(/,a,/)") ' ---> DELETING temporary dump file '//trim(dumpfileold)//' <---'
       open(unit=idisk1,file=trim(dumpfileold),status='old')
       close(unit=idisk1,status='delete')
    endif
 endif

 if (id==master) then
    call flush_warnings()
    call flush(iprint)
!
!--get starting cpu time
!
    call get_timings(twall_start,tcpu_start)
 endif

end subroutine startrun

!----------------------------------------------------------------
!+
!  Reset or deallocate things that were allocated in initialise
!+
!----------------------------------------------------------------
subroutine finalise()
 use dim, only: mpi
 use mpitree, only:finish_tree_comms
 use mpimemory, only:deallocate_mpi_memory

 if (mpi) then
    call finish_tree_comms()
    call deallocate_mpi_memory()
 endif

end subroutine finalise

!----------------------------------------------------------------
!+
!  This module ends the run (prints footer and closes log).
!  Only called by master thread.
!+
!----------------------------------------------------------------

subroutine endrun
 use io,       only:iprint,ievfile,iscfile,imflow,ivmflow,ibinpos,igpos
 use timing,   only:printused
 use part,     only:nptmass
 use eos,      only:ieos,finish_eos
 use ptmass,   only:finish_ptmass
 integer           :: ierr
 character(len=10) :: finishdate, finishtime

 call finalise()
 call finish_eos(ieos,ierr)

 write (iprint,"(/,'>',74('_'),'<')")
!
!--print time and date of finishing
!
 call date_and_time(finishdate,finishtime)
 finishdate = finishdate(7:8)//'/'//finishdate(5:6)//'/'//finishdate(1:4)
 finishtime = finishtime(1:2)//':'//finishtime(3:4)//':'//finishtime(5:)
 write(iprint,"(/,' Run finished on ',a,' at ',a,/)") finishdate,finishtime
!
!--print out total code timings:
!
 call printused(twall_start,'Total wall time:',iprint)

 write(iprint,40)
40 format(/, &
   6x,' |   |           |               | |   _|       | |         ',/, &
   6x,' __| __ \   _` | __|  __|   _` | | |  |    _ \  | |  /  __| ',/, &
   6x,' |   | | | (   | |  \__ \  (   | | |  __| (   | |   < \__ \ ',/, &
   6x,'\__|_| |_|\__,_|\__|____/ \__,_|_|_| _|  \___/ _|_|\_\____/ ',/)

 write (iprint,"('>',74('_'),'<')")
!
!--close ev, log& ptmass-related files
!
 close(unit=ievfile)
 close(unit=imflow)  ! does not matter if not open
 close(unit=ivmflow)
 close(unit=ibinpos)
 close(unit=igpos)
 if (iprint /= 6) close(unit=iprint)

 if (iscfile > 0) close(unit=iscfile)

 call finish_ptmass(nptmass)

end subroutine endrun

end module initial<|MERGE_RESOLUTION|>--- conflicted
+++ resolved
@@ -19,19 +19,11 @@
 !   damping, densityforce, deriv, dim, dust, dust_formation,
 !   einsteintk_utils, energies, eos, evwrite, extern_gr, externalforces,
 !   fastmath, fileutils, forcing, growth, inject, io, io_summary,
-<<<<<<< HEAD
-!   krome_interface, linklist, metric_tools, mf_write, mpibalance,
-!   mpidomain, mpimemory, mpitree, mpiutils, nicil, nicil_sup, omputils,
-!   options, part, partinject, porosity, ptmass, radiation_utils,
-!   readwrite_dumps, readwrite_infile, subgroup, timestep, timestep_ind,
-!   timestep_sts, timing, tmunu2grid, units, writeheader
-=======
 !   krome_interface, linklist, metric, metric_et_utils, metric_tools,
 !   mf_write, mpibalance, mpidomain, mpimemory, mpitree, mpiutils, nicil,
 !   nicil_sup, omputils, options, part, partinject, porosity, ptmass,
 !   radiation_utils, readwrite_dumps, readwrite_infile, subgroup, timestep,
 !   timestep_ind, timestep_sts, timing, tmunu2grid, units, writeheader
->>>>>>> 11b3a724
 !
 
  implicit none
@@ -148,11 +140,7 @@
                             epot_sinksink,get_ntypes,isdead_or_accreted,dustfrac,ddustevol,&
                             nden_nimhd,dustevol,rhoh,gradh, &
                             Bevol,Bxyz,dustprop,filfac,ddustprop,ndustsmall,iboundary,eos_vars,dvdx, &
-<<<<<<< HEAD
-                            n_group,n_ingroup,n_sing,nmatrix,group_info,isionised
-=======
                             n_group,n_ingroup,n_sing,nmatrix,group_info,bin_info,isionised
->>>>>>> 11b3a724
  use part,             only:pxyzu,dens,metrics,rad,radprop,drad,ithick
  use densityforce,     only:densityiterate
  use linklist,         only:set_linklist
@@ -233,11 +221,7 @@
  use checkconserved,   only:get_conserv,etot_in,angtot_in,totmom_in,mdust_in
  use fileutils,        only:make_tags_unique
  use damping,          only:idamp
-<<<<<<< HEAD
- use subgroup,         only:group_identify,init_subgroup
-=======
  use subgroup,         only:group_identify,init_subgroup,update_kappa
->>>>>>> 11b3a724
  use HIIRegion,        only:iH2R,initialize_H2R,update_ionrates
  character(len=*), intent(in)  :: infile
  character(len=*), intent(out) :: logfile,evfile,dumpfile
@@ -533,17 +517,11 @@
     ! compute initial sink-sink forces and get timestep
     if (use_regnbody) then
        call init_subgroup
-<<<<<<< HEAD
-       call group_identify(nptmass,n_group,n_ingroup,n_sing,xyzmh_ptmass,vxyz_ptmass,group_info,nmatrix)
-       call get_accel_sink_sink(nptmass,xyzmh_ptmass,fxyz_ptmass,epot_sinksink,dtsinksink,&
-                             iexternalforce,time,merge_ij,merge_n,dsdt_ptmass,group_info=group_info)
-=======
        call group_identify(nptmass,n_group,n_ingroup,n_sing,xyzmh_ptmass,vxyz_ptmass,group_info,bin_info,nmatrix)
        call get_accel_sink_sink(nptmass,xyzmh_ptmass,fxyz_ptmass,epot_sinksink,dtsinksink,&
                              iexternalforce,time,merge_ij,merge_n,dsdt_ptmass,&
                              group_info=group_info,bin_info=bin_info)
 
->>>>>>> 11b3a724
     else
        call get_accel_sink_sink(nptmass,xyzmh_ptmass,fxyz_ptmass,epot_sinksink,dtsinksink,&
                              iexternalforce,time,merge_ij,merge_n,dsdt_ptmass)
