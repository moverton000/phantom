--- conflicted
+++ resolved
@@ -2,7 +2,7 @@
 ! The Phantom Smoothed Particle Hydrodynamics code, by Daniel Price et al. !
 ! Copyright (c) 2007-2024 The Authors (see AUTHORS)                        !
 ! See LICENCE file for usage and distribution conditions                   !
-! http://phantomsph.bitbucket.io/                                          !
+! http://phantomsph.github.io/                                             !
 !--------------------------------------------------------------------------!
 module initial
 !
@@ -16,15 +16,6 @@
 !
 ! :Dependencies: analysis, boundary, boundary_dyn, centreofmass,
 !   checkconserved, checkoptions, checksetup, cons2prim, cooling, cpuinfo,
-<<<<<<< HEAD
-!   damping, densityforce, deriv, dim, dust, dust_formation, energies, eos,
-!   evwrite, extern_gr, externalforces, fastmath, fileutils, forcing,
-!   growth, inject, io, io_summary, krome_interface, linklist,
-!   metric_tools, mf_write, mpibalance, mpidomain, mpimemory, mpitree,
-!   mpiutils, nicil, nicil_sup, omputils, options, part, partinject,
-!   photoevap, ptmass, radiation_utils, readwrite_dumps, readwrite_infile,
-!   timestep, timestep_ind, timestep_sts, timing, units, writeheader
-=======
 !   damping, densityforce, deriv, dim, dust, dust_formation,
 !   einsteintk_utils, energies, eos, evwrite, extern_gr, externalforces,
 !   fastmath, fileutils, forcing, growth, inject, io, io_summary,
@@ -33,7 +24,6 @@
 !   options, part, partinject, porosity, ptmass, radiation_utils,
 !   readwrite_dumps, readwrite_infile, timestep, timestep_ind,
 !   timestep_sts, timing, tmunu2grid, units, writeheader
->>>>>>> c022941a
 !
 
  implicit none
@@ -122,18 +112,13 @@
 subroutine startrun(infile,logfile,evfile,dumpfile,noread)
  use mpiutils,         only:reduceall_mpi,barrier_mpi,reduce_in_place_mpi
  use dim,              only:maxp,maxalpha,maxvxyzu,maxptmass,maxdusttypes,itau_alloc,itauL_alloc,&
-<<<<<<< HEAD
-                            nalpha,mhd,do_radiation,gravity,use_dust,mpi,do_nucleation,&
-                            use_dustgrowth,ind_timesteps,idumpfile
-=======
                             nalpha,mhd,mhd_nonideal,do_radiation,gravity,use_dust,mpi,do_nucleation,&
                             use_dustgrowth,ind_timesteps,idumpfile,update_muGamma
->>>>>>> c022941a
  use deriv,            only:derivs
  use evwrite,          only:init_evfile,write_evfile,write_evlog
  use energies,         only:compute_energies
  use io,               only:idisk1,iprint,ievfile,error,iwritein,flush_warnings,&
-                            die,fatal,id,master,nprocs,real4,warning
+                            die,fatal,id,master,nprocs,real4,warning,iverbose
  use externalforces,   only:externalforce,initialise_externalforces,update_externalforce,&
                             externalforce_vdependent
  use options,          only:iexternalforce,icooling,use_dustfrac,rhofinal1,rhofinal_cgs
@@ -159,15 +144,10 @@
  use einsteintk_utils
  use tmunu2grid
 #endif
-#ifdef PHOTO
- use photoevap,        only:set_photoevap_grid
-#endif
-#ifdef NONIDEALMHD
  use units,            only:utime,umass,unit_Bfield
  use eos,              only:gmw,gamma
  use nicil,            only:nicil_initialise
  use nicil_sup,        only:use_consistent_gmw
-#endif
  use ptmass,           only:init_ptmass,get_accel_sink_gas,get_accel_sink_sink, &
                             h_acc,r_crit,r_crit2,rho_crit,rho_crit_cgs,icreate_sinks, &
                             r_merge_uncond,r_merge_cond,r_merge_uncond2,r_merge_cond2,r_merge2
@@ -239,9 +219,7 @@
  real            :: dtsinkgas,dtsinksink,fonrmax,dtphi2,dtnew_first,dtinject
  real            :: stressmax,xmin,ymin,zmin,xmax,ymax,zmax,dx,dy,dz,tolu,toll
  real            :: dummy(3)
-#ifdef NONIDEALMHD
  real            :: gmw_nicil
-#endif
 #ifndef GR
  real            :: dtf,fextv(3)
 #endif
@@ -311,12 +289,14 @@
 !
 !--initialise values for non-ideal MHD
 !
-#ifdef NONIDEALMHD
- call nicil_initialise(utime,udist,umass,unit_Bfield,ierr,iprint,iprint)
- if (ierr/=0) call fatal('initial','error initialising nicil (the non-ideal MHD library)')
- call use_consistent_gmw(ierr,gmw,gmw_nicil)
- if (ierr/=0) write(iprint,'(2(a,Es18.7))')' initial: Modifying mean molecular mass from ',gmw,' to ',gmw_nicil
-#endif
+ if (mhd_nonideal) then
+    call nicil_initialise(real(utime),real(udist),real(umass),real(unit_Bfield),ierr,iprint,iprint)
+    if (ierr/=0) call fatal('initial','error initialising nicil (the non-ideal MHD library)')
+
+    call use_consistent_gmw(ierr,gmw,gmw_nicil)
+    if (ierr/=0) write(iprint,'(2(a,Es18.7))') &
+       ' initial: Modifying mean molecular weight from ',gmw,' to ',gmw_nicil
+ endif
  nden_nimhd = 0.0
 !
 !--Initialise and verify parameters for super-timestepping
@@ -427,12 +407,6 @@
     call balancedomains(npart)
  endif
 
-!
-!--set up photoevaporation grid, define relevant constants, etc.
-!
-#ifdef PHOTO
- call set_photoevap_grid
-#endif
 !
 !--get timestep for external forces
 !
@@ -616,7 +590,15 @@
  if (maxalpha==maxp .and. nalpha >= 0) nderivinit = 2
  if (do_radiation) nderivinit = 1
 
- eos_vars(3,:) = -1.0 ! initial guess for temperature overridden in eos
+ !$omp parallel do default(none) &
+ !$omp shared(npart,eos_vars,fxyzu) &
+ !$omp private(i)
+ do i=1,npart
+    eos_vars(3,i) = -1.0 ! initial guess for temperature overridden in eos
+    fxyzu(:,i) = 0.      ! so that div_a is 0 in first call to viscosity switch
+ enddo
+ !$omp end parallel do
+
  do j=1,nderivinit
     if (ntot > 0) call derivs(1,npart,npart,xyzh,vxyzu,fxyzu,fext,divcurlv,divcurlB,Bevol,dBevol,&
                               rad,drad,radprop,dustprop,ddustprop,dustevol,ddustevol,filfac,&
@@ -682,12 +664,12 @@
 #endif
 !
 !--Determine the maximum separation of particles
- xmax = -huge(xmax)
- ymax = -huge(ymax)
- zmax = -huge(zmax)
- xmin =  huge(xmin)
- ymin =  huge(ymin)
- zmin =  huge(zmin)
+ xmax = -0.5*huge(xmax)
+ ymax = -0.5*huge(ymax)
+ zmax = -0.5*huge(zmax)
+ xmin = -xmax
+ ymin = -ymax
+ zmin = -zmax
  !$omp parallel do default(none) &
  !$omp shared(npart,xyzh) &
  !$omp private(i) &
@@ -718,7 +700,7 @@
 !
 !--Print box sizes and masses
 !
- if (id==master) then
+ if (id==master .and. iverbose >= 1) then
     if (get_conserv > 0.0) then
        write(iprint,'(1x,a)') 'Initial mass and extent of particle distribution (in code units):'
     else
@@ -739,23 +721,27 @@
     angtot_in = angtot
     totmom_in = totmom
     mdust_in  = mdust
-    if (id==master) write(iprint,'(1x,a)') 'Setting initial values (in code units) to verify conservation laws:'
+    if (id==master .and. iverbose >= 1) then
+       write(iprint,'(1x,a)') 'Setting initial values to verify conservation laws:'
+    endif
  else
-    if (id==master) then
-       write(iprint,'(1x,a)') 'Reading initial values (in code units) to verify conservation laws from previous run:'
+    if (id==master .and. iverbose >= 1) then
+       write(iprint,'(1x,a)') 'Reading initial values to verify conservation laws from previous run:'
     endif
  endif
  if (id==master) then
-    write(iprint,'(2x,a,es18.6)') 'Initial total energy:     ', etot_in
-    write(iprint,'(2x,a,es18.6)') 'Initial angular momentum: ', angtot_in
-    write(iprint,'(2x,a,es18.6)') 'Initial linear momentum:  ', totmom_in
+    if (iverbose >= 1) then
+       write(iprint,'(1x,a,es18.6)') 'Initial total energy:     ', etot_in
+       write(iprint,'(1x,a,es18.6)') 'Initial angular momentum: ', angtot_in
+       write(iprint,'(1x,a,es18.6)') 'Initial linear momentum:  ', totmom_in
+    endif
     if (use_dust) then
        dust_label = 'dust'
        call make_tags_unique(ndusttypes,dust_label)
        do i=1,ndusttypes
-          if (mdust_in(i) > 0.) write(iprint,'(2x,a,es18.6)') 'Initial '//trim(dust_label(i))//' mass:     ',mdust_in(i)
+          if (mdust_in(i) > 0.) write(iprint,'(1x,a,es18.6)') 'Initial '//trim(dust_label(i))//' mass:     ',mdust_in(i)
        enddo
-       write(iprint,'(2x,a,es18.6)') 'Initial total dust mass:  ', sum(mdust_in(:))
+       write(iprint,'(1x,a,es18.6)') 'Initial total dust mass:', sum(mdust_in(:))
     endif
  endif
 !
@@ -766,8 +752,10 @@
  if (get_conserv > 0.0) then
     get_conserv = -1.
     if (id==master) then
-       if (abs(etot_in) > tolu ) call warning('initial','consider changing code-units to reduce abs(total energy)')
-       if (mtot > tolu .or. mtot < toll) call warning('initial','consider changing code-units to have total mass closer to unity')
+       if (abs(etot_in) > tolu ) call warning('initial',&
+          'consider changing units to reduce abs(total energy)',var='etot',val=etot_in)
+       if (mtot > tolu .or. mtot < toll)  call warning('initial',&
+          'consider changing units so total mass is closer to unity',var='mtot',val=mtot)
        ! if (dx > tolu .or. dx < toll .or. dy > tolu .or. dy < toll .or. dz > tolu .or. dz < toll) &
        !call warning('initial','consider changing code-units to have box length closer to unity')
     endif
