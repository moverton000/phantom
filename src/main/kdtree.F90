--- conflicted
+++ resolved
@@ -1473,26 +1473,11 @@
        xmaxi = xmaxr
     endif
 
-<<<<<<< HEAD
     do i = inoderange(1,il), inoderange(2,il)
        ibelong(inodeparts(i)) = idleft
     enddo
     do i = inoderange(1,ir), inoderange(2,ir)
        ibelong(inodeparts(i)) = idright
-=======
-    ! change ibelongs
-    ipart = abs(ifirstincell(il))
-    !do i = 1, nl
-    do while(ipart /= 0)
-       ibelong(ipart) = idleft
-       ipart = abs(ll(ipart))
-    enddo
-    ipart = abs(ifirstincell(ir))
-    do while(ipart /= 0)
-       !do i = 1, nr
-       ibelong(ipart) = idright
-       ipart = abs(ll(ipart))
->>>>>>> 9a29ab04
     enddo
 
     ! move particles to where they belong
