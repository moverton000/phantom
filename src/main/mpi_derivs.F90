--- conflicted
+++ resolved
@@ -220,10 +220,7 @@
  integer,            intent(inout)  :: counters(nprocs,3)
 #ifdef MPI
  integer                            :: newproc
-<<<<<<< HEAD
  integer                            :: mpierr
-=======
->>>>>>> 6dc968a4
 
  xsendbuf = cell
  irequestsend = MPI_REQUEST_NULL
@@ -231,13 +228,9 @@
  do newproc=0,nprocs-1
     if ((newproc /= id) .and. (targets(newproc+1))) then ! do not send to self
        call MPI_ISEND(xsendbuf,1,dtype_celldens,newproc,1,comm_cellexchange,irequestsend(newproc+1),mpierr)
-<<<<<<< HEAD
        if (mpierr /= 0) call fatal('send_celldens','error in MPI_ISEND')
        !$omp atomic
        counters(newproc+1,isent) = counters(newproc+1,isent) + 1
-=======
-       nsent(newproc+1) = nsent(newproc+1) + 1
->>>>>>> 6dc968a4
     endif
  enddo
 #endif
@@ -255,25 +248,17 @@
  integer,            intent(inout)  :: counters(nprocs,3)
 #ifdef MPI
  integer                            :: newproc
-<<<<<<< HEAD
  integer                            :: mpierr
-=======
->>>>>>> 6dc968a4
 
  xsendbuf = cell
  irequestsend = MPI_REQUEST_NULL
 
  do newproc=0,nprocs-1
     if ((newproc /= id) .and. (targets(newproc+1))) then ! do not send to self
-<<<<<<< HEAD
        call MPI_ISEND(xsendbuf,1,dtype_cellforce,newproc,cell%owner_thread,comm_cellexchange,irequestsend(newproc+1),mpierr)
        if (mpierr /= 0) call fatal('send_cellforce','error in MPI_ISEND')
        !$omp atomic
        counters(newproc+1,isent) = counters(newproc+1,isent) + 1
-=======
-       call MPI_ISEND(xsendbuf,1,dtype_cellforce,newproc,1,comm_cellexchange,irequestsend(newproc+1),mpierr)
-       nsent(newproc+1) = nsent(newproc+1) + 1
->>>>>>> 6dc968a4
     endif
  enddo
 #endif
@@ -410,11 +395,7 @@
              target_stack%cells(iwait)%nneigh(k) = target_stack%cells(iwait)%nneigh(k) + xbuf(iproc)%nneigh(k)
           enddo
           target_stack%cells(iwait)%nneightry = target_stack%cells(iwait)%nneightry + xbuf(iproc)%nneightry
-<<<<<<< HEAD
           cell_counters(iproc,irecv) = cell_counters(iproc,irecv) + 1
-=======
-          nrecv(iproc) = nrecv(iproc) + 1
->>>>>>> 6dc968a4
        else
           call push_onto_stack(target_stack, xbuf(iproc))
           cell_counters(iproc,irecv) = cell_counters(iproc,irecv) + 1
@@ -464,10 +445,6 @@
           target_stack%cells(iwait)%ndrag = target_stack%cells(iwait)%ndrag + xbuf(iproc)%ndrag
           target_stack%cells(iwait)%nstokes = target_stack%cells(iwait)%nstokes + xbuf(iproc)%nstokes
           target_stack%cells(iwait)%nsuper = target_stack%cells(iwait)%nsuper + xbuf(iproc)%nsuper
-<<<<<<< HEAD
-=======
-          nrecv(iproc) = nrecv(iproc) + 1
->>>>>>> 6dc968a4
        else
           call push_onto_stack(target_stack, xbuf(iproc))
        endif
@@ -837,6 +814,7 @@
     endif
  enddo
  !$omp end master
+
 #endif
 end subroutine reset_cell_counters
 
