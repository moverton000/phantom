--- conflicted
+++ resolved
@@ -70,15 +70,11 @@
  type(stackforce), public :: force_stack_2
  !$omp threadprivate(force_stack_1,force_stack_2)
 
- integer, public :: stacksize
-
-<<<<<<< HEAD
+ private
+
  integer :: stacksize_dens
  integer :: stacksize_force
  !$omp threadprivate(stacksize_force)
-=======
- private
->>>>>>> a3db56d8
 
  ! primary chunk of memory requested using alloc
  type(celldens),  allocatable, target :: dens_cells(:,:)
