!--------------------------------------------------------------------------!
! The Phantom Smoothed Particle Hydrodynamics code, by Daniel Price et al. !
! Copyright (c) 2007-2023 The Authors (see AUTHORS)                        !
! See LICENCE file for usage and distribution conditions                   !
! http://phantomsph.github.io/                                             !
!--------------------------------------------------------------------------!
module part
!
! This module contains main particle data for the code and
!  functions used to query particle properties not stored.
!
!  Basically this module defines any quantity that is
!  stored on the particles and defines how that storage
!  is implemented. Thus any routine which requires knowledge
!  of the specifics of this storage should be placed here.
!  (for example, any routine that copies all of the variables
!   stored on a given particle).
!
! :References: None
!
! :Owner: Daniel Price
!
! :Runtime parameters: None
!
! :Dependencies: allocutils, dim, dtypekdtree, io, krome_user, mpiutils
!
 use dim, only:ndim,maxp,maxsts,ndivcurlv,ndivcurlB,maxvxyzu,maxalpha,&
               maxptmass,maxdvdx,nsinkproperties,mhd,maxmhd,maxBevol,&
               maxp_h2,maxindan,nabundances,periodic,ind_timesteps,&
               maxgrav,ngradh,maxtypes,h2chemistry,gravity,maxp_dustfrac,&
               use_dust,use_dustgrowth,lightcurve,maxlum,nalpha,maxmhdni, &
               maxp_growth,maxdusttypes,maxdustsmall,maxdustlarge, &
               maxphase,maxgradh,maxan,maxdustan,maxmhdan,maxneigh,maxprad,maxp_nucleation,&
               maxTdust,store_dust_temperature,use_krome,maxp_krome, &
               do_radiation,gr,maxgr,maxgran,n_nden_phantom,do_nucleation,&
               inucleation,itau_alloc,itauL_alloc
 use dtypekdtree, only:kdnode
#ifdef KROME
 use krome_user, only: krome_nmols
#endif
 implicit none
!
!--basic storage needed for read/write of particle data
!

 real,         allocatable :: xyzh(:,:)
 real,         allocatable :: xyzh_soa(:,:)
 real,         allocatable :: vxyzu(:,:)
 real(kind=4), allocatable :: alphaind(:,:)
 real(kind=4), allocatable :: divcurlv(:,:)
 real(kind=4), allocatable :: divcurlB(:,:)
 real,         allocatable :: Bevol(:,:)
 real,         allocatable :: Bxyz(:,:)
 character(len=*), parameter :: xyzh_label(4) = (/'x','y','z','h'/)
 character(len=*), parameter :: vxyzu_label(4) = (/'vx','vy','vz','u '/)
 character(len=*), parameter :: Bxyz_label(3) = (/'Bx','By','Bz'/)
 character(len=*), parameter :: Bevol_label(4) = (/'Bx/rho','By/rho','Bz/rho','psi   '/)
<<<<<<< HEAD
 
=======
 character(len=*), parameter :: alphaind_label(3) = (/'alpha   ','alphaloc','div_a   '/)

>>>>>>> c91674fc
!
!--tracking particle IDs
!
 integer(kind=8)              :: norig
 integer(kind=8), allocatable :: iorig(:)
!
!--storage of dust properties
!
 real :: grainsize(maxdusttypes)
 real :: graindens(maxdusttypes)
!
!--storage of dust growth properties
!
 real, allocatable :: dustprop(:,:) !- size and intrinsic density
 real, allocatable :: dustgasprop(:,:) !- gas related quantites interpolated on dust particles (see Force.F90)
 real, allocatable :: VrelVf(:)
 character(len=*), parameter :: dustprop_label(2) = (/'grainsize','graindens'/)
 character(len=*), parameter :: dustgasprop_label(4) = (/'csound','rhogas','St    ','dv    '/)
 character(len=*), parameter :: VrelVf_label = 'Vrel/Vfrag'
 !- options
 logical, public             :: this_is_a_test  = .false.
 logical, public             :: this_is_a_flyby = .false.
!
!--storage in divcurlv
!
 integer, parameter :: idivv = 1
 integer, parameter :: icurlvx = 2
 integer, parameter :: icurlvy = 3
 integer, parameter :: icurlvz = 4
 character(len=*), parameter :: divcurlv_label(4) = &
   (/'divv  ','curlvx','curlvy','curlvz'/)
!
!--storage in divcurlB
!
 integer, parameter :: idivB = 1
 integer, parameter :: icurlBx = 2
 integer, parameter :: icurlBy = 3
 integer, parameter :: icurlBz = 4
 character(len=*), parameter :: divcurlB_label(4) = &
   (/'divB  ','curlBx','curlBy','curlBz'/)
!
!--velocity gradients
!
 real(kind=4), allocatable :: dvdx(:,:)
 character(len=*), parameter :: dvdx_label(9) = &
   (/'dvxdx','dvxdy','dvxdz', &
     'dvydx','dvydy','dvydz', &
     'dvzdx','dvzdy','dvzdz'/)
!
!--H2 and KROME chemistry
!
 integer, parameter :: ih2ratio  = 1 ! ratio of H2 to H
 integer, parameter :: iHI       = 2 ! HI abundance
 integer, parameter :: iproton   = 3 ! proton abundance
 integer, parameter :: ielectron = 4 ! electron abundance
 integer, parameter :: iCO       = 5 ! CO abundance
 real, allocatable :: abundance(:,:)
#ifdef KROME
 character(len=16)  :: abundance_label(krome_nmols)
#else
 character(len=*), parameter :: abundance_label(5) = &
   (/'h2ratio','abHIq  ','abhpq  ','abeq   ','abco   '/)
#endif
!
!--make a public krome_nmols variable to avoid ifdefs elsewhere
!
#ifndef KROME
 integer, parameter :: krome_nmols = 0
#endif

!
!--eos_variables
!
 real, allocatable  :: eos_vars(:,:)
 integer, parameter :: igasP = 1, &
                       ics   = 2, &
                       itemp = 3, &
                       imu   = 4, &
                       iX    = 5, &
                       iZ    = 6, &
                       igamma = 7, &
                       maxeosvars = 7
 character(len=*), parameter :: eos_vars_label(maxeosvars) = &
    (/'pressure   ','sound speed','temperature','mu         ','H fraction ','metallicity','gamma      '/)
!
!--energy_variables
!
 integer, public :: ien_type
 integer, public, parameter :: ien_entropy = 1, &
                               ien_etotal  = 2, &
                               ien_entropy_s = 3
!
!--one-fluid dust (small grains)
!
 real, allocatable :: dustfrac(:,:)
 real, allocatable :: dustevol(:,:)
 real, allocatable :: deltav(:,:,:)
 character(len=*), parameter :: dustfrac_label(maxdusttypes) = 'dustfrac'
 character(len=*), parameter :: tstop_label(maxdusttypes) = 'tstop'
 character(len=*), parameter :: deltav_label(3) = &
   (/'deltavx','deltavy','deltavz'/)
!
!--General relativity
!
 real, allocatable :: pxyzu(:,:) !pxyzu(maxvxyzu,maxgr)
 character(len=*), parameter :: pxyzu_label(4) = (/'px     ','py     ','pz     ','entropy'/)
 real, allocatable :: dens(:) !dens(maxgr)
 real, allocatable :: metrics(:,:,:,:) !metrics(0:3,0:3,2,maxgr)
 real, allocatable :: metricderivs(:,:,:,:) !metricderivs(0:3,0:3,3,maxgr)
!
!--sink particles
!
 integer, parameter :: ihacc  = 5  ! accretion radius
 integer, parameter :: ihsoft = 6  ! softening radius
 integer, parameter :: imacc  = 7  ! accreted mass
 integer, parameter :: ispinx = 8  ! spin angular momentum x
 integer, parameter :: ispiny = 9  ! spin angular momentum y
 integer, parameter :: ispinz = 10 ! spin angular momentum z
 integer, parameter :: i_tlast = 11 ! time of last injection
 integer, parameter :: ilum   = 12 ! luminosity
 integer, parameter :: iTeff  = 13 ! effective temperature
 integer, parameter :: iReff  = 14 ! effective radius
 integer, parameter :: imloss = 15 ! mass loss rate
 integer, parameter :: imdotav = 16 ! accretion rate average
 integer, parameter :: i_mlast = 17 ! accreted mass of last time
 integer, parameter :: imassenc = 18 ! mass enclosed in sink softening radius
 real, allocatable :: xyzmh_ptmass(:,:)
 real, allocatable :: vxyz_ptmass(:,:)
 real, allocatable :: fxyz_ptmass(:,:),fxyz_ptmass_sinksink(:,:)
 integer :: nptmass = 0   ! zero by default
 real    :: epot_sinksink
 character(len=*), parameter :: xyzmh_ptmass_label(nsinkproperties) = &
  (/'x        ','y        ','z        ','m        ','h        ',&
    'hsoft    ','maccreted','spinx    ','spiny    ','spinz    ',&
    'tlast    ','lum      ','Teff     ','Reff     ','mdotloss ',&
    'mdotav   ','mprev    ','massenc  '/)
 character(len=*), parameter :: vxyz_ptmass_label(3) = (/'vx','vy','vz'/)
!
!--self-gravity
!
 real(kind=4), allocatable :: poten(:)
!
!--Non-ideal MHD
!
 real, allocatable :: nden_nimhd(:,:)
 real, allocatable :: eta_nimhd(:,:)
 integer, parameter :: iohm  = 1 ! eta_ohm
 integer, parameter :: ihall = 2 ! eta_hall
 integer, parameter :: iambi = 3 ! eta_ambi
 integer, parameter :: iion  = 4 ! ionisation fraction
 character(len=*), parameter :: eta_nimhd_label(4) = (/'eta_{OR}','eta_{HE}','eta_{AD}','ne/n    '/)
!
!-- Ray tracing : optical depth
!
 real, allocatable :: tau(:)
 real, allocatable :: tau_lucy(:)
!
!--Dust formation - theory of moments
!
 real, allocatable :: dust_temp(:)
 integer, parameter :: n_nucleation = 10
 real, allocatable :: nucleation(:,:)
 ! please note that in nucleation, we save the *normalized* moments, i.e. \hat{K}_i = K_i/n<H>
 character(len=*), parameter :: nucleation_label(n_nucleation) = &
       (/'Jstar','K0   ','K1   ','K2   ','K3   ',&
         'mu   ','gamma','S    ','kappa','alphw'/)
 integer, parameter :: idJstar = 1, &
                       idK0    = 2, &
                       idK1    = 3, &
                       idK2    = 4, &
                       idK3    = 5, &
                       idmu    = 6, &
                       idgamma = 7, &
                       idsat   = 8, & !for logging
                       idkappa = 9, & !for logging
                       idalpha = 10   !for logging
!
!--KROME variables
!
 real, allocatable :: gamma_chem(:)
 real, allocatable :: mu_chem(:)
 real, allocatable :: T_gas_cool(:)
 real, allocatable :: dudt_chem(:)
!
!--radiation hydro, evolved quantities (which have time derivatives)
!
 real, allocatable  :: rad(:,:)
 integer, parameter :: iradxi = 1, &
                       maxirad= 1
 character(len=*), parameter :: rad_label(maxirad) = (/'xi'/)
!
!--additional quantities required for radiation hydro (not evolved)
!
 real, allocatable  :: radprop(:,:)
 integer, parameter :: ifluxx = 1, &
                       ifluxy = 2, &
                       ifluxz = 3, &
                       ikappa = 4, &
                       ithick = 5, &
                       inumph = 6, &
                       ivorcl = 7, &
                       iradP  = 8, &
                       ilambda = 9, &
                       iedd   = 10, &
                       icv    = 11, &
                       maxradprop = 11
 character(len=*), parameter :: radprop_label(maxradprop) = &
    (/'radFx ','radFy ','radFz ','kappa ','thick ','numph ','vorcl ','radP  ','lambda','edd   ','cv    '/)
!
!--lightcurves
!
 real(kind=4), allocatable :: luminosity(:)
!
!--derivatives (only needed if derivs is called)
!
 real, allocatable         :: fxyzu(:,:)
 real, allocatable         :: fxyz_drag(:,:)
 real, allocatable         :: fxyz_dragold(:,:)
 real, allocatable         :: dBevol(:,:)
 real(kind=4), allocatable :: divBsymm(:)
 real, allocatable         :: fext(:,:)
 real, allocatable         :: ddustevol(:,:)
 real, allocatable         :: ddustprop(:,:) !--grainsize is the only prop that evolves for now
 real, allocatable         :: drad(:,:)
 character(len=*), parameter :: ddustprop_label(2) = (/' ds/dt ','drho/dt'/)
!
!--storage associated with/dependent on timestepping
!
 real, allocatable   :: vpred(:,:)
 real, allocatable   :: ppred(:,:)
 real, allocatable   :: dustpred(:,:)
 real, allocatable   :: Bpred(:,:)
 real, allocatable   :: dustproppred(:,:)
 real, allocatable   :: radpred(:,:)
 integer(kind=1), allocatable :: ibin(:)
 integer(kind=1), allocatable :: ibin_old(:)
 integer(kind=1), allocatable :: ibin_wake(:)
 real(kind=4),    allocatable :: dt_in(:)
 real,            allocatable :: twas(:)

 integer(kind=1), allocatable    :: iphase(:)
 integer(kind=1), allocatable    :: iphase_soa(:)
 logical, public    :: all_active = .true.

 real(kind=4), allocatable :: gradh(:,:)
 real, allocatable         :: tstop(:,:)
!
!--storage associated with link list
!  (used for dead particle list also)
!
 integer, allocatable :: ll(:)
 real    :: dxi(ndim) ! to track the extent of the particles
!
!--particle belong
!
 integer, allocatable :: ibelong(:)
!
!--super time stepping
!
 integer(kind=1), allocatable :: istsactive(:)
 integer(kind=1), allocatable :: ibin_sts(:)
!
!--size of the buffer required for transferring particle
!  information between MPI threads
!
 integer, parameter, private :: usedivcurlv = min(ndivcurlv,1)
 integer, parameter :: ipartbufsize = 128

 real            :: hfact,Bextx,Bexty,Bextz
 integer         :: npart
 integer(kind=8) :: ntot
 integer         :: ideadhead = 0

 integer         :: npartoftype(maxtypes)
 integer(kind=8) :: npartoftypetot(maxtypes)
 real            :: massoftype(maxtypes)

 integer :: ndustsmall,ndustlarge,ndusttypes
!
!--labels for each type
!  NOTE: If new particle is added, and it is allowed to be accreted onto
!        a sink particle, add it to the list in 'is_accretable' below
!  NOTE: set_boundaries_to_active = .true., but will be set to .false. at the
!        end of densityiterate.  This will allow boundary particles to always be
!         initialised (even on restarts where not all arrays, e.g. gradh,
!         are not saved)
!
 integer, parameter :: igas        = 1
 integer, parameter :: iboundary   = 3
 integer, parameter :: istar       = 4
 integer, parameter :: idarkmatter = 5
 integer, parameter :: ibulge      = 6
 integer, parameter :: idust       = 7
 integer, parameter :: idustlast   = idust + maxdustlarge - 1
 integer, parameter :: idustbound  = idustlast + 1
 integer, parameter :: idustboundl = idustbound + maxdustlarge - 1
 integer, parameter :: iunknown    = 0
 logical            :: set_boundaries_to_active = .true.
 integer :: i
 character(len=7), dimension(maxtypes), parameter :: &
   labeltype = (/'gas    ','empty  ','bound  ','star   ','darkm  ','bulge  ', &
                 ('dust   ', i=idust,idustlast),('dustbnd',i=idustbound,idustboundl)/)
!
!--generic interfaces for routines
!
 interface hrho
  module procedure hrho4,hrho8,hrho4_pmass,hrho8_pmass,hrhomixed_pmass
 end interface hrho
 interface get_ntypes
  module procedure get_ntypes_i4, get_ntypes_i8
 end interface get_ntypes

 private :: hrho4,hrho8,hrho4_pmass,hrho8_pmass,hrhomixed_pmass
 private :: get_ntypes_i4,get_ntypes_i8

contains

subroutine allocate_part
 use allocutils, only:allocate_array

 call allocate_array('xyzh', xyzh, 4, maxp)
 call allocate_array('xyzh_soa', xyzh_soa, maxp, 4)
 call allocate_array('vxyzu', vxyzu, maxvxyzu, maxp)
 call allocate_array('alphaind', alphaind, nalpha, maxalpha)
 call allocate_array('divcurlv', divcurlv, ndivcurlv, maxp)
 call allocate_array('dvdx', dvdx, 9, maxp)
 call allocate_array('divcurlB', divcurlB, ndivcurlB, maxp)
 call allocate_array('Bevol', Bevol, maxBevol, maxmhd)
 call allocate_array('Bxyz', Bxyz, 3, maxmhd)
 call allocate_array('iorig', iorig, maxp)
 call allocate_array('dustprop', dustprop, 2, maxp_growth)
 call allocate_array('dustgasprop', dustgasprop, 4, maxp_growth)
 call allocate_array('VrelVf', VrelVf, maxp_growth)
 call allocate_array('eosvars', eos_vars, maxeosvars, maxan)
 call allocate_array('dustfrac', dustfrac, maxdusttypes, maxp_dustfrac)
 call allocate_array('dustevol', dustevol, maxdustsmall, maxp_dustfrac)
 call allocate_array('ddustevol', ddustevol, maxdustsmall, maxdustan)
 call allocate_array('ddustprop', ddustprop, 2, maxp_growth)
 call allocate_array('deltav', deltav, 3, maxdustsmall, maxp_dustfrac)
 call allocate_array('pxyzu', pxyzu, maxvxyzu, maxgr)
 call allocate_array('dens', dens, maxgr)
 call allocate_array('metrics', metrics, 4, 4, 2, maxgr)
 call allocate_array('metricderivs', metricderivs, 4, 4, 3, maxgr)
 call allocate_array('xyzmh_ptmass', xyzmh_ptmass, nsinkproperties, maxptmass)
 call allocate_array('vxyz_ptmass', vxyz_ptmass, 3, maxptmass)
 call allocate_array('fxyz_ptmass', fxyz_ptmass, 4, maxptmass)
 call allocate_array('fxyz_ptmass_sinksink', fxyz_ptmass_sinksink, 4, maxptmass)
 call allocate_array('poten', poten, maxgrav)
 call allocate_array('nden_nimhd', nden_nimhd, n_nden_phantom, maxmhdni)
 call allocate_array('eta_nimhd', eta_nimhd, 4, maxmhdni)
 call allocate_array('luminosity', luminosity, maxlum)
 call allocate_array('fxyzu', fxyzu, maxvxyzu, maxan)
 call allocate_array('fxyz_drag', fxyz_drag, 3, maxdustan)
 call allocate_array('fxyz_dragold', fxyz_dragold, 3, maxdustan)
 call allocate_array('dBevol', dBevol, maxBevol, maxmhdan)
 call allocate_array('divBsymm', divBsymm, maxmhdan)
 call allocate_array('fext', fext, 3, maxan)
 call allocate_array('vpred', vpred, maxvxyzu, maxan)
 call allocate_array('ppred', ppred, maxvxyzu, maxgran)
 call allocate_array('dustpred', dustpred, maxdustsmall, maxdustan)
 call allocate_array('Bpred', Bpred, maxBevol, maxmhdan)
 call allocate_array('dustproppred', dustproppred, 2, maxp_growth)
 call allocate_array('dust_temp',dust_temp,maxTdust)
 call allocate_array('rad', rad, maxirad, maxprad)
 call allocate_array('radpred', radpred, maxirad, maxprad)
 call allocate_array('drad', drad, maxirad, maxprad)
 call allocate_array('radprop', radprop, maxradprop, maxprad)
 call allocate_array('ibin', ibin, maxindan)
 call allocate_array('ibin_old', ibin_old, maxindan)
 call allocate_array('ibin_wake', ibin_wake, maxindan)
 call allocate_array('dt_in', dt_in, maxindan)
 call allocate_array('twas', twas, maxindan)
 call allocate_array('iphase', iphase, maxphase)
 call allocate_array('iphase_soa', iphase_soa, maxphase)
 call allocate_array('gradh', gradh, ngradh, maxgradh)
 call allocate_array('tstop', tstop, maxdusttypes, maxan)
 call allocate_array('ll', ll, maxan)
 call allocate_array('ibelong', ibelong, maxp)
 call allocate_array('istsactive', istsactive, maxsts)
 call allocate_array('ibin_sts', ibin_sts, maxsts)
 call allocate_array('nucleation', nucleation, n_nucleation, maxp_nucleation*inucleation)
 call allocate_array('tau', tau, maxp*itau_alloc)
 call allocate_array('tau_lucy', tau_lucy, maxp*itauL_alloc)
 if (use_krome) then
    call allocate_array('abundance', abundance, krome_nmols, maxp_krome)
 else
    call allocate_array('abundance', abundance, nabundances, maxp_h2)
 endif
 call allocate_array('gamma_chem', gamma_chem, maxp_krome)
 call allocate_array('mu_chem', mu_chem, maxp_krome)
 call allocate_array('T_gas_cool', T_gas_cool, maxp_krome)
 call allocate_array('dudt_chem', dudt_chem, maxp_krome)
end subroutine allocate_part

subroutine deallocate_part

 if (allocated(xyzh))     deallocate(xyzh)
 if (allocated(xyzh_soa)) deallocate(xyzh_soa)
 if (allocated(vxyzu))    deallocate(vxyzu)
 if (allocated(alphaind)) deallocate(alphaind)
 if (allocated(divcurlv)) deallocate(divcurlv)
 if (allocated(dvdx))     deallocate(dvdx)
 if (allocated(divcurlB)) deallocate(divcurlB)
 if (allocated(Bevol))    deallocate(Bevol)
 if (allocated(Bxyz))     deallocate(Bxyz)
 if (allocated(iorig))    deallocate(iorig)
 if (allocated(dustprop)) deallocate(dustprop)
 if (allocated(dustgasprop))  deallocate(dustgasprop)
 if (allocated(VrelVf))       deallocate(VrelVf)
 if (allocated(abundance))    deallocate(abundance)
 if (allocated(eos_vars))     deallocate(eos_vars)
 if (allocated(dustfrac))     deallocate(dustfrac)
 if (allocated(dustevol))     deallocate(dustevol)
 if (allocated(ddustevol))    deallocate(ddustevol)
 if (allocated(ddustprop))    deallocate(ddustprop)
 if (allocated(deltav))       deallocate(deltav)
 if (allocated(pxyzu))        deallocate(pxyzu)
 if (allocated(dens))         deallocate(dens)
 if (allocated(metrics))      deallocate(metrics)
 if (allocated(metricderivs)) deallocate(metricderivs)
 if (allocated(xyzmh_ptmass)) deallocate(xyzmh_ptmass)
 if (allocated(vxyz_ptmass))  deallocate(vxyz_ptmass)
 if (allocated(fxyz_ptmass))  deallocate(fxyz_ptmass)
 if (allocated(fxyz_ptmass_sinksink)) deallocate(fxyz_ptmass_sinksink)
 if (allocated(poten))        deallocate(poten)
 if (allocated(nden_nimhd))   deallocate(nden_nimhd)
 if (allocated(eta_nimhd))    deallocate(eta_nimhd)
 if (allocated(luminosity))   deallocate(luminosity)
 if (allocated(fxyzu))        deallocate(fxyzu)
 if (allocated(fxyz_drag))    deallocate(fxyz_drag)
 if (allocated(fxyz_dragold)) deallocate(fxyz_dragold)
 if (allocated(dBevol))       deallocate(dBevol)
 if (allocated(divBsymm))     deallocate(divBsymm)
 if (allocated(fext))         deallocate(fext)
 if (allocated(vpred))        deallocate(vpred)
 if (allocated(ppred))        deallocate(ppred)
 if (allocated(dustpred))     deallocate(dustpred)
 if (allocated(Bpred))        deallocate(Bpred)
 if (allocated(dustproppred)) deallocate(dustproppred)
 if (allocated(ibin))         deallocate(ibin)
 if (allocated(ibin_old))     deallocate(ibin_old)
 if (allocated(ibin_wake))    deallocate(ibin_wake)
 if (allocated(dt_in))        deallocate(dt_in)
 if (allocated(twas))         deallocate(twas)
 if (allocated(nucleation))   deallocate(nucleation)
 if (allocated(tau))          deallocate(tau)
 if (allocated(tau_lucy))     deallocate(tau_lucy)
 if (allocated(gamma_chem))   deallocate(gamma_chem)
 if (allocated(mu_chem))      deallocate(mu_chem)
 if (allocated(T_gas_cool))   deallocate(T_gas_cool)
 if (allocated(dudt_chem))    deallocate(dudt_chem)
 if (allocated(dust_temp))    deallocate(dust_temp)
 if (allocated(rad))          deallocate(rad,radpred,drad,radprop)
 if (allocated(iphase))       deallocate(iphase)
 if (allocated(iphase_soa))   deallocate(iphase_soa)
 if (allocated(gradh))        deallocate(gradh)
 if (allocated(tstop))        deallocate(tstop)
 if (allocated(ll))           deallocate(ll)
 if (allocated(ibelong))      deallocate(ibelong)
 if (allocated(istsactive))   deallocate(istsactive)
 if (allocated(ibin_sts))     deallocate(ibin_sts)
 
end subroutine deallocate_part

!----------------------------------------------------------------
!+
!  initialise all particle arrays to default values
!  i.e. reset the simulation
!+
!----------------------------------------------------------------
subroutine init_part
 integer :: i

 npart = 0
 nptmass = 0
 npartoftype(:) = 0
 npartoftypetot(:) = 0
 massoftype(:)  = 0.
!--initialise point mass arrays to zero
 xyzmh_ptmass = 0.
 vxyz_ptmass  = 0.

 ! initialise arrays not passed to setup routine to zero
 if (mhd) then
    Bevol = 0.
    Bxyz  = 0.
    Bextx = 0.
    Bexty = 0.
    Bextz = 0.
 endif
 if (maxphase > 0) iphase = 0 ! phases not set
 if (maxalpha==maxp)  alphaind = 0.
 if (ndivcurlv > 0) divcurlv = 0.
 if (maxdvdx==maxp) dvdx = 0.
 if (ndivcurlB > 0) divcurlB = 0.
 if (maxgrav > 0) poten = 0.
 if (use_dust) then
    dustfrac = 0.
    dustevol = 0.
 endif
 ndustsmall = 0
 ndustlarge = 0
 if (lightcurve) luminosity = 0.
 if (do_radiation) then
    rad(:,:) = 0.
    radprop(:,:) = 0.
    radprop(ikappa,:) = huge(0.) ! set opacity to infinity
    radprop(ithick,:) = 1.       ! optically thick, i.e. use diffusion approximation
 endif
!
!--initialise chemistry arrays if this has been compiled
!  (these may be altered by the specific setup routine)
!
 if (maxp_h2==maxp) then
    abundance(:,:)   = 0.
    abundance(iHI,:) = 1.  ! assume all atomic hydrogen initially
 endif
 if (store_dust_temperature) dust_temp = -1.
 !-- Initialise dust properties to zero
 if (use_dustgrowth) then
    dustprop(:,:)    = 0.
    dustgasprop(:,:) = 0.
    VrelVf(:)        = 0.
 endif
 if (ind_timesteps) then
    ibin(:)       = 0
    ibin_old(:)   = 0
    ibin_wake(:)  = 0
    dt_in(:)      = 0.
    twas(:)       = 0.
 endif

 ideadhead = 0
!
!--Initialise particle id's
!
!$omp parallel do default(none) &
!$omp shared(iorig,maxp) &
!$omp private(i)
 do i = 1,maxp
    iorig(i) = i
 enddo
!$omp end parallel do
 norig = maxp

end subroutine init_part

!----------------------------------------------------------------
!+
!  this function determines the mass of the particle
!  where use_gas == .not. (maxphase==maxp)
!  currently used only in readwrite_dump
!+
!----------------------------------------------------------------
real function get_pmass(i,use_gas)
 integer, intent(in) :: i
 logical, intent(in) :: use_gas

 if (use_gas) then
    get_pmass = massoftype(igas)
 else
    if (iphase(i) /= 0) then
       get_pmass = massoftype(iamtype(iphase(i)))
    else
       get_pmass = massoftype(igas)
    endif
 endif

end function get_pmass
!
!----------------------------------------------------------------
!+
!  this function gives rho as a function of h
!  (used by output routines to get rho given that we only
!   store h)
!+
!----------------------------------------------------------------
pure real function rhoh(hi,pmassi)
 real, intent(in) :: hi,pmassi

 rhoh = pmassi*(hfact/abs(hi))**3

end function rhoh

!----------------------------------------------------------------
!+
!  this function gives dh/drho as a function of h
!+
!----------------------------------------------------------------
pure real function dhdrho(hi,pmassi)
 real, intent(in) :: hi,pmassi
 real :: rhoi

 rhoi   = rhoh(hi,pmassi)
 dhdrho = -hi/(3.*rhoi)

end function dhdrho
!----------------------------------------------------------------
!+
!  this subroutine does both of the above
!  (routine is an optimisation - also returns divisions)
!+
!----------------------------------------------------------------
pure subroutine rhoanddhdrho(hi,hi1,rhoi,rho1i,dhdrhoi,pmassi)
 real,         intent(in)  :: hi, pmassi
 real(kind=8), intent(out) :: hi1
 real,         intent(out) :: rhoi
 real,         intent(out) :: rho1i,dhdrhoi
 real, parameter :: third = 1./3.

 hi1 = 1./abs(hi)
 rhoi = real(pmassi*(hfact*hi1)**3)
 rho1i = 1./rhoi
 dhdrhoi = -third*hi*rho1i

end subroutine rhoanddhdrho

!----------------------------------------------------------------
!+
!  this function gives h as a function of rho
!+
!----------------------------------------------------------------
real(kind=4) function hrho4(rhoi)
 real(kind=4), intent(in) :: rhoi

 hrho4 = real(hfact*(massoftype(1)/abs(rhoi))**(1./3.),kind=4)

end function hrho4

real(kind=8) function hrho8(rhoi)
 real(kind=8), intent(in) :: rhoi

 hrho8 = hfact*(massoftype(1)/abs(rhoi))**(1.d0/3.d0)

end function hrho8

real(kind=4) function hrho4_pmass(rhoi,pmassi)
 real(kind=4), intent(in) :: rhoi,pmassi

 hrho4_pmass = real(hfact*(pmassi/abs(rhoi))**(1./3.),kind=4)

end function hrho4_pmass

real(kind=8) function hrho8_pmass(rhoi,pmassi)
 real(kind=8), intent(in) :: rhoi,pmassi

 hrho8_pmass = hfact*(pmassi/abs(rhoi))**(1.d0/3.d0)

end function hrho8_pmass

real(kind=8) function hrhomixed_pmass(rhoi,pmassi)
 real(kind=8), intent(in) :: rhoi
 real(kind=4), intent(in) :: pmassi

 hrhomixed_pmass = hfact*(pmassi/abs(rhoi))**(1.d0/3.d0)

end function hrhomixed_pmass

!------------------------------------------------------------------------
!+
!  Query function to see if any sink particles have a non-zero luminosity
!+
!------------------------------------------------------------------------
logical function sinks_have_luminosity(nptmass,xyzmh_ptmass)
 integer, intent(in) :: nptmass
 real, intent(in) :: xyzmh_ptmass(:,:)

 sinks_have_luminosity = any(xyzmh_ptmass(iTeff,1:nptmass) > 0. .and. &
                              xyzmh_ptmass(ilum,1:nptmass) > 0.)

end function sinks_have_luminosity

!------------------------------------------------------------------------
!+
!  Query function to see if any sink particles have heating
!+
!------------------------------------------------------------------------
logical function sinks_have_heating(nptmass,xyzmh_ptmass)
 integer, intent(in) :: nptmass
 real, intent(in) :: xyzmh_ptmass(:,:)

 sinks_have_heating = any(xyzmh_ptmass(iTeff,1:nptmass) <= 0. .and. &
                              xyzmh_ptmass(ilum,1:nptmass) > 0.)

end function sinks_have_heating

!----------------------------------------------------------------
!+
!  query function returning whether or not a particle is dead
!  (currently indicated by having a negative smoothing length)
!+
!----------------------------------------------------------------
logical function isdead(i)
 integer, intent(in) :: i

 ! h = 0 indicates a dead particle
 if (abs(xyzh(4,i)) < tiny(xyzh)) then
    isdead = .true.
 else
    isdead = .false.
 endif

end function isdead

pure logical function isdeadh(hi)
 real, intent(in) :: hi

 ! h = 0 indicates a dead particle
 if (abs(hi) < tiny(hi)) then
    isdeadh = .true.
 else
    isdeadh = .false.
 endif

end function isdeadh

pure logical function isdead_or_accreted(hi)
 real, intent(in) :: hi

 ! h <= 0 indicates either dead or accreted
 if (hi < tiny(hi)) then
    isdead_or_accreted = .true.
 else
    isdead_or_accreted = .false.
 endif

end function isdead_or_accreted

!----------------------------------------------------------------
!+
! routine which kills a particle and adds it to the dead list
!+
!----------------------------------------------------------------
subroutine kill_particle(i,npoftype)
 integer, intent(in) :: i
 integer, intent(inout), optional :: npoftype(:)

 if (i < 1 .or. i > npart) return ! do nothing
 !
 ! WARNING : this routine is *NOT THREAD SAFE *
 !
 ! do not kill particles that are already dead
 ! because this causes endless loop in shuffle_part
 if (.not.isdeadh(xyzh(4,i))) then
    xyzh(4,i) = 0.
    if (present(npoftype)) call remove_particle_from_npartoftype(i,npoftype)
    ll(i) = ideadhead
    ideadhead = i
 endif

end subroutine kill_particle

!----------------------------------------------------------------
!+
!  decrement npartoftype when a particle is killed, according
!  to the type of the particle that was destroyed
!+
!----------------------------------------------------------------
subroutine remove_particle_from_npartoftype(i,npoftype)
 integer, intent(in)    :: i
 integer, intent(inout) :: npoftype(:)
 integer :: itype

 ! get the type so we know how to decrement npartoftype
 if (maxphase==maxp) then
    itype = iamtype(iphase(i))
    if (itype <= 0) itype = igas ! safety check
 else
    itype = igas
 endif
 npoftype(itype) = npoftype(itype) - 1

end subroutine remove_particle_from_npartoftype

!----------------------------------------------------------------
!+
!  recount particle types, useful after particles have moved
!  between MPI tasks
!+
!----------------------------------------------------------------
subroutine recount_npartoftype
 integer :: itype

 npartoftype(:) = 0
 do i=1,npart
    itype = iamtype(iphase(i))
    npartoftype(itype) = npartoftype(itype) + 1
 enddo

end subroutine recount_npartoftype

!----------------------------------------------
!+
!  functions to deconstruct iphase
!  abs(iphase) is the particle type
!  sign(iphase) gives whether it is active/inactive
!+
!----------------------------------------------
pure integer(kind=1) function isetphase(itype,iactive)
 integer, intent(in) :: itype
 logical, intent(in) :: iactive

 if ((set_boundaries_to_active .and.      iamboundary(itype))   .or. &
     (iactive                  .and. .not.iamboundary(itype)) ) then
    isetphase = int(itype,kind=1)
 else
    isetphase = -int(abs(itype),kind=1)
 endif

end function isetphase

pure subroutine get_partinfo(iphasei,isactive,isgas,isdust,itype)
 integer(kind=1), intent(in)  :: iphasei
 logical,         intent(out) :: isactive,isgas,isdust
 integer,         intent(out) :: itype

! isactive = iactive(iphasei)
! itype = iamtype(iphasei)
! isdust = itype==idust

!--inline versions of above (for speed)
 if (iphasei > 0) then
    isactive = .true.
    itype    = iphasei
 else
    isactive = .false.
    itype    = -iphasei
 endif
 isgas = (itype==igas .or. itype==iboundary)
#ifdef DUST
 isdust = ((itype>=idust) .and. (itype<=idustlast))  .or. &
          ((itype>=idustbound) .and. (itype<=idustboundl))
#else
 isdust = .false.
#endif
 !
 ! boundary particles (always inactive unless set to active)
 !
 if (itype==iboundary) then
    if (set_boundaries_to_active) then
       isactive = .true.
       itype = igas
    else
       isactive = .false.
    endif
 elseif (itype>= idustbound .and. itype <= idustboundl) then
    if (set_boundaries_to_active) then
       isactive = .true.
       itype = idust + itype - idustbound
    else
       isactive = .false.
    endif
 endif

end subroutine get_partinfo

pure logical function iactive(iphasei)
 integer(kind=1), intent(in) :: iphasei

 iactive = (iphasei > 0)

end function iactive

pure elemental integer function iamtype(iphasei)
 integer(kind=1), intent(in) :: iphasei

 iamtype = abs(iphasei)

end function iamtype

pure elemental function iamtype_int1(iphasei)
 integer(kind=1), intent(in) :: iphasei
 integer(kind=1) :: iamtype_int1

 iamtype_int1 = abs(iphasei)

end function iamtype_int1

pure function iamtype_int11(iphasei)
 integer(kind=1), intent(in) :: iphasei
 integer(kind=1) :: iamtype_int11

 iamtype_int11 = abs(iphasei)

end function iamtype_int11

pure elemental logical function iamgas(iphasei)
 integer(kind=1), intent(in) :: iphasei
 integer :: itype

 itype = iamtype(iphasei)
 iamgas = int(itype)==igas

end function iamgas

pure elemental logical function iamboundary(itype)
 integer, intent(in) :: itype

 !itype = abs(itype) unnecessary as always called with type, not iphase
 iamboundary = itype==iboundary .or. (itype>=idustbound .and. itype<=idustboundl)

end function iamboundary

pure elemental integer function ibasetype(itype)
 integer, intent(in) :: itype
 !integer :: itype

 ! return underlying (base) type for particle
 !itype = abs(itype)
 if (itype==iboundary) then
    ibasetype = igas                       ! boundary particles are gas
 elseif (itype>=idustbound .and. itype<=idustboundl) then
    ibasetype = idust + (itype-idustbound) ! dust boundaries are dust
 else
    ibasetype = itype                      ! otherwise same as current type
 endif

end function ibasetype

pure elemental logical function iamdust(iphasei)
 integer(kind=1), intent(in) :: iphasei
 integer :: itype

 itype = iamtype(iphasei)
 iamdust = ((itype>=idust) .and. (itype<=idustlast))

end function iamdust

pure elemental integer function idusttype(iphasei)
 integer(kind=1), intent(in) :: iphasei

 if (iamdust(iphasei)) then
    idusttype = iamtype(iphasei) - idust + 1
 else
    idusttype = 1
 endif

end function idusttype

pure function get_ntypes_i4(noftype) result(get_ntypes)
 integer, intent(in) :: noftype(:)
 integer :: get_ntypes
 integer :: i

 get_ntypes = 0
 do i=1,size(noftype)
    if (noftype(i) > 0) get_ntypes = i
 enddo

end function get_ntypes_i4

pure function get_ntypes_i8(noftype) result(get_ntypes)
 integer(kind=8), intent(in) :: noftype(:)
 integer :: get_ntypes
 integer :: i

 get_ntypes = 0
 do i=1,size(noftype)
    if (noftype(i) > 0) get_ntypes = i
 enddo

end function get_ntypes_i8

!-----------------------------------------------------------------------
!+
!  Determine if particle is of a type that is accretable
!    Modify the if-statement to include all the types of particles
!    that can be accreted onto the sink
!+
!-----------------------------------------------------------------------
pure logical function is_accretable(itype)
 integer, intent(in)  :: itype

 if (itype==igas .or. (itype>=idust .and. itype<=idustlast)) then
    is_accretable = .true.
 else
    is_accretable = .false.
 endif

end function is_accretable

!----------------------------------------------------------------
!+
!  utility function for setup routines to set initial value
!  of iphase (assumes particle is active)
!+
!----------------------------------------------------------------
subroutine set_particle_type(i,itype)
 use io, only:fatal
 integer, intent(in) :: i,itype

 if (maxphase==maxp) then
    iphase(i) = isetphase(itype,iactive=.true.)
 elseif (itype /= igas) then
    call fatal('set_particle_type','attempt to setup a particle of type > 1, but iphase not allocated')
 endif

end subroutine set_particle_type

!----------------------------------------------------------------
!+
!  utility function to retrieve particle type
!  This routine accesses iphase from the global arrays:
!  hence it is NOT safe to use in parallel loops
!+
!----------------------------------------------------------------
subroutine get_particle_type(i,itype)
 integer, intent(in)  :: i
 integer, intent(out) :: itype

 if (maxphase==maxp) then
    itype = iamtype(iphase(i))
 else
    itype = igas
 endif

end subroutine get_particle_type

!----------------------------------------------------------------
!+
!  utility function to get strain tensor from dvdx array
!+
!----------------------------------------------------------------
pure function strain_from_dvdx(dvdxi) result(strain)
 real, intent(in) :: dvdxi(9)
 real :: strain(6)

 strain(1) = 2.*dvdxi(1)
 strain(2) = dvdxi(2) + dvdxi(4)
 strain(3) = dvdxi(3) + dvdxi(7)
 strain(4) = 2.*dvdxi(5)
 strain(5) = dvdxi(6) + dvdxi(8)
 strain(6) = 2.*dvdxi(9)

end function strain_from_dvdx

!----------------------------------------------------------------
!+
! routine which copies a particle from one location to another
! (prior to a derivs evaluation - so no derivs required)
!+
!----------------------------------------------------------------
subroutine copy_particle(src,dst,new_part)
 integer, intent(in) :: src, dst
 logical, intent(in) :: new_part

 xyzh(:,dst)  = xyzh(:,src)
 vxyzu(:,dst) = vxyzu(:,src)
 fext(:,dst)  = fext(:,src)
 if (mhd) then
    Bevol(:,dst) = Bevol(:,src)
    Bxyz(:,dst)  = Bxyz(:,src)
 endif
 if (do_radiation) then
    rad(:,dst) = rad(:,src)
    radprop(:,dst) = radprop(:,src)
 endif
 if (gr) pxyzu(:,dst) = pxyzu(:,src)
 if (ndivcurlv  > 0) divcurlv(:,dst)  = divcurlv(:,src)
 if (maxalpha ==maxp) alphaind(:,dst) = alphaind(:,src)
 if (maxgradh ==maxp) gradh(:,dst)    = gradh(:,src)
 if (maxphase ==maxp) iphase(dst)   = iphase(src)
 if (maxgrav  ==maxp) poten(dst) = poten(src)
 if (ind_timesteps) then
    ibin(dst)       = ibin(src)
    ibin_old(dst)   = ibin_old(src)
    ibin_wake(dst)  = ibin_wake(src)
    dt_in(dst)      = dt_in(src)
    twas(dst)       = twas(src)
 endif
 if (use_dust) then
    dustfrac(:,dst) = dustfrac(:,src)
    dustevol(:,dst) = dustevol(:,src)
 endif
 if (maxp_h2==maxp .or. maxp_krome==maxp) abundance(:,dst) = abundance(:,src)
 eos_vars(:,dst) = eos_vars(:,src)
 if (store_dust_temperature) dust_temp(dst) = dust_temp(src)
 if (do_nucleation) nucleation(:,dst) = nucleation(:,src)
 if (itau_alloc == 1) tau(dst) = tau(src)
 if (itauL_alloc == 1) tau_lucy(dst) = tau_lucy(src)

 if (new_part) then
    norig      = norig + 1
    iorig(dst) = norig      ! we are creating a new particle; give it the new ID
 else
    iorig(dst) = iorig(src) ! we are moving the particle within the list; maintain ID
 endif

 return
end subroutine copy_particle

!----------------------------------------------------------------
!+
! routine which copies a particle from one location to another
! (copies everything which is stored on a particle)
!
! Note that link list information CANNOT be copied so link list
! must be rebuilt after a copy operation.
!+
!----------------------------------------------------------------
subroutine copy_particle_all(src,dst,new_part)
 integer, intent(in) :: src,dst
 logical, intent(in) :: new_part

 xyzh(:,dst)  = xyzh(:,src)
 xyzh_soa(dst,:)  = xyzh_soa(src,:)
 vxyzu(:,dst) = vxyzu(:,src)
 if (maxan==maxp) then
    vpred(:,dst) = vpred(:,src)
    fxyzu(:,dst) = fxyzu(:,src)
    fext(:,dst)  = fext(:,src)
 endif
 if (mhd) then
    Bevol(:,dst)  = Bevol(:,src)
    if (maxmhdan==maxp) then
       Bpred(:,dst)  = Bpred(:,src)
       dBevol(:,dst) = dBevol(:,src)
       divBsymm(dst) = divBsymm(src)
    endif
    Bxyz(:,dst)   = Bxyz(:,src)
    if (maxmhdni==maxp) then
       nden_nimhd(:,dst) = nden_nimhd(:,src)
       eta_nimhd(:,dst)  = eta_nimhd(:,src)
    endif
 endif
 if (do_radiation) then
    rad(:,dst) = rad(:,src)
    radpred(:,dst) = radpred(:,src)
    radprop(:,dst) = radprop(:,src)
    drad(:,dst) = drad(:,src)
 endif
 if (gr) then
    pxyzu(:,dst) = pxyzu(:,src)
    if (maxgran==maxp) then
       ppred(:,dst) = ppred(:,src)
    endif
    dens(dst) = dens(src)
 endif

 if (ndivcurlv > 0) divcurlv(:,dst) = divcurlv(:,src)
 if (ndivcurlB > 0) divcurlB(:,dst) = divcurlB(:,src)
 if (maxdvdx ==maxp)  dvdx(:,dst) = dvdx(:,src)
 if (maxalpha ==maxp) alphaind(:,dst) = alphaind(:,src)
 if (maxgradh ==maxp) gradh(:,dst) = gradh(:,src)
 if (maxphase ==maxp) iphase(dst) = iphase(src)
 if (maxphase ==maxp) iphase_soa(dst) = iphase_soa(src)
 if (maxgrav  ==maxp) poten(dst) = poten(src)
 if (maxlum   ==maxp) luminosity(dst) = luminosity(src)
 if (maxindan==maxp) then
    ibin(dst)       = ibin(src)
    ibin_old(dst)   = ibin_old(src)
    ibin_wake(dst)  = ibin_wake(src)
    dt_in(dst)      = dt_in(src)
    twas(dst)       = twas(src)
 endif
 if (use_dust) then
    if (maxp_dustfrac==maxp) dustfrac(:,dst)  = dustfrac(:,src)
    dustevol(:,dst)  = dustevol(:,src)
    if (maxdustan==maxp) then
       dustpred(:,dst)  = dustpred(:,src)
       ddustevol(:,dst) = ddustevol(:,src)
       if (maxdusttypes > 0) tstop(:,dst) = tstop(:,src)
    endif
    deltav(:,:,dst)  = deltav(:,:,src)
    if (maxp_growth==maxp) then
       dustprop(:,dst) = dustprop(:,src)
       ddustprop(:,dst) = ddustprop(:,src)
       dustgasprop(:,dst) = dustgasprop(:,src)
       VrelVf(dst) = VrelVf(src)
       dustproppred(:,dst) = dustproppred(:,src)
    endif
    fxyz_drag(:,dst) = fxyz_drag(:,src)
    fxyz_dragold(:,dst) = fxyz_dragold(:,src)

 endif
 if (maxp_h2==maxp .or. maxp_krome==maxp) abundance(:,dst) = abundance(:,src)
 eos_vars(:,dst) = eos_vars(:,src)
 if (store_dust_temperature) dust_temp(dst) = dust_temp(src)
 if (do_nucleation) nucleation(:,dst) = nucleation(:,src)
 if (itau_alloc == 1) tau(dst) = tau(src)
 if (itauL_alloc == 1) tau_lucy(dst) = tau_lucy(src)

 if (use_krome) then
    gamma_chem(dst)       = gamma_chem(src)
    mu_chem(dst)          = mu_chem(src)
    T_gas_cool(dst)       = T_gas_cool(src)
    dudt_chem(dst)        = dudt_chem(src)
 endif
 ibelong(dst) = ibelong(src)
 if (maxsts==maxp) then
    istsactive(dst) = istsactive(src)
    ibin_sts(dst) = ibin_sts(src)
 endif

 if (new_part) then
    norig      = norig + 1
    iorig(dst) = norig      ! we are creating a new particle; give it the new ID
 else
    iorig(dst) = iorig(src) ! we are moving the particle within the list; maintain ID
 endif

 return
end subroutine copy_particle_all

!------------------------------------------------------------------
!+
! routine which reorders the particles according to an input list
!+
!------------------------------------------------------------------
subroutine reorder_particles(iorder,np)
 integer, intent(in) :: iorder(:)
 integer, intent(in) :: np

 integer :: isrc,nbuf
 real    :: xtemp(ipartbufsize)

 do i=1,np
    isrc = iorder(i)

    ! If particle has already been moved
    do while (isrc < i)
       isrc = iorder(isrc)
    enddo

    ! Swap particles around
    call fill_sendbuf(i,xtemp,nbuf)
    call copy_particle_all(isrc,i,.false.)
    call unfill_buffer(isrc,xtemp)

 enddo

end subroutine reorder_particles

!-----------------------------------------------------------------------
!+
!  routine to compactify the list of particles by removing dead
!  particles from the list
!  (could be openMP parallel if we sent in ndead)
!+
!-----------------------------------------------------------------------
subroutine shuffle_part(np)
 use io,  only:fatal
 use dim, only: mpi
 integer, intent(inout) :: np
 integer :: newpart

 do while (ideadhead /= 0)
    newpart = ideadhead
    if (newpart <= np) then
       if (.not.isdead(np)) then
          ! move particle to new position
          call copy_particle_all(np,newpart,.false.)
          ! move ibelong to new position
          if (mpi) ibelong(newpart) = ibelong(np)
          ! update deadhead
          ideadhead = ll(newpart)
       endif
       np = np - 1
    else
       ideadhead = ll(newpart)
    endif
    if (np < 0) call fatal('shuffle','npart < 0')
 enddo

end subroutine shuffle_part

integer function count_dead_particles()
 integer :: i

 i = ideadhead
 count_dead_particles = 0
 do while (i > 0)
    count_dead_particles = count_dead_particles + 1
    i = ll(i)
 enddo

end function count_dead_particles

!-----------------------------------------------------------------------
!+
!  routine to completely remove dead or accreted particles
!  uses the routines above for efficiency
!+
!-----------------------------------------------------------------------
subroutine delete_dead_or_accreted_particles(npart,npoftype)
 integer, intent(inout) :: npart,npoftype(:)
 integer :: i

 do i=1,npart
    if (isdead_or_accreted(xyzh(4,i))) call kill_particle(i,npoftype)
 enddo
 call shuffle_part(npart)

end subroutine delete_dead_or_accreted_particles

!----------------------------------------------------------------
!+
!   change the position and status of a dead particle
!
!+
!----------------------------------------------------------------
subroutine change_status_pos(npart,x,y,z,h,vx,vy,vz)
 integer, intent(in) :: npart
 real, intent (in) :: x,y,z,h
 real, intent (in) :: vx,vy,vz
 integer  :: i,ix

 ix=0
 do i=1,npart
    if (isdead_or_accreted(xyzh(4,i))) then
       ix=i
       exit
    endif
 enddo

 xyzh(1,ix)=x
 xyzh(2,ix)=y
 xyzh(3,ix)=z
 xyzh(4,ix)=h
 vxyzu(1,ix)=vx
 vxyzu(2,ix)=vy
 vxyzu(3,ix)=vz

end subroutine change_status_pos

!----------------------------------------------------------------
!+
!  pack particle information into a contiguous buffer
!  to send to another processor
!+
!----------------------------------------------------------------
subroutine fill_sendbuf(i,xtemp,nbuf)
 use io,       only:fatal
 use mpiutils, only:fill_buffer
 integer, intent(in)  :: i
 real,    intent(out) :: xtemp(ipartbufsize)
 integer, intent(out) :: nbuf
!
!--package particle information into one simple wrapper
!
 nbuf = 0
!--NB: could use MPI_PACK here...
 if (i > 0) then
    call fill_buffer(xtemp,xyzh(:,i),nbuf)
    call fill_buffer(xtemp,vxyzu(:,i),nbuf)
    call fill_buffer(xtemp,vpred(:,i),nbuf)
    if (gr) then
       call fill_buffer(xtemp,pxyzu(:,i),nbuf)
       call fill_buffer(xtemp,ppred(:,i),nbuf)
       call fill_buffer(xtemp,dens(i),nbuf)
    endif
    call fill_buffer(xtemp,fxyzu(:,i),nbuf)
    call fill_buffer(xtemp,fext(:,i),nbuf)
    if (ndivcurlv > 0) then
       call fill_buffer(xtemp,divcurlv(1,i),nbuf)
    endif
    if (maxalpha==maxp) then
       call fill_buffer(xtemp,alphaind(:,i),nbuf)
    endif
    if (maxgradh==maxp) then
       call fill_buffer(xtemp,gradh(:,i),nbuf)
    endif
    if (mhd) then
       call fill_buffer(xtemp,Bevol(:,i),nbuf)
       call fill_buffer(xtemp,Bpred(:,i),nbuf)
    endif
    if (do_radiation) then
       call fill_buffer(xtemp,rad(:,i),nbuf)
       call fill_buffer(xtemp,radpred(:,i),nbuf)
       call fill_buffer(xtemp,drad(:,i),nbuf)
       call fill_buffer(xtemp,radprop(:,i),nbuf)
    endif
    if (maxphase==maxp) then
       call fill_buffer(xtemp,iphase(i),nbuf)
    endif
    if (use_dust) then
       call fill_buffer(xtemp, dustfrac(:,i),nbuf)
       call fill_buffer(xtemp, dustevol(:,i),nbuf)
       call fill_buffer(xtemp, dustpred(:,i),nbuf)
       if (use_dustgrowth) then
          call fill_buffer(xtemp, dustprop(:,i),nbuf)
          call fill_buffer(xtemp, dustproppred(:,i),nbuf)
          call fill_buffer(xtemp, dustgasprop(:,i),nbuf)
       endif
       call fill_buffer(xtemp,fxyz_drag(:,i),nbuf)
       call fill_buffer(xtemp,fxyz_dragold(:,i),nbuf)
    endif
    if (maxp_h2==maxp .or. maxp_krome==maxp) then
       call fill_buffer(xtemp, abundance(:,i),nbuf)
    endif
    call fill_buffer(xtemp, eos_vars(:,i),nbuf)
    if (store_dust_temperature) then
       call fill_buffer(xtemp, dust_temp(i),nbuf)
    endif
    if (do_nucleation) then
       call fill_buffer(xtemp, nucleation(:,i),nbuf)
    endif
    if (itau_alloc == 1)  call fill_buffer(xtemp, tau(i),nbuf)
    if (itauL_alloc == 1) call fill_buffer(xtemp, tau_lucy(i),nbuf)

    if (maxgrav==maxp) then
       call fill_buffer(xtemp, poten(i),nbuf)
    endif
    if (ind_timesteps) then
       call fill_buffer(xtemp,ibin(i),nbuf)
       call fill_buffer(xtemp,ibin_old(i),nbuf)
       call fill_buffer(xtemp,ibin_wake(i),nbuf)
       call fill_buffer(xtemp,dt_in(i),nbuf)
       call fill_buffer(xtemp,twas(i),nbuf)
    endif
    call fill_buffer(xtemp,iorig(i),nbuf)
 endif
 if (nbuf > ipartbufsize) call fatal('fill_sendbuf','error: send buffer size overflow',var='nbuf',ival=nbuf)

end subroutine fill_sendbuf

!----------------------------------------------------------------
!+
!  unpack particle information from the send buffer
!  after receiving from another processor
!+
!----------------------------------------------------------------
subroutine unfill_buffer(ipart,xbuf)
 use mpiutils, only:unfill_buf
 integer, intent(in) :: ipart
 real,    intent(in) :: xbuf(ipartbufsize)
 integer :: j

 j = 0
 xyzh(:,ipart)          = unfill_buf(xbuf,j,4)
 vxyzu(:,ipart)         = unfill_buf(xbuf,j,maxvxyzu)
 vpred(:,ipart)         = unfill_buf(xbuf,j,maxvxyzu)
 if (gr) then
    pxyzu(:,ipart)       = unfill_buf(xbuf,j,maxvxyzu)
    ppred(:,ipart)       = unfill_buf(xbuf,j,maxvxyzu)
    dens(ipart)          = unfill_buf(xbuf,j)
 endif
 fxyzu(:,ipart)         = unfill_buf(xbuf,j,maxvxyzu)
 fext(:,ipart)          = unfill_buf(xbuf,j,3)
 if (ndivcurlv > 0) then
    divcurlv(1,ipart)  = real(unfill_buf(xbuf,j),kind=kind(divcurlv))
 endif
 if (maxalpha==maxp) then
    alphaind(:,ipart)   = real(unfill_buf(xbuf,j,nalpha),kind(alphaind))
 endif
 if (maxgradh==maxp) then
    gradh(:,ipart)      = real(unfill_buf(xbuf,j,ngradh),kind(gradh))
 endif
 if (mhd) then
    Bevol(:,ipart)      = real(unfill_buf(xbuf,j,maxBevol),kind=kind(Bevol))
    Bpred(:,ipart)      = real(unfill_buf(xbuf,j,maxBevol),kind=kind(Bevol))
 endif
 if (do_radiation) then
    rad(:,ipart)     = real(unfill_buf(xbuf,j,maxirad))
    radpred(:,ipart) = real(unfill_buf(xbuf,j,maxirad))
    drad(:,ipart)    = real(unfill_buf(xbuf,j,maxirad))
    radprop(:,ipart) = real(unfill_buf(xbuf,j,maxradprop))
 endif
 if (maxphase==maxp) then
    iphase(ipart)       = nint(unfill_buf(xbuf,j),kind=1)
 endif
 if (use_dust) then
    dustfrac(:,ipart)   = unfill_buf(xbuf,j,maxdusttypes)
    dustevol(:,ipart)   = unfill_buf(xbuf,j,maxdustsmall)
    dustpred(:,ipart)   = unfill_buf(xbuf,j,maxdustsmall)
    if (use_dustgrowth) then
       dustprop(:,ipart)       = unfill_buf(xbuf,j,2)
       dustproppred(:,ipart)   = unfill_buf(xbuf,j,2)
       dustgasprop(:,ipart)    = unfill_buf(xbuf,j,4)
    endif
    fxyz_drag(:,ipart)   = unfill_buf(xbuf,j,3)
    fxyz_dragold(:,ipart)   = unfill_buf(xbuf,j,3)
 endif
 if (maxp_h2==maxp .or. maxp_krome==maxp) then
    abundance(:,ipart)  = unfill_buf(xbuf,j,nabundances)
 endif
 eos_vars(:,ipart) = unfill_buf(xbuf,j,maxeosvars)
 if (store_dust_temperature) then
    dust_temp(ipart)    = unfill_buf(xbuf,j)
 endif
 if (do_nucleation) then
    nucleation(:,ipart) = unfill_buf(xbuf,j,n_nucleation)
 endif
 if (itau_alloc == 1)  tau(ipart) = unfill_buf(xbuf,j)
 if (itauL_alloc == 1) tau_lucy(ipart) = unfill_buf(xbuf,j)
 if (maxgrav==maxp) then
    poten(ipart)        = real(unfill_buf(xbuf,j),kind=kind(poten))
 endif
 if (ind_timesteps) then
    ibin(ipart)         = nint(unfill_buf(xbuf,j),kind=1)
    ibin_old(ipart)     = nint(unfill_buf(xbuf,j),kind=1)
    ibin_wake(ipart)    = nint(unfill_buf(xbuf,j),kind=1)
    dt_in(ipart)        = real(unfill_buf(xbuf,j),kind=kind(dt_in))
    twas(ipart)         = unfill_buf(xbuf,j)
 endif
 iorig(ipart)           = nint(unfill_buf(xbuf,j),kind=8)

!--just to be on the safe side, set other things to zero
 if (mhd) then
    divBsymm(ipart) = 0.
 endif

end subroutine unfill_buffer

!----------------------------------------------------------------
!+
!  utility to reorder an array
!  (rank 2 arrays)
!+
!----------------------------------------------------------------

subroutine copy_array(array,ilist)
 real,    intent(inout) :: array(:,:)
 integer, intent(in)    :: ilist(:)
 real :: arraytemp(size(array(1,:)))
 integer :: i

 do i=1,size(array(:,1))
    arraytemp(:) = array(i,ilist(:))
    array(i,:) = arraytemp
 enddo

 return
end subroutine copy_array

!----------------------------------------------------------------
!+
!  utility to reorder an array
!  (real4, rank 2 arrays)
!+
!----------------------------------------------------------------

subroutine copy_arrayr4(array,ilist)
 real(kind=4), intent(inout) :: array(:,:)
 integer,      intent(in)    :: ilist(:)
 real(kind=4) :: arraytemp(size(array(1,:)))
 integer :: i

 do i=1,size(array(:,1))
    arraytemp(:) = array(i,ilist(:))
    array(i,:) = arraytemp
 enddo

 return
end subroutine copy_arrayr4

!----------------------------------------------------------------
!+
!  utility to reorder an array
!  (real4, rank 1 arrays)
!+
!----------------------------------------------------------------

subroutine copy_array1(array,ilist)
 real(kind=4), intent(inout) :: array(:)
 integer,      intent(in)    :: ilist(:)
 real(kind=4) :: arraytemp(size(array(:)))

 arraytemp(:) = array(ilist(:))
 array = arraytemp

 return
end subroutine copy_array1

!----------------------------------------------------------------
!+
!  utility to reorder an array
!  (int1, rank 1 arrays)
!+
!----------------------------------------------------------------

subroutine copy_arrayint1(iarray,ilist)
 integer(kind=1), intent(inout) :: iarray(:)
 integer,         intent(in)    :: ilist(:)
 integer(kind=1) :: iarraytemp(size(iarray(:)))

 iarraytemp(:) = iarray(ilist(:))
 iarray = iarraytemp

 return
end subroutine copy_arrayint1

!----------------------------------------------------------------
!+
!  utility to reorder an array
!  (int8, rank 1 arrays)
!+
!----------------------------------------------------------------

subroutine copy_arrayint8(iarray,ilist)
 integer(kind=8), intent(inout) :: iarray(:)
 integer,         intent(in)    :: ilist(:)
 integer(kind=8) :: iarraytemp(size(iarray(:)))

 iarraytemp(:) = iarray(ilist(:))
 iarray = iarraytemp

 return
end subroutine copy_arrayint8

!----------------------------------------------------------------
!+
!  Delete particles outside of a defined box
!+
!----------------------------------------------------------------
subroutine delete_particles_outside_box(xmin, xmax, ymin, ymax, zmin, zmax)
 real, intent(in) :: xmin, xmax, ymin, ymax, zmin, zmax

 integer :: i
 real :: x, y, z, h

 do i=1,npart
    x = xyzh(1,i)
    y = xyzh(2,i)
    z = xyzh(3,i)
    h = xyzh(4,i)
    if (x  <  xmin .or. x  >  xmax .or. y  <  ymin .or. y  >  ymax .or. z  <  zmin .or. z  >  zmax) then
       xyzh(4,i) = -abs(h)
    endif
 enddo
end subroutine delete_particles_outside_box

!----------------------------------------------------------------
!+
!  Delete particles outside (or inside) of a defined sphere
!+
!----------------------------------------------------------------
subroutine delete_particles_outside_sphere(center,radius,np)
 use io, only:fatal
 real,    intent(in)    :: center(3), radius
 integer, intent(inout) :: np
 integer :: i
 real :: r(3), radius_squared

 radius_squared = radius**2
 do i=1,np
    r = xyzh(1:3,i) - center
    if (dot_product(r,r) > radius_squared) call kill_particle(i,npartoftype)
 enddo
 call shuffle_part(np)
 if (np /= sum(npartoftype)) call fatal('del_part_outside_sphere','particles not conserved')

end subroutine delete_particles_outside_sphere

!----------------------------------------------------------------
!+
!  Delete particles outside of a defined cylinder
!+
!----------------------------------------------------------------
subroutine delete_particles_outside_cylinder(center, radius, zmax)
 real, intent(in) :: center(3), radius, zmax
 integer :: i
 real :: x, y, z, rcyl

 do i=1,npart
    x = xyzh(1,i)
    y = xyzh(2,i)
    z = xyzh(3,i)
    rcyl=sqrt((x-center(1))**2 + (y-center(2))**2)
    if (rcyl > radius .or. abs(z) > zmax) call kill_particle(i,npartoftype)
 enddo

end subroutine delete_particles_outside_cylinder

!----------------------------------------------------------------
!+
!  Delete particles within radius
!+
!----------------------------------------------------------------
subroutine delete_dead_particles_inside_radius(center,radius,np)
 use io, only:fatal
 real, intent(in) :: center(3), radius
 integer, intent(inout) :: np
 integer :: i
 real :: r(3), radius_squared

 radius_squared = radius**2
 do i=1,npart
    if (isdead_or_accreted(xyzh(4,i))) then
       r = xyzh(1:3,i) - center
       if (dot_product(r,r) > radius_squared) call kill_particle(i,npartoftype)
    endif
 enddo
 call shuffle_part(np)
 if (np /= sum(npartoftype)) call fatal('del_dead_part_outside_sphere','particles not conserved')

end subroutine delete_dead_particles_inside_radius

!----------------------------------------------------------------
!+
!  Delete particles within radius
!+
!----------------------------------------------------------------
subroutine delete_particles_inside_radius(center,radius,npart,npoftype)
 real, intent(in) :: center(3), radius
 integer, intent(inout) :: npart,npoftype(:)
 integer :: i
 real :: x,y,z,r

 do i=1,npart
    x = xyzh(1,i)
    y = xyzh(2,i)
    z = xyzh(3,i)
    r=sqrt((x-center(1))**2+(y-center(2))**2+(z-center(3))**2)
    if (r < radius) call kill_particle(i,npoftype)
 enddo
 call shuffle_part(npart)

end subroutine delete_particles_inside_radius

!----------------------------------------------------------------
 !+
 ! Accrete particles outside a given radius
 !+
 !----------------------------------------------------------------
subroutine accrete_particles_outside_sphere(radius)
 real, intent(in) :: radius
 integer :: i
 real :: r2
 !
 ! accrete particles outside some outer radius
 !
 !$omp parallel do default(none) &
 !$omp shared(npart,xyzh,radius) &
 !$omp private(i,r2)
 do i=1,npart
    r2 = xyzh(1,i)**2 + xyzh(2,i)**2 + xyzh(3,i)**2
    if (r2 > radius**2) xyzh(4,i) = -abs(xyzh(4,i))
 enddo
 !$omp end parallel do

end subroutine accrete_particles_outside_sphere

!----------------------------------------------------------------
!+
!  Returns Keplerian frequency of particle i
!  USE WITH EXTREME CAUTION
!+
!----------------------------------------------------------------
real function Omega_k(i)
 integer, intent(in)  :: i
 real                 :: m_star,r
 integer              :: j

 m_star = 0.

 !-- if flyby: r should be centered around the primary, else around center of mass
 if (this_is_a_flyby) then
    r = sqrt((xyzh(1,i)-xyzmh_ptmass(1,1))**2 + (xyzh(2,i)-xyzmh_ptmass(2,1))**2 + (xyzh(3,i)-xyzmh_ptmass(3,1))**2)
 else
    r = sqrt(xyzh(1,i)**2 + xyzh(2,i)**2 + xyzh(3,i)**2)
 endif

 if (this_is_a_flyby) then
    m_star = xyzmh_ptmass(4,1)
 else
    do j=1,nptmass
       if (xyzmh_ptmass(4,j) > 0.) m_star = m_star + xyzmh_ptmass(4,j)
    enddo
 endif

 if (r > 0. .and. m_star > 0.) then
    Omega_k = sqrt(m_star/r) / r
 elseif (this_is_a_test) then
    Omega_k = 1/(r**1.5)
 else
    Omega_k = 0.
 endif

end function Omega_k

subroutine update_npartoftypetot
 use mpiutils, only:reduceall_mpi

 npartoftypetot = reduceall_mpi('+',npartoftype)

end subroutine update_npartoftypetot

end module part<|MERGE_RESOLUTION|>--- conflicted
+++ resolved
@@ -55,12 +55,7 @@
  character(len=*), parameter :: vxyzu_label(4) = (/'vx','vy','vz','u '/)
  character(len=*), parameter :: Bxyz_label(3) = (/'Bx','By','Bz'/)
  character(len=*), parameter :: Bevol_label(4) = (/'Bx/rho','By/rho','Bz/rho','psi   '/)
-<<<<<<< HEAD
- 
-=======
  character(len=*), parameter :: alphaind_label(3) = (/'alpha   ','alphaloc','div_a   '/)
-
->>>>>>> c91674fc
 !
 !--tracking particle IDs
 !
