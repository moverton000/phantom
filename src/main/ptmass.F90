!--------------------------------------------------------------------------!
! The Phantom Smoothed Particle Hydrodynamics code, by Daniel Price et al. !
! Copyright (c) 2007-2024 The Authors (see AUTHORS)                        !
! See LICENCE file for usage and distribution conditions                   !
! http://phantomsph.bitbucket.io/                                          !
!--------------------------------------------------------------------------!
module ptmass
!
! This module contains everything to do with
!  sink / point mass particles
!
!  These are treated quite differently to SPH particles,
!  are not included in the neighbour lists and in principle
!  should be stored (as identical copies) on every MPI processor
!  NOTE: only certain types of particles are allowed to be accreted onto
!        sink particles (during creation or normal accretion).  The list
!        of 'accretable' particles is given in (and can be modified in)
!        in function 'is_accretable' in the 'part' module.
!
! :References: Bate, Bonnell & Price (1995), MNRAS 277, 362-376 [BBP95]
!
! :Owner: Daniel Price
!
! :Runtime parameters:
!   - f_acc           : *particles < f_acc*h_acc accreted without checks*
!   - f_crit_override : *unconditional sink formation if rho > f_crit_override*rho_crit*
!   - h_acc           : *accretion radius for new sink particles*
!   - h_soft_sinkgas  : *softening length for new sink particles*
!   - h_soft_sinksink : *softening length between sink particles*
!   - icreate_sinks   : *allow automatic sink particle creation*
!   - r_crit          : *critical radius for point mass creation (no new sinks < r_crit from existing sink)*
!   - r_merge_cond    : *sinks will merge if bound within this radius*
!   - r_merge_uncond  : *sinks will unconditionally merge within this separation*
!   - rho_crit_cgs    : *density above which sink particles are created (g/cm^3)*
!
! :Dependencies: boundary, dim, eos, eos_barotropic, eos_piecewise,
!   extern_geopot, externalforces, fastmath, infile_utils, io, io_summary,
!   kdtree, kernel, linklist, mpidomain, mpiutils, options, part,
!   ptmass_heating, units, vectorutils
!
 use part, only:nsinkproperties,gravity,is_accretable,&
                ihsoft,ihacc,ispinx,ispiny,ispinz,imacc,iJ2,iReff
 use io,   only:iscfile,iskfile,id,master
 implicit none
 character(len=80), parameter, public :: &  ! module version
    modid="$Id$"
 public :: init_ptmass, finish_ptmass
 public :: pt_write_sinkev, pt_close_sinkev
 public :: get_accel_sink_gas, get_accel_sink_sink
 public :: merge_sinks
 public :: ptmass_predictor, ptmass_corrector
 public :: ptmass_not_obscured
 public :: ptmass_accrete, ptmass_create
 public :: write_options_ptmass, read_options_ptmass
 public :: update_ptmass
 public :: calculate_mdot
 public :: ptmass_calc_enclosed_mass
 public :: ptmass_boundary_crossing

 ! settings affecting routines in module (read from/written to input file)
 integer, public :: icreate_sinks = 0
 real,    public :: rho_crit_cgs  = 1.e-10
 real,    public :: r_crit = 5.e-3
 real,    public :: h_acc  = 1.e-3
 real,    public :: f_acc  = 0.8
 real,    public :: h_soft_sinkgas  = 0.0
 real,    public :: h_soft_sinksink = 0.0
 real,    public :: r_merge_uncond  = 0.0    ! sinks will unconditionally merge if they touch
 real,    public :: r_merge_cond    = 0.0    ! sinks will merge if bound within this radius
 real,    public :: f_crit_override = 0.0    ! 1000.
 ! Note for above: if f_crit_override > 0, then will unconditionally make a sink when rho > f_crit_override*rho_crit_cgs
 ! This is a dangerous parameter since failure to form a sink might be indicative of another problem.
 ! This is a hard-coded parameter due to this danger, but will appear in the .in file if set > 0.

 ! additional public variables
 integer, public :: ipart_rhomax
 real,    public :: r_crit2,rho_crit
 real,    public :: r_merge2        = 0.0 ! initialise to prevent test failure
 real,    public :: r_merge_uncond2 = 0.0 ! initialise to prevent test failure
 real,    public :: r_merge_cond2   = 0.0 ! initialise to prevent test failure

 ! calibration of timestep control on sink-sink and sink-gas orbital integration
 ! this is hardwired because can be adjusted by changing C_force
 ! just means that with the default setting of C_force the orbits are accurate
 real, parameter :: dtfacphi  = 0.05
 real, parameter :: dtfacphi2 = dtfacphi*dtfacphi

 ! parameters to control output regarding sink particles
 logical, private, parameter :: record_created   = .false. ! verbose tracking of why sinks are not created
 logical, private            :: write_one_ptfile = .true.  ! default logical to determine if we are writing one or nptmass data files
 logical, private            :: l_crit_override  = .false. ! logical to determine the printing of f_crit_override to the .in file
 character(len=50), private  :: pt_prefix = 'Sink'
 character(len=50), private  :: pt_suffix = '00.sink'      ! will be overwritten to .ev for write_one_ptfile = .false.

 integer, public, parameter :: ndptmass = 13
 integer, public, parameter :: &
       idxmsi           =  1, &
       idymsi           =  2, &
       idzmsi           =  3, &
       idmsi            =  4, &
       idspinxsi        =  5, &
       idspinysi        =  6, &
       idspinzsi        =  7, &
       idvxmsi          =  8, &
       idvymsi          =  9, &
       idvzmsi          = 10, &
       idfxmsi          = 11, &
       idfymsi          = 12, &
       idfzmsi          = 13

 private

contains
!----------------------------------------------------------------
!+
!  if (tofrom==.true.)  Acceleration from/to gas particles due to sink particles;
!                       required in initial.F90 & step_leapfrog.F90 to update all accelerations
!  if (tofrom==.false.) Acceleration on gas due to sink particles (but not vice-versa);
!                       this is typically used to calculate phi (in compute_energies in
!                       energies.F90); in this case, fxi,fyi,fzi should be dummy input
!                       variables that do not affect the sink's motion.
!+
!----------------------------------------------------------------
subroutine get_accel_sink_gas(nptmass,xi,yi,zi,hi,xyzmh_ptmass,fxi,fyi,fzi,phi, &
                                       pmassi,fxyz_ptmass,dsdt_ptmass,fonrmax,dtphi2)
#ifdef FINVSQRT
 use fastmath,      only:finvsqrt
#endif
 use kernel,        only:kernel_softening,radkern
 use vectorutils,   only:unitvec
 use extern_geopot, only:get_geopot_force
 integer,           intent(in)    :: nptmass
 real,              intent(in)    :: xi,yi,zi,hi
 real,              intent(inout) :: fxi,fyi,fzi,phi
 real,              intent(in)    :: xyzmh_ptmass(nsinkproperties,nptmass)
 real,    optional, intent(in)    :: pmassi
 real,    optional, intent(inout) :: fxyz_ptmass(4,nptmass),dsdt_ptmass(3,nptmass)
 real,    optional, intent(out)   :: fonrmax,dtphi2
 real                             :: ftmpxi,ftmpyi,ftmpzi
 real                             :: dx,dy,dz,rr2,ddr,dr3,f1,f2,pmassj,J2,shat(3),Rsink
 real                             :: hsoft,hsoft1,hsoft21,q2i,qi,psoft,fsoft
 real                             :: fxj,fyj,fzj,dsx,dsy,dsz
 integer                          :: j
 logical                          :: tofrom
 !
 ! Determine if acceleration is from/to gas, or to gas
 !
 if (present(pmassi) .and. present(fxyz_ptmass) .and. present(fonrmax)) then
    tofrom  = .true.
    fonrmax = 0.
 else
    tofrom  = .false.
 endif

 ftmpxi = 0.  ! use temporary summation variable
 ftmpyi = 0.  ! (better for round-off, plus we need this bit of
 ftmpzi = 0.  ! the force to calculate the dtphi timestep)
 phi    = 0.
 f2     = 0.

 do j=1,nptmass
    dx     = xi - xyzmh_ptmass(1,j)
    dy     = yi - xyzmh_ptmass(2,j)
    dz     = zi - xyzmh_ptmass(3,j)
    pmassj = xyzmh_ptmass(4,j)
    hsoft  = xyzmh_ptmass(ihsoft,j)
    J2     = xyzmh_ptmass(iJ2,j)
    if (hsoft > 0.0) hsoft = max(hsoft,hi)
    if (pmassj < 0.0) cycle

    rr2    = dx*dx + dy*dy + dz*dz + epsilon(rr2)
#ifdef FINVSQRT
    ddr    = finvsqrt(rr2)
#else
    ddr    = 1./sqrt(rr2)
#endif
    dsx = 0.
    dsy = 0.
    dsz = 0.
    fxj = 0.
    fyj = 0.
    fzj = 0.
    if (rr2 < (radkern*hsoft)**2) then
       !
       ! if the sink particle is given a softening length, soften the
       ! force and potential if r < radkern*hsoft
       !
       hsoft1 = 1.0/hsoft
       hsoft21= hsoft1**2
       q2i    = rr2*hsoft21
       qi     = sqrt(q2i)
       call kernel_softening(q2i,qi,psoft,fsoft)  ! Note: psoft < 0

       ! acceleration of gas due to point mass particle
       f1     = pmassj*fsoft*hsoft21*ddr
       ftmpxi = ftmpxi - dx*f1
       ftmpyi = ftmpyi - dy*f1
       ftmpzi = ftmpzi - dz*f1
       phi    = phi + pmassj*psoft*hsoft1  ! potential (spline-softened)

       ! acceleration of sink from gas
       if (tofrom) f2 = pmassi*fsoft*hsoft21*ddr
    else
       ! no softening on the sink-gas interaction
       dr3  = ddr*ddr*ddr

       ! acceleration of gas due to point mass particle
       f1     = pmassj*dr3
       ftmpxi = ftmpxi - dx*f1
       ftmpyi = ftmpyi - dy*f1
       ftmpzi = ftmpzi - dz*f1
       phi    = phi    - pmassj*ddr      ! potential (GM/r)

       ! acceleration of sink from gas
       if (tofrom) f2 = pmassi*dr3

       ! additional accelerations due to oblateness
       if (abs(J2) > 0.) then
          shat = unitvec(xyzmh_ptmass(ispinx:ispinz,j))
          Rsink = xyzmh_ptmass(iReff,j)
          call get_geopot_force(dx,dy,dz,ddr,f1,Rsink,J2,shat,ftmpxi,ftmpyi,ftmpzi,phi,dsx,dsy,dsz,fxj,fyj,fzj)
       endif
    endif

    if (tofrom) then
       ! backreaction of gas onto sink
       fxyz_ptmass(1,j) = fxyz_ptmass(1,j) + dx*f2 + fxj*pmassi/pmassj
       fxyz_ptmass(2,j) = fxyz_ptmass(2,j) + dy*f2 + fyj*pmassi/pmassj
       fxyz_ptmass(3,j) = fxyz_ptmass(3,j) + dz*f2 + fzj*pmassi/pmassj

       ! backreaction torque of gas onto oblate sink
       dsdt_ptmass(1,j) = dsdt_ptmass(1,j) + pmassi*dsx
       dsdt_ptmass(2,j) = dsdt_ptmass(2,j) + pmassi*dsy
       dsdt_ptmass(3,j) = dsdt_ptmass(3,j) + pmassi*dsz

       ! timestep is sqrt(separation/force)
       fonrmax = max(f1,f2,fonrmax)
    endif
 enddo
 !
 ! external force timestep based on sqrt(phi)/accel
 !
 if (present(dtphi2)) then
    if (abs(phi) > epsilon(phi)) then
       f2     = ftmpxi*ftmpxi + ftmpyi*ftmpyi + ftmpzi*ftmpzi
       !dtphi is sqrt of this, but for optimisation we take the sqrt outside of the loop
       dtphi2 = dtfacphi2*abs(phi)/f2
    else
       dtphi2 = huge(dtphi2)
    endif
 endif
 !
 ! add temporary sums to existing force on gas particle
 !
 fxi = fxi + ftmpxi
 fyi = fyi + ftmpyi
 fzi = fzi + ftmpzi

end subroutine get_accel_sink_gas

!----------------------------------------------------------------
!+
!  Compute force on sink particles due to other sinks and
!  from external potentials
!+
!----------------------------------------------------------------
subroutine get_accel_sink_sink(nptmass,xyzmh_ptmass,fxyz_ptmass,phitot,dtsinksink,&
            iexternalforce,ti,merge_ij,merge_n,dsdt_ptmass)
#ifdef FINVSQRT
 use fastmath,       only:finvsqrt
#endif
 use externalforces, only:externalforce
 use extern_geopot,  only:get_geopot_force
 use kernel,         only:kernel_softening,radkern
 use vectorutils,    only:unitvec
 integer, intent(in)  :: nptmass
 real,    intent(in)  :: xyzmh_ptmass(nsinkproperties,nptmass)
 real,    intent(out) :: fxyz_ptmass(4,nptmass)
 real,    intent(out) :: phitot,dtsinksink
 integer, intent(in)  :: iexternalforce
 real,    intent(in)  :: ti
 integer, intent(out) :: merge_ij(:),merge_n
 real,    intent(out) :: dsdt_ptmass(3,nptmass)
 real    :: xi,yi,zi,pmassi,pmassj,fxi,fyi,fzi,phii
 real    :: ddr,dx,dy,dz,rr2,rr2j,dr3,f1,f2
 real    :: hsoft1,hsoft21,q2i,qi,psoft,fsoft
 real    :: fextx,fexty,fextz,phiext !,hsofti
 real    :: fterm,pterm,potensoft0,dsx,dsy,dsz
 real    :: J2i,rsinki,shati(3)
 real    :: J2j,rsinkj,shatj(3)
 integer :: i,j

 dtsinksink = huge(dtsinksink)
 fxyz_ptmass(:,:) = 0.
 dsdt_ptmass(:,:) = 0.
 phitot   = 0.
 merge_n  = 0
 merge_ij = 0
 if (nptmass <= 1) return
 !
 !--get self-contribution to the potential if sink-sink softening is used
 !
 if (h_soft_sinksink > 0.) then
    hsoft1 = 1.0/h_soft_sinksink
    hsoft21= hsoft1**2
    call kernel_softening(0.,0.,potensoft0,fterm)
 else
    hsoft1 = 0.  ! to avoid compiler warnings
    hsoft21 = 0.
    potensoft0 = 0.
 endif
 !
 !--compute N^2 forces on point mass particles due to each other
 !
 !$omp parallel do default(none) &
 !$omp shared(nptmass,xyzmh_ptmass,fxyz_ptmass,merge_ij,r_merge2,dsdt_ptmass) &
 !$omp shared(iexternalforce,ti,h_soft_sinksink,potensoft0,hsoft1,hsoft21) &
 !$omp private(i,xi,yi,zi,pmassi,pmassj) &
 !$omp private(dx,dy,dz,rr2,rr2j,ddr,dr3,f1,f2) &
 !$omp private(fxi,fyi,fzi,phii,dsx,dsy,dsz) &
 !$omp private(fextx,fexty,fextz,phiext) &
 !$omp private(q2i,qi,psoft,fsoft) &
 !$omp private(fterm,pterm,J2i,J2j,shati,shatj,rsinki,rsinkj) &
 !$omp reduction(min:dtsinksink) &
 !$omp reduction(+:phitot,merge_n)
 do i=1,nptmass
    xi     = xyzmh_ptmass(1,i)
    yi     = xyzmh_ptmass(2,i)
    zi     = xyzmh_ptmass(3,i)
    pmassi = xyzmh_ptmass(4,i)
    !hsofti = xyzmh_ptmass(5,i)
    if (pmassi < 0.) cycle
    J2i    = xyzmh_ptmass(iJ2,i)

    fxi    = 0.
    fyi    = 0.
    fzi    = 0.
    phii   = 0.
    dsx    = 0.
    dsy    = 0.
    dsz    = 0.
    do j=1,nptmass
       if (i==j) cycle
       dx     = xi - xyzmh_ptmass(1,j)
       dy     = yi - xyzmh_ptmass(2,j)
       dz     = zi - xyzmh_ptmass(3,j)
       pmassj = xyzmh_ptmass(4,j)
       !hsoftj = xyzmh_ptmass(5,j)
       if (pmassj < 0.) cycle
       J2j = xyzmh_ptmass(iJ2,j)

       rr2  = dx*dx + dy*dy + dz*dz + epsilon(rr2)

#ifdef FINVSQRT
       ddr  = finvsqrt(rr2)
#else
       ddr  = 1./sqrt(rr2)
#endif

       if (rr2 < (radkern*h_soft_sinksink)**2) then
          !
          ! if the sink particle is given a softening length, soften the
          ! force and potential if r < radkern*h_soft_sinksink
          !
          q2i    = rr2*hsoft21
          qi     = sqrt(q2i)
          call kernel_softening(q2i,qi,psoft,fsoft)  ! Note: psoft < 0

          ! acceleration of sink1 from sink2
          fterm = fsoft*hsoft21*ddr
          f1    = pmassj*fterm
          fxi   = fxi - dx*f1
          fyi   = fyi - dy*f1
          fzi   = fzi - dz*f1
          pterm = psoft*hsoft1
          phii  = phii + pmassj*pterm ! potential (spline-softened)
       else
          ! no softening on the sink-sink interaction
          dr3   = ddr*ddr*ddr

          ! acceleration of sink1 from sink2
          f1    = pmassj*dr3
          fxi   = fxi - dx*f1
          fyi   = fyi - dy*f1
          fzi   = fzi - dz*f1
          pterm = -ddr
          phii  = phii + pmassj*pterm    ! potential (GM/r)

          ! additional acceleration due to oblateness of sink particles j and i
          if (abs(J2j) > 0.) then
             shatj = unitvec(xyzmh_ptmass(ispinx:ispinz,j))
             rsinkj = xyzmh_ptmass(iReff,j)
             call get_geopot_force(dx,dy,dz,ddr,f1,rsinkj,J2j,shatj,fxi,fyi,fzi,phii)
          endif
          if (abs(J2i) > 0.) then
             shati = unitvec(xyzmh_ptmass(ispinx:ispinz,i))
             rsinki = xyzmh_ptmass(iReff,i)
             call get_geopot_force(dx,dy,dz,ddr,f1,rsinki,J2i,shati,fxi,fyi,fzi,phii,dsx,dsy,dsz)
          endif
       endif
       if (rr2 < r_merge2) then
          if (merge_ij(i)==0) then
             merge_n = merge_n + 1
             merge_ij(i) = j
          else
             ! if we have already identified a nearby sink, replace the tag with the nearest sink
             dx   = xi - xyzmh_ptmass(1,merge_ij(i))
             dy   = yi - xyzmh_ptmass(2,merge_ij(i))
             dz   = zi - xyzmh_ptmass(3,merge_ij(i))
             rr2j = dx*dx + dy*dy + dz*dz + epsilon(rr2j)
             if (rr2 < rr2j) merge_ij(i) = j
          endif
       endif
    enddo
    phitot = phitot + 0.5*pmassi*phii  ! total potential (G M_1 M_2/r)

    !
    !--apply external forces
    !
    if (iexternalforce > 0) then
       call externalforce(iexternalforce,xi,yi,zi,0.,ti,fextx,fexty,fextz,phiext,ii=-i)
       fxi = fxi + fextx
       fyi = fyi + fexty
       fzi = fzi + fextz
       phii   = phii + phiext
       phitot = phitot + phiext
    endif
    !
    !--self-contribution to the potential if sink-sink softening is used
    !  Note: we do NOT add this for sink-sink interactions because the
    !  positions are assumed to be UNCORRELATED, hence the self-contribution
    !  is not important. Other particles (e.g. gas) are assumed to have
    !  correlated positions, so the self-contribution is important
    !
    !pterm = 0.5*pmassi*pmassi*potensoft0*hsoft1
    !phii = phii + pterm
    !phitot = phitot + pterm
    !
    !--store sink-sink forces (only)
    !
    fxyz_ptmass(1,i) = fxyz_ptmass(1,i) + fxi
    fxyz_ptmass(2,i) = fxyz_ptmass(2,i) + fyi
    fxyz_ptmass(3,i) = fxyz_ptmass(3,i) + fzi
    fxyz_ptmass(4,i) = fxyz_ptmass(4,i) + phii
    dsdt_ptmass(1,i) = dsdt_ptmass(1,i) + pmassi*dsx
    dsdt_ptmass(2,i) = dsdt_ptmass(2,i) + pmassi*dsy
    dsdt_ptmass(3,i) = dsdt_ptmass(3,i) + pmassi*dsz
 enddo
 !$omp end parallel do

 !
 !--sink-sink timestep based on sqrt(phi)/accel
 !  minimum is taken over all sink particles
 !
 do i=1,nptmass
    fxi  = fxyz_ptmass(1,i)
    fyi  = fxyz_ptmass(2,i)
    fzi  = fxyz_ptmass(3,i)
    phii = fxyz_ptmass(4,i)
    f2   = fxi*fxi + fyi*fyi + fzi*fzi
    !print*,'phi = ',phii,' accel = ',sqrt(f2)
    !
    !--we use an additional tolerance here on the sink-sink timestep
    !  so that with the default C_force of ~0.25 we get a few
    !  hundred steps per orbit
    !
    if (f2 > 0. .and. nptmass > 1) then
       dtsinksink = min(dtsinksink,dtfacphi*sqrt(abs(phii)/f2))
    endif
 enddo

end subroutine get_accel_sink_sink
!----------------------------------------------------------------
!+
!  Update position of sink particles if they cross the periodic boundary
!+
!----------------------------------------------------------------
subroutine ptmass_boundary_crossing(nptmass,xyzmh_ptmass)
 use boundary,  only:cross_boundary
 use mpidomain, only:isperiodic
 integer, intent(in)    :: nptmass
 real,    intent(inout) :: xyzmh_ptmass(:,:)
 integer                :: i,ncross

 ncross = 0
 do i = 1,nptmass
    if (xyzmh_ptmass(4,i) > 0.) call cross_boundary(isperiodic,xyzmh_ptmass(:,i),ncross)
 enddo

end subroutine ptmass_boundary_crossing

!----------------------------------------------------------------
!+
!  predictor step for the point masses
!  (called from inside a parallel section)
!+
!----------------------------------------------------------------
subroutine ptmass_predictor(nptmass,dt,xyzmh_ptmass,vxyz_ptmass,fxyz_ptmass,dsdt_ptmass)
 integer, intent(in)    :: nptmass
 real,    intent(in)    :: dt
 real,    intent(inout) :: xyzmh_ptmass(nsinkproperties,nptmass)
 real,    intent(inout) :: vxyz_ptmass(3,nptmass)
 real,    intent(in)    :: fxyz_ptmass(4,nptmass),dsdt_ptmass(3,nptmass)
 real    :: vxhalfi,vyhalfi,vzhalfi
 integer :: i

 !$omp parallel do schedule(static) default(none) &
 !$omp shared(nptmass,dt,xyzmh_ptmass,vxyz_ptmass,fxyz_ptmass,dsdt_ptmass) &
 !$omp private(i,vxhalfi,vyhalfi,vzhalfi)
 do i=1,nptmass
    if (xyzmh_ptmass(4,i) > 0.) then
       vxhalfi = vxyz_ptmass(1,i) + 0.5*dt*fxyz_ptmass(1,i)
       vyhalfi = vxyz_ptmass(2,i) + 0.5*dt*fxyz_ptmass(2,i)
       vzhalfi = vxyz_ptmass(3,i) + 0.5*dt*fxyz_ptmass(3,i)
       xyzmh_ptmass(1,i) = xyzmh_ptmass(1,i) + dt*vxhalfi
       xyzmh_ptmass(2,i) = xyzmh_ptmass(2,i) + dt*vyhalfi
       xyzmh_ptmass(3,i) = xyzmh_ptmass(3,i) + dt*vzhalfi
       vxyz_ptmass(1,i) = vxhalfi
       vxyz_ptmass(2,i) = vyhalfi
       vxyz_ptmass(3,i) = vzhalfi
       xyzmh_ptmass(ispinx,i) = xyzmh_ptmass(ispinx,i) + 0.5*dt*dsdt_ptmass(1,i)
       xyzmh_ptmass(ispiny,i) = xyzmh_ptmass(ispiny,i) + 0.5*dt*dsdt_ptmass(2,i)
       xyzmh_ptmass(ispinz,i) = xyzmh_ptmass(ispinz,i) + 0.5*dt*dsdt_ptmass(3,i)
    endif
 enddo
 !$omp end parallel do

end subroutine ptmass_predictor

!----------------------------------------------------------------
!+
!  corrector step for the point masses
!  (called from inside a parallel section)
!+
!----------------------------------------------------------------
subroutine ptmass_corrector(nptmass,dt,vxyz_ptmass,fxyz_ptmass,xyzmh_ptmass,dsdt_ptmass,iexternalforce)
 use externalforces, only:update_vdependent_extforce_leapfrog,is_velocity_dependent
 integer, intent(in)    :: nptmass
 real,    intent(in)    :: dt
 real,    intent(inout) :: vxyz_ptmass(3,nptmass), xyzmh_ptmass(nsinkproperties,nptmass)
 real,    intent(in)    :: fxyz_ptmass(4,nptmass)
 real,    intent(in)    :: dsdt_ptmass(3,nptmass)
 integer, intent(in)    :: iexternalforce
 real :: vxhalfi,vyhalfi,vzhalfi
 real :: fxi,fyi,fzi,fextv(3)
 integer :: i

 !
 ! handle special case of velocity-dependent external forces
 ! in the leapfrog integrator
 !
 if (is_velocity_dependent(iexternalforce)) then
    !$omp parallel do schedule(static) default(none) &
    !$omp shared(vxyz_ptmass,fxyz_ptmass,xyzmh_ptmass,dsdt_ptmass,dt,nptmass,iexternalforce) &
    !$omp private(vxhalfi,vyhalfi,vzhalfi,fxi,fyi,fzi,fextv) &
    !$omp private(i)
    do i=1,nptmass
       if (xyzmh_ptmass(4,i) > 0.) then
          vxhalfi = vxyz_ptmass(1,i)
          vyhalfi = vxyz_ptmass(2,i)
          vzhalfi = vxyz_ptmass(3,i)
          fxi = fxyz_ptmass(1,i)
          fyi = fxyz_ptmass(2,i)
          fzi = fxyz_ptmass(3,i)
          call update_vdependent_extforce_leapfrog(iexternalforce,&
               vxhalfi,vyhalfi,vzhalfi,fxi,fyi,fzi,fextv,dt,&
               xyzmh_ptmass(1,i),xyzmh_ptmass(2,i),xyzmh_ptmass(3,i))
          fxi = fxi + fextv(1)
          fyi = fyi + fextv(2)
          fzi = fzi + fextv(3)
          vxyz_ptmass(1,i) = vxhalfi + 0.5*dt*fxi
          vxyz_ptmass(2,i) = vyhalfi + 0.5*dt*fyi
          vxyz_ptmass(3,i) = vzhalfi + 0.5*dt*fzi
          xyzmh_ptmass(ispinx,i) = xyzmh_ptmass(ispinx,i) + 0.5*dt*dsdt_ptmass(1,i)
          xyzmh_ptmass(ispiny,i) = xyzmh_ptmass(ispiny,i) + 0.5*dt*dsdt_ptmass(2,i)
          xyzmh_ptmass(ispinz,i) = xyzmh_ptmass(ispinz,i) + 0.5*dt*dsdt_ptmass(3,i)
       endif
    enddo
    !$omp end parallel do
 else
    !$omp parallel do schedule(static) default(none) &
    !$omp shared(xyzmh_ptmass,vxyz_ptmass,fxyz_ptmass,dsdt_ptmass,dt,nptmass) &
    !$omp private(i)
    do i=1,nptmass
       if (xyzmh_ptmass(4,i) > 0.) then
          vxyz_ptmass(1,i) = vxyz_ptmass(1,i) + 0.5*dt*fxyz_ptmass(1,i)
          vxyz_ptmass(2,i) = vxyz_ptmass(2,i) + 0.5*dt*fxyz_ptmass(2,i)
          vxyz_ptmass(3,i) = vxyz_ptmass(3,i) + 0.5*dt*fxyz_ptmass(3,i)
          xyzmh_ptmass(ispinx,i) = xyzmh_ptmass(ispinx,i) + 0.5*dt*dsdt_ptmass(1,i)
          xyzmh_ptmass(ispiny,i) = xyzmh_ptmass(ispiny,i) + 0.5*dt*dsdt_ptmass(2,i)
          xyzmh_ptmass(ispinz,i) = xyzmh_ptmass(ispinz,i) + 0.5*dt*dsdt_ptmass(3,i)
       endif
    enddo
    !$omp end parallel do
 endif

end subroutine ptmass_corrector

!----------------------------------------------------------------
!+
!  Determines if particle pairs are obscured by a sink particle; if
!  so, then they should not contribute to one another's properties
!  (except for gravity)
!  The input to this function assumes particle i is at 0,0,0.
!
!  The first version is implemented in sphNG, and the second method
!  takes the size of the sink particle in to account to determine if
!  it is obscuring the particle.  This is done by finding point c and
!  determining if it is within the accretion radius of the sink.
!  Point c is the point along ij that is closest to the sink particle
!  (therefore line{cs} \perpto line{ij}).
!  Tests shows that sphNG version is more stable than the geometrical
!  version, which is more stable than nothing.
!+
!----------------------------------------------------------------
logical function ptmass_not_obscured(xj,yj,zj,xsink,ysink,zsink,r_sink)
 real, intent(in) :: xj,yj,zj,xsink,ysink,zsink,r_sink
 real             :: xc,yc,zc
 real             :: sep1_ij,sep_ic,sep2_cs
 !
 !  sphNG method
 ptmass_not_obscured = .false.                            ! == add_contribution from force.F90
 return
 !
 !  Full geometrical method
 sep1_ij = 1.0/sqrt(xj*xj + yj*yj + zj*zj)                ! 1.0/separation between i & j
 sep_ic  = (xj*xsink + yj*ysink + zj*zsink )*sep1_ij      ! separation between i & c = cos(a)*sep_is, where cos(a) = (ij*isink)/(|ij||isink|)
 xc      = xj*sep1_ij * sep_ic                            ! x-coordinate of point c
 yc      = yj*sep1_ij * sep_ic                            ! y-coordinate of point c
 zc      = zj*sep1_ij * sep_ic                            ! z-coordinate of point c
 sep2_cs = (xc-xsink)**2 + (yc-ysink)**2 + (zc-zsink)**2  ! separation^2 between c & sink
 if (sep2_cs < r_sink*r_sink ) then                       ! determine if the closest point along ij is within twice the sink radius
    ptmass_not_obscured = .false.
 else
    ptmass_not_obscured = .true.
 endif
 !
end function ptmass_not_obscured
!----------------------------------------------------------------
!+
!  accrete particles onto point masses
!+
!----------------------------------------------------------------
!----------------------------------------------------------------
! Routine updated by CJN 12/06/11
! and again by CJN on 30/03/14
! and again by JHW on 09/12/14
!
! Also should include a thermal energy component of sinks for
! calculating conserved quantities - otherwise accreted particle
! energy is thrown away.
!
! Now includes check to ensure that the particle is actually bound
! to the point mass and not just passing through its neighbourhood:
!      (a) specific angular momentum of particle must be less than that
!          required for it to form a circular orbit at hacc
!      (b) particle must be bound
!      (c) particle must be more bound to current point mass than any other
! Since the order of accretion should not matter, the sink's original
! characteristics will be used in the checks.  However, the most updated
! values will be used to update the sink's characteristics since the order
! in which particles is added is irrelevant.
!----------------------------------------------------------------
subroutine ptmass_accrete(is,nptmass,xi,yi,zi,hi,vxi,vyi,vzi,fxi,fyi,fzi, &
                          itypei,pmassi,xyzmh_ptmass,vxyz_ptmass,accreted, &
                          dptmass,time,facc,nbinmax,ibin_wakei,nfaili)

!$ use omputils, only:ipart_omp_lock
 use part,       only: ihacc
 use kernel,     only: radkern2
 use io,         only: iprint,iverbose,fatal
 use io_summary, only: iosum_ptmass,maxisink,print_acc
 integer,           intent(in)    :: is,nptmass,itypei
 real,              intent(in)    :: xi,yi,zi,pmassi,vxi,vyi,vzi,fxi,fyi,fzi,time,facc
 real,              intent(inout) :: hi
 real,              intent(in)    :: xyzmh_ptmass(nsinkproperties,nptmass)
 real,              intent(in)    :: vxyz_ptmass(3,nptmass)
 logical,           intent(out)   :: accreted
 real,              intent(inout) :: dptmass(:,:)
 integer(kind=1),   intent(in)    :: nbinmax
 integer(kind=1),   intent(inout) :: ibin_wakei
 integer, optional, intent(out)   :: nfaili
 integer            :: i,ifail
 real               :: dx,dy,dz,r2,dvx,dvy,dvz,v2,hacc
 logical, parameter :: iofailreason=.false.
 integer            :: j
 real               :: mpt,drdv,angmom2,angmomh2,epart,dxj,dyj,dzj,dvxj,dvyj,dvzj,rj2,vj2,epartj
 logical            :: mostbound

 accreted = .false.
 ifail    = 0
 !
 ! Verify particle is 'accretable'
 if (.not. is_accretable(itypei) ) then
    if (present(nfaili)) nfaili = 5
    if (iverbose >= 1 .and. iofailreason) &
       write(iprint,"(/,a)") 'ptmass_accrete: FAILED: particle is not an accretable type'
    return
 endif
 !
 sinkloop : do i=is,nptmass
    hacc = xyzmh_ptmass(ihacc,i)
    mpt  = xyzmh_ptmass(4,i)
    if (mpt < 0.) cycle
    dx = xi - xyzmh_ptmass(1,i)
    dy = yi - xyzmh_ptmass(2,i)
    dz = zi - xyzmh_ptmass(3,i)
    r2 = dx*dx + dy*dy + dz*dz
    dvx = vxi - vxyz_ptmass(1,i)
    dvy = vyi - vxyz_ptmass(2,i)
    dvz = vzi - vxyz_ptmass(3,i)
    v2 = dvx*dvx + dvy*dvy + dvz*dvz
!
!  See if particle passes conditions to be accreted
!
    if (r2 < (facc*hacc)**2) then
       ! accrete indiscriminately
       accreted = .true.
       ifail    = -1
    elseif (r2 < hacc**2) then
       ibin_wakei = nbinmax
       drdv = dx*dvx + dy*dvy + dz*dvz
       ! compare specific angular momentum
       angmom2  = r2*v2 - drdv*drdv
       angmomh2 = mpt*hacc
       if (angmom2 < angmomh2) then
          ! check if bound
          epart = 0.5*v2 - mpt/sqrt(r2)
          if (epart < 0.) then
             ! check to ensure it is most bound to this particle
             mostbound = .true.
             j = 1
             do while (mostbound .and. j <= nptmass)
                if (j /= i) then
                   dxj    = xi - xyzmh_ptmass(1,j)
                   dyj    = yi - xyzmh_ptmass(2,j)
                   dzj    = zi - xyzmh_ptmass(3,j)
                   rj2    = dxj*dxj + dyj*dyj + dzj*dzj
                   dvxj   = vxi - vxyz_ptmass(1,j)
                   dvyj   = vyi - vxyz_ptmass(2,j)
                   dvzj   = vzi - vxyz_ptmass(3,j)
                   vj2    = dvxj*dvxj + dvyj*dvyj + dvzj*dvzj
                   epartj = 0.5*vj2 - xyzmh_ptmass(4,j)/sqrt(rj2)
                   if (epartj < epart) mostbound = .false.
                endif
                j = j + 1
             enddo
             if ( mostbound ) then
                accreted = .true.
                ifail = -2
             else
                ifail = 4
             endif
          else
             ifail = 3
          endif
       else
          ifail = 2
       endif
    else
       ifail = 1
       if (r2 < radkern2*hi*hi) ibin_wakei = nbinmax
    endif
    if (iverbose >= 1 .and. iofailreason) then
       !--Forced off since output will be unreasonably large
       select case(ifail)
       case(4)
          write(iprint,"(/,a)") 'ptmass_accrete: FAILED: particle is not most bound to this sink'
       case(3)
          write(iprint,"(/,a,Es9.2)") 'ptmass_accrete: FAILED: particle is not bound: e = ',epart
       case(2)
          write(iprint,"(/,a,Es9.2,a,Es9.2)") 'ptmass_accrete: FAILED: angular momentum is too large: ' &
                                              ,angmom2,' > ',angmomh2
       case(1)
          write(iprint,"(/,a)") 'ptmass_accrete: FAILED: r2 > hacc**2'
       case(-1)
          write(iprint,"(/,a)") 'ptmass_accrete: PASSED indiscriminately: particle will be accreted'
       case(-2)
          write(iprint,"(/,a)") 'ptmass_accrete: PASSED: particle will be accreted'
       case default
          write(iprint,"(/,a)") 'ptmass_accrete: FAILED: unknown reason'
       end select
    endif
    if (present(nfaili)) nfaili = ifail
!
! if accreted==true, then checks all passed => accrete particle
!
    if ( accreted ) then
!$     call omp_set_lock(ipart_omp_lock(i))

! Set new position for the sink particles
       dptmass(idxmsi,i) = dptmass(idxmsi,i) + xi*pmassi
       dptmass(idymsi,i) = dptmass(idymsi,i) + yi*pmassi
       dptmass(idzmsi,i) = dptmass(idzmsi,i) + zi*pmassi

! Set new mass and increment accreted mass
       dptmass(idmsi,i) = dptmass(idmsi,i) + pmassi

! Set new spin angular momentum; this component is the angular momentum
! of the accreted particles about the origin
       dptmass(idspinxsi,i) = dptmass(idspinxsi,i) + pmassi*(yi*vzi - zi*vyi)
       dptmass(idspinysi,i) = dptmass(idspinysi,i) + pmassi*(zi*vxi - xi*vzi)
       dptmass(idspinzsi,i) = dptmass(idspinzsi,i) + pmassi*(xi*vyi - yi*vxi)

! Set new velocities for the sink particles
       dptmass(idvxmsi,i) = dptmass(idvxmsi,i) + vxi*pmassi
       dptmass(idvymsi,i) = dptmass(idvymsi,i) + vyi*pmassi
       dptmass(idvzmsi,i) = dptmass(idvzmsi,i) + vzi*pmassi

! Set new accelerations for the sink particles
       dptmass(idfxmsi,i) = dptmass(idfxmsi,i) + fxi*pmassi
       dptmass(idfymsi,i) = dptmass(idfymsi,i) + fyi*pmassi
       dptmass(idfzmsi,i) = dptmass(idfzmsi,i) + fzi*pmassi

! Track values for summary
       print_acc = .true.
       if (nptmass > maxisink) then
          iosum_ptmass(1,1) = iosum_ptmass(1,1) + 1
          if (ifail == -1) iosum_ptmass(2,1) = iosum_ptmass(2,1) + 1
       else
          iosum_ptmass(1,i) = iosum_ptmass(1,i) + 1
          if (ifail == -1) iosum_ptmass(2,i) = iosum_ptmass(2,i) + 1
       endif

!$     call omp_unset_lock(ipart_omp_lock(i))
       hi = -abs(hi)

! avoid possibility that two sink particles try to accrete the same gas particle by exiting the loop
       exit sinkloop
    endif
 enddo sinkloop

end subroutine ptmass_accrete

!-----------------------------------------------------------------------
!+
!  Update ptmass position, spin, velocity, acceleration, and mass
!  of sink particles once all particles are accreted
!  Regarding Spin Angular Momentum, S:
!  If calculated serially, then for particle i,
!  S = S + (m_i M_sink)/(M_sink+m_i) [(r_i-r_sink) x (v_i-v_sink)]
!  This assumes that the sink properties will be updated before the next
!  accretion event
!  To be compatible with parallel construction, this is equivalent to
!  S = S + sum_i (L_i) + L_{sink,before all accretion} - L_{sink, after all accretion}
!  where the angular momenta are calculated about the origin, x=y=z=0.
!  The latter is used; sum_i (L_i) is calculated in ptmass_accrete, and
!  two angular momentum terms are calculated here.
!+
!-----------------------------------------------------------------------
subroutine update_ptmass(dptmass,xyzmh_ptmass,vxyz_ptmass,fxyz_ptmass,nptmass)
 real,    intent(in)    :: dptmass(:,:)
 real,    intent(inout) :: xyzmh_ptmass(:,:)
 real,    intent(inout) :: vxyz_ptmass(:,:)
 real,    intent(inout) :: fxyz_ptmass(:,:)
 integer, intent(in)    :: nptmass

 real                   :: newptmass(nptmass),newptmass1(nptmass)

 ! Add angular momentum of sink particle using old properties (taken about the origin)
 xyzmh_ptmass(ispinx,1:nptmass) =xyzmh_ptmass(ispinx,1:nptmass)+xyzmh_ptmass(4,1:nptmass) &
                                *(xyzmh_ptmass(2,1:nptmass)*vxyz_ptmass(3,1:nptmass)      &
                                - xyzmh_ptmass(3,1:nptmass)*vxyz_ptmass(2,1:nptmass))
 xyzmh_ptmass(ispiny,1:nptmass) =xyzmh_ptmass(ispiny,1:nptmass)+xyzmh_ptmass(4,1:nptmass) &
                                *(xyzmh_ptmass(3,1:nptmass)*vxyz_ptmass(1,1:nptmass)      &
                                - xyzmh_ptmass(1,1:nptmass)*vxyz_ptmass(3,1:nptmass))
 xyzmh_ptmass(ispinz,1:nptmass) =xyzmh_ptmass(ispinz,1:nptmass)+xyzmh_ptmass(4,1:nptmass) &
                                *(xyzmh_ptmass(1,1:nptmass)*vxyz_ptmass(2,1:nptmass)      &
                                - xyzmh_ptmass(2,1:nptmass)*vxyz_ptmass(1,1:nptmass))
 ! Calculate new masses
 newptmass(1:nptmass)           =xyzmh_ptmass(4,1:nptmass)+dptmass(idmsi,1:nptmass)
 newptmass1(1:nptmass)          =1./newptmass(1:nptmass)
 ! Update position and accreted mass
 xyzmh_ptmass(1,1:nptmass)      =(dptmass(idxmsi,1:nptmass)+xyzmh_ptmass(1,1:nptmass)*xyzmh_ptmass(4,1:nptmass))*newptmass1
 xyzmh_ptmass(2,1:nptmass)      =(dptmass(idymsi,1:nptmass)+xyzmh_ptmass(2,1:nptmass)*xyzmh_ptmass(4,1:nptmass))*newptmass1
 xyzmh_ptmass(3,1:nptmass)      =(dptmass(idzmsi,1:nptmass)+xyzmh_ptmass(3,1:nptmass)*xyzmh_ptmass(4,1:nptmass))*newptmass1
 xyzmh_ptmass(imacc, 1:nptmass) = xyzmh_ptmass(imacc,1:nptmass)+dptmass(idmsi,    1:nptmass)
 ! Add angular momentum contribution from the gas particles
 xyzmh_ptmass(ispinx,1:nptmass) =xyzmh_ptmass(ispinx,1:nptmass)+dptmass(idspinxsi,1:nptmass)
 xyzmh_ptmass(ispiny,1:nptmass) =xyzmh_ptmass(ispiny,1:nptmass)+dptmass(idspinysi,1:nptmass)
 xyzmh_ptmass(ispinz,1:nptmass) =xyzmh_ptmass(ispinz,1:nptmass)+dptmass(idspinzsi,1:nptmass)
 ! Update velocity, force, and final mass
 vxyz_ptmass(1,1:nptmass)       =(dptmass(idvxmsi,1:nptmass)+vxyz_ptmass(1,1:nptmass)*xyzmh_ptmass(4,1:nptmass))*newptmass1
 vxyz_ptmass(2,1:nptmass)       =(dptmass(idvymsi,1:nptmass)+vxyz_ptmass(2,1:nptmass)*xyzmh_ptmass(4,1:nptmass))*newptmass1
 vxyz_ptmass(3,1:nptmass)       =(dptmass(idvzmsi,1:nptmass)+vxyz_ptmass(3,1:nptmass)*xyzmh_ptmass(4,1:nptmass))*newptmass1
 fxyz_ptmass(1,1:nptmass)       =(dptmass(idfxmsi,1:nptmass)+fxyz_ptmass(1,1:nptmass)*xyzmh_ptmass(4,1:nptmass))*newptmass1
 fxyz_ptmass(2,1:nptmass)       =(dptmass(idfymsi,1:nptmass)+fxyz_ptmass(2,1:nptmass)*xyzmh_ptmass(4,1:nptmass))*newptmass1
 fxyz_ptmass(3,1:nptmass)       =(dptmass(idfzmsi,1:nptmass)+fxyz_ptmass(3,1:nptmass)*xyzmh_ptmass(4,1:nptmass))*newptmass1
 xyzmh_ptmass(4,1:nptmass)      =newptmass(1:nptmass)
 ! Subtract angular momentum of sink particle using new properties (taken about the origin)
 xyzmh_ptmass(ispinx,1:nptmass) =xyzmh_ptmass(ispinx,1:nptmass)-xyzmh_ptmass(4,1:nptmass) &
                                *(xyzmh_ptmass(2,1:nptmass)*vxyz_ptmass(3,1:nptmass)      &
                                - xyzmh_ptmass(3,1:nptmass)*vxyz_ptmass(2,1:nptmass))
 xyzmh_ptmass(ispiny,1:nptmass) =xyzmh_ptmass(ispiny,1:nptmass)-xyzmh_ptmass(4,1:nptmass) &
                                *(xyzmh_ptmass(3,1:nptmass)*vxyz_ptmass(1,1:nptmass)      &
                                - xyzmh_ptmass(1,1:nptmass)*vxyz_ptmass(3,1:nptmass))
 xyzmh_ptmass(ispinz,1:nptmass) =xyzmh_ptmass(ispinz,1:nptmass)-xyzmh_ptmass(4,1:nptmass) &
                                *(xyzmh_ptmass(1,1:nptmass)*vxyz_ptmass(2,1:nptmass)      &
                                - xyzmh_ptmass(2,1:nptmass)*vxyz_ptmass(1,1:nptmass))

end subroutine update_ptmass

!-------------------------------------------------------------------------
!+
! Subroutine to automatically create and insert a sink particle
! once certain conditions are met
!
! Conditions are given in section 2.2.2 of BBP95 and in the Phantom paper
!+
!-------------------------------------------------------------------------
subroutine ptmass_create(nptmass,npart,itest,xyzh,vxyzu,fxyzu,fext,divcurlv,poten,&
                         massoftype,xyzmh_ptmass,vxyz_ptmass,fxyz_ptmass,time)
 use part,   only:ihacc,ihsoft,igas,iamtype,get_partinfo,iphase,iactive,maxphase,rhoh, &
<<<<<<< HEAD
                  ispinx,ispiny,ispinz,fxyz_ptmass_sinksink,eos_vars,igasP
 use dim,    only:maxp,maxneigh,maxvxyzu,maxptmass
=======
                  ispinx,ispiny,ispinz,fxyz_ptmass_sinksink,eos_vars,igasP,igamma
 use dim,    only:maxp,maxneigh,maxvxyzu,maxptmass,ind_timesteps
>>>>>>> c022941a
 use kdtree, only:getneigh
 use kernel, only:kernel_softening,radkern
 use io,     only:id,iprint,fatal,iverbose,nprocs
#ifdef PERIODIC
 use boundary, only:dxbound,dybound,dzbound
#endif
#ifdef IND_TIMESTEPS
 use part,     only:ibin,ibin_wake
#endif
 use linklist, only:getneigh_pos,ifirstincell,listneigh=>listneigh_global
 use eos,           only:gamma,utherm
 use eos_barotropic,only:gamma_barotropic
 use eos_piecewise, only:gamma_pwp
 use options,  only:ieos
 use units,    only:unit_density
 use io_summary, only:summary_variable_rhomax,summary_ptmass_fail, &
                      inosink_notgas,inosink_divv,inosink_h,inosink_active, &
                      inosink_therm,inosink_grav,inosink_Etot,inosink_poten,inosink_max
 use mpiutils, only:reduceall_mpi,bcast_mpi,reduceloc_mpi
 integer,         intent(inout) :: nptmass
 integer,         intent(in)    :: npart,itest
 real,            intent(inout) :: xyzh(:,:)
 real,            intent(in)    :: vxyzu(:,:),fxyzu(:,:),fext(:,:),massoftype(:)
 real(4),         intent(in)    :: divcurlv(:,:),poten(:)
 real,            intent(inout) :: xyzmh_ptmass(:,:)
 real,            intent(inout) :: vxyz_ptmass(:,:),fxyz_ptmass(:,:)
 real,            intent(in)    :: time
 integer(kind=1)    :: iphasei,ibin_wakei
 integer            :: nneigh
 integer, parameter :: maxcache      = 12000
 integer, parameter :: nneigh_thresh = 1024 ! approximate epot if neigh>neigh_thresh; (-ve for off)
#ifdef IND_TIMESTEPS
 integer(kind=1)    :: ibin_itest
#endif
 real, save :: xyzcache(maxcache,3)
 real    :: dptmass(ndptmass,nptmass+1)
 real    :: xi,yi,zi,hi,hi1,hi21,xj,yj,zj,hj1,hj21,xk,yk,zk,hk1
 real    :: rij2,rik2,rjk2,dx,dy,dz
 real    :: vxi,vyi,vzi,dv2,dvx,dvy,dvz,rhomax
 real    :: alpha_grav,alphabeta_grav,radxy2,radxz2,radyz2
 real    :: etot,epot,ekin,etherm,erot,erotx,eroty,erotz
 real    :: rcrossvx,rcrossvy,rcrossvz,fxj,fyj,fzj
 real    :: pmassi,pmassj,pmassk,rhoj
 real    :: q2i,qi,psofti,psoftj,psoftk,fsoft,epot_mass,epot_rad,pmassgas1
 real    :: hcheck,hcheck2,f_acc_local
 real(4) :: divvi,potenj_min,poteni
 integer :: ifail,nacc,j,k,n,nk,itype,itypej,itypek,ifail_array(inosink_max),id_rhomax,nneigh_act
 logical :: accreted,iactivej,isgasj,isdustj,calc_exact_epot,ForceCreation

 ifail       = 0
 ifail_array = 0
 poteni      = 0._4
 potenj_min  = huge(poteni)
!
! find the location of the maximum density across
! all MPI threads
!
 rhomax = 0.
 if (itest > 0 .and. itest <= npart) then
    iphasei = iphase(itest)
    itype   = iamtype(iphasei)
    rhomax  = rhoh(xyzh(4,itest),massoftype(itype))
 endif
 call reduceloc_mpi('max',rhomax,id_rhomax)
 ForceCreation = (f_crit_override > 0. .and. rhomax > f_crit_override*rho_crit)
!
! get properties of particle on the thread
! where it belongs
!
 if (id == id_rhomax) then
    if (itest < 0 .or. itest > npart) call fatal('ptmass','index out of range testing for sink creation')
    if (ForceCreation) then
       write(iprint,"(/,1x,a,2(Es18.6,a))") 'ptmass_create: WARNING! rhomax = ',rhomax*unit_density,' > ', &
                                             f_crit_override*rho_crit_cgs,' = f_crit_override*rho_crit  (cgs units)'
       write(iprint,"(/,1x,a)")             'ptmass_create: WARNING! Forcing sink formation despite tests not passing!'
    endif
    xi = xyzh(1,itest)
    yi = xyzh(2,itest)
    zi = xyzh(3,itest)
    hi = xyzh(4,itest)
    vxi = vxyzu(1,itest)
    vyi = vxyzu(2,itest)
    vzi = vxyzu(3,itest)
    iphasei = iphase(itest)
    divvi = divcurlv(1,itest)
#ifdef IND_TIMESTEPS
    ibin_itest = ibin(itest)
#endif
    if (gravity) poteni = poten(itest)
 endif
!
! broadcast properties of the particle being tested to all threads
!
 call bcast_mpi(xi,id_rhomax)
 call bcast_mpi(yi,id_rhomax)
 call bcast_mpi(zi,id_rhomax)
 call bcast_mpi(hi,id_rhomax)
 call bcast_mpi(vxi,id_rhomax)
 call bcast_mpi(vyi,id_rhomax)
 call bcast_mpi(vzi,id_rhomax)
 call bcast_mpi(iphasei,id_rhomax)
 call bcast_mpi(divvi,id_rhomax)
#ifdef IND_TIMESTEPS
 call bcast_mpi(ibin_itest,id_rhomax)
#endif
 call bcast_mpi(poteni,id_rhomax)
 !
 ! determine radius in which to check the criteria
 !
 hcheck      = radkern*hi               ! = h_acc in previous versions of Phantom; current method is faster
 f_acc_local = max(f_acc,hcheck/h_acc)  ! = 1.0   in previous versions of Phantom; current method is faster
 hcheck2     = hcheck*hcheck
 !
 ! initialise variables
 !
 hi1  = 1.0/hi
 hi21 = hi1**2
 if (maxphase==maxp) then
    itype = iamtype(iphasei)
 else
    itype = igas
 endif
 pmassi = massoftype(itype)
 pmassj = massoftype(igas)
 pmassk = pmassj
 itypej = igas
 itypek = igas
 iactivej = .true.
 pmassgas1 = 1.0/pmassj

 if (id==id_rhomax) call summary_variable_rhomax(itest,rhoh(hi,pmassi)*real(unit_density),iprint,nptmass)

 if (iverbose >= 1 .and. id==id_rhomax) &
    write(iprint,"(a,i10,a,i2,a)",advance='no') &
     ' ptmass_create: Testing particle i=',itest,' on thread ',id,' for ptmass creation...'

 ! CHECK 0: make sure particle is a gas particle (sanity check, should be unnecessary)
 if (.not. is_accretable(itype)) then
    if (iverbose >= 1) write(iprint,"(/,1x,a)") 'ptmass_create: FAILED because not a gas particle'
    call summary_ptmass_fail(inosink_notgas)
    if (.not. record_created) return
    ifail_array(inosink_notgas) = 1
 endif

 ! CHECK 1: divv < 0
 if (divvi > 0._4) then
    if (iverbose >= 1) write(iprint,"(/,1x,a)") 'ptmass_create: FAILED because div v > 0'
    call summary_ptmass_fail(inosink_divv)
    if (.not. record_created .and. .not.ForceCreation) return
    ifail_array(inosink_divv) = 1
 endif

 ! CHECK 2: 2h < h_acc
 if (hi > 0.5*h_acc) then
    if (iverbose >= 1) write(iprint,"(/,1x,2(a,es10.3),a)") 'ptmass_create: FAILED because 2h > h_acc (',2*hi,' > ',h_acc,')'
    call summary_ptmass_fail(inosink_h)
    if (.not. record_created) return
    ifail_array(inosink_h) = 1
 endif

 ekin   = 0.
 epot   = -epsilon(epot)
 etherm = 0.
 erot   = 0.
 erotx  = 0.
 eroty  = 0.
 erotz  = 0.
 epot_mass  = 0.
 epot_rad   = 0.
 nneigh_act = 0

 ! CHECK 3: all neighbours are all active ( & perform math for checks 4-6)
 ! find neighbours within the checking radius of hcheck
 call getneigh_pos((/xi,yi,zi/),0.,hcheck,3,listneigh,nneigh,xyzh,xyzcache,maxcache,ifirstincell)
 ! determine if we should approximate epot
 calc_exact_epot = .true.
 if ((nneigh_thresh > 0 .and. nneigh > nneigh_thresh) .or. (nprocs > 1)) calc_exact_epot = .false.
!$omp parallel default(none) &
!$omp shared(nprocs) &
!$omp shared(maxp,maxphase) &
!$omp shared(nneigh,listneigh,xyzh,xyzcache,vxyzu,massoftype,iphase,pmassgas1,calc_exact_epot,hcheck2,eos_vars) &
!$omp shared(itest,id,id_rhomax,ifail,xi,yi,zi,hi,vxi,vyi,vzi,hi1,hi21,itype,pmassi,ieos,gamma,poten) &
#ifdef PERIODIC
!$omp shared(dxbound,dybound,dzbound) &
#endif
#ifdef IND_TIMESTEPS
!$omp shared(ibin_wake,ibin_itest) &
#endif
!$omp private(n,j,xj,yj,zj,hj1,hj21,psoftj,rij2,nk,k,xk,yk,zk,hk1,psoftk,rjk2,psofti,rik2) &
!$omp private(dx,dy,dz,dvx,dvy,dvz,dv2,isgasj,isdustj) &
!$omp private(rhoj,q2i,qi,fsoft,rcrossvx,rcrossvy,rcrossvz,radxy2,radyz2,radxz2) &
!$omp firstprivate(pmassj,pmassk,itypej,iactivej,itypek) &
!$omp reduction(+:nneigh_act,ekin,erotx,eroty,erotz,etherm,epot,epot_mass,epot_rad) &
!$omp reduction(min:potenj_min)
!$omp do
 over_neigh: do n=1,nneigh
    j = listneigh(n)
    !
    ! get mass and particle type to immediately determine if active and accretable
    if (maxphase==maxp) then
       call get_partinfo(iphase(j),iactivej,isgasj,isdustj,itypej)
       pmassj = massoftype(itypej)
       if (.not. is_accretable(itypej) ) cycle over_neigh ! Verify particle is 'accretable'
    endif

    if (n <= maxcache) then
       xj = xyzcache(n,1)
       yj = xyzcache(n,2)
       zj = xyzcache(n,3)
    else
       xj = xyzh(1,j)
       yj = xyzh(2,j)
       zj = xyzh(3,j)
    endif
    dx = xi - xj
    dy = yi - yj
    dz = zi - zj
#ifdef PERIODIC
    if (abs(dx) > 0.5*dxbound) dx = dx - dxbound*SIGN(1.0,dx)
    if (abs(dy) > 0.5*dybound) dy = dy - dybound*SIGN(1.0,dy)
    if (abs(dz) > 0.5*dzbound) dz = dz - dzbound*SIGN(1.0,dz)
#endif
    rij2 = dx*dx + dy*dy + dz*dz
    if (rij2 < hcheck2) then

#ifdef IND_TIMESTEPS
       ibin_wake(j) = max(ibin_wake(j),ibin_itest)
       if (.not.iactivej .or. ifail==inosink_active) then
          ifail = inosink_active
          cycle over_neigh
       endif
#endif

       nneigh_act = nneigh_act + 1

       dvx = vxi - vxyzu(1,j)
       dvy = vyi - vxyzu(2,j)
       dvz = vzi - vxyzu(3,j)

       hj1  = 1.0/xyzh(4,j)
       hj21 = hj1**2

       ! kinetic energy
       dv2  = dvx*dvx + dvy*dvy + dvz*dvz
       ekin = ekin + pmassj*dv2

       ! rotational energies around each axis
       rcrossvx = (dy*dvz - dz*dvy)
       rcrossvy = (dz*dvx - dx*dvz)
       rcrossvz = (dx*dvy - dy*dvx)

       radxy2 = dx*dx + dy*dy
       radyz2 = dy*dy + dz*dz
       radxz2 = dx*dx + dz*dz

       if (radyz2 > 0.) erotx = erotx + pmassj*rcrossvx*rcrossvx/radyz2
       if (radxz2 > 0.) eroty = eroty + pmassj*rcrossvy*rcrossvy/radxz2
       if (radxy2 > 0.) erotz = erotz + pmassj*rcrossvz*rcrossvz/radxy2

       ! thermal energy (for gas only)
       if (itypej==igas) then
          rhoj = rhoh(xyzh(4,j),pmassj)
          if (maxvxyzu >= 4) then
             etherm = etherm + pmassj*utherm(vxyzu(:,j),rhoj,gamma)
          else
             if (ieos==2 .and. gamma > 1.001) then
                etherm = etherm + pmassj*(eos_vars(igasP,j)/rhoj)/(gamma - 1.)
             elseif (ieos==5 .and. gamma > 1.001) then
                etherm = etherm + pmassj*(eos_vars(igasP,j)/rhoj)/(eos_vars(igamma,j) - 1.)
             elseif (ieos==8) then
                etherm = etherm + pmassj*(eos_vars(igasP,j)/rhoj)/(gamma_barotropic(rhoj) - 1.)
             elseif (ieos==9) then
                etherm = etherm + pmassj*(eos_vars(igasP,j)/rhoj)/(gamma_pwp(rhoj) - 1.)
             else
                etherm = etherm + pmassj*1.5*(eos_vars(igasP,j)/rhoj)
             endif
          endif
       endif

       ! gravitational potential energy of clump
       if (gravity) then
          potenj_min = min(potenj_min,poten(j))
          if (calc_exact_epot) then
             if (nprocs > 1) call fatal('ptmass_create', 'cannot use calc_exact_epot with MPI')
             ! Calculate potential energy exactly
             !
             ! add contribution of i-j (since, e.g., rij2 is already calculated)
             !
             q2i    = rij2*hi21
             qi     = sqrt(q2i)
             call kernel_softening(q2i,qi,psofti,fsoft)
             q2i    = rij2*hj21
             qi     = sqrt(q2i)
             call kernel_softening(q2i,qi,psoftj,fsoft)
             epot   = epot + 0.5*pmassi*pmassj*(psofti*hi1 + psoftj*hj1)
             !
             ! add contribution of k-j for all k >= j (to avoid double counting, but include self-contribution)
             !
             over_neigh_k: do nk=n,nneigh
                k = listneigh(nk)
                if (k==itest .and. id==id_rhomax) cycle over_neigh_k ! contribution already added
                if (maxphase==maxp) then
                   itypek = iamtype(iphase(k))
                   pmassk = massoftype(itypek)
                   if (.not. is_accretable(itypek) ) cycle over_neigh_k
                endif

                if (nk <= maxcache) then
                   xk = xyzcache(nk,1)
                   yk = xyzcache(nk,2)
                   zk = xyzcache(nk,3)
                else
                   xk = xyzh(1,k)
                   yk = xyzh(2,k)
                   zk = xyzh(3,k)
                endif
                dx = xi - xk
                dy = yi - yk
                dz = zi - zk
#ifdef PERIODIC
                if (abs(dx) > 0.5*dxbound) dx = dx - dxbound*SIGN(1.0,dx)
                if (abs(dy) > 0.5*dybound) dy = dy - dybound*SIGN(1.0,dy)
                if (abs(dz) > 0.5*dzbound) dz = dz - dzbound*SIGN(1.0,dz)
#endif
                rik2 = dx*dx + dy*dy + dz*dz
                if (rik2 < hcheck2) then
                   dx = xj - xk
                   dy = yj - yk
                   dz = zj - zk
                   hk1 = 1.0/xyzh(4,k)
#ifdef PERIODIC
                   if (abs(dx) > 0.5*dxbound) dx = dx - dxbound*SIGN(1.0,dx)
                   if (abs(dy) > 0.5*dybound) dy = dy - dybound*SIGN(1.0,dy)
                   if (abs(dz) > 0.5*dzbound) dz = dz - dzbound*SIGN(1.0,dz)
#endif
                   rjk2   = dx*dx + dy*dy + dz*dz
                   ! Since neither j or k is dominant, sum half the contribution at each particle
                   ! Due to the construction of the loop, both j & k contributions are added here
                   q2i    = rjk2*hj21
                   qi     = sqrt(q2i)
                   call kernel_softening(q2i,qi,psoftj,fsoft)
                   q2i    = rjk2*hk1**2
                   qi     = sqrt(q2i)
                   call kernel_softening(q2i,qi,psoftk,fsoft)
                   epot   = epot + 0.5*pmassj*pmassk*(psoftj*hj1 + psoftk*hk1)
                endif
             enddo over_neigh_k
          else
             ! Calculate mass to approximate potential energy
             epot_mass = epot_mass + pmassj*pmassgas1             ! to avoid rounding errors
             ! Calculate the mass-weighted average distance to the sink particle candidate
             epot_rad  = epot_rad  + pmassj*pmassgas1*sqrt(rij2)
          endif
       endif
    endif
 enddo over_neigh
!$omp enddo
!$omp end parallel

 if (.not. calc_exact_epot) then
    epot_mass = reduceall_mpi('+', epot_mass)
    epot_rad  = reduceall_mpi('+', epot_rad)
    epot_mass = epot_mass + pmassi*pmassgas1  !self-contribution of the candidate particle
 endif
 !
 !--Update tracking array & reset ifail if required
 !  Note that if ifail_array(inosink_notgas,inosink_divv,inosink_h)==1 and record_created==.false.,
 !  this subroutine will already have been exited, and this loop will never be reached
 if ( record_created .or. ForceCreation) then
    if ( ifail==inosink_active ) then
       ifail_array(inosink_active) = 1
    elseif (ifail_array(inosink_notgas)==1) then
       ifail = inosink_notgas
    elseif (ifail_array(inosink_divv)==1) then
       ifail = inosink_divv
    elseif (ifail_array(inosink_h)==1) then
       ifail = inosink_h
    endif
 endif
 !
 ! communicate failure on any MPI thread to all threads
 !
 ifail = int(reduceall_mpi('max',ifail))
 ifail_array = int(reduceall_mpi('max',ifail_array))
 !
 ! Continue checks (non-sensical for ifail==1 since energies not completely calculated)
 !
 if (ifail==0 .or. ((ForceCreation .or. record_created) .and. ifail_array(inosink_active) == 0) ) then
    ! finish computing energies
    ekin  = 0.5*ekin
    erotx = 0.5*erotx
    eroty = 0.5*eroty
    erotz = 0.5*erotz
    erot  = sqrt(erotx*erotx + eroty*eroty + erotz*erotz)

    ekin = reduceall_mpi('+', ekin)
    erot = reduceall_mpi('+', erot)

    if (gravity) then
       if (.not. calc_exact_epot) then
          ! Approximate the potential enegy by approximating a uniform density sphere.
          ! If half the mass is in a sphere of radius epot_rad, then the total mass
          ! (assuming isotropy) should be in a sphere with twice this volume,
          ! (i.e. epot_rad -> epot_rad*2^(1/3)).
          epot_rad = epot_rad/epot_mass*1.25992
          epot     = -0.6*(epot_mass/pmassgas1)**2/epot_rad
       endif

       ! CHECK 4: ratio of thermal to gravitational energy alpha <= 1/2 (Eq. 2.9 of BBP95)
       alpha_grav = abs(etherm/epot)
       if (alpha_grav > 0.5) then
          ifail     = inosink_therm
          ifail_array(inosink_therm) = 1
       endif

       ! CHECK 5: ratio of thermal to grav plus ratio of rotational to grav energy <= 1 (Eq. 2.10 of BBP95)
       alphabeta_grav = alpha_grav + abs(erot/epot)
       if (alphabeta_grav > 1.0) then
          ifail     = inosink_grav
          ifail_array(inosink_grav) = 1
       endif

       ! CHECK 7: particle i is at minimum in potential
       if (poteni > potenj_min) then
          ifail = inosink_poten
          ifail_array(inosink_poten) = 1
       endif
    else
       alpha_grav     = 0.0
       alphabeta_grav = 0.0
    endif

    ! CHECK 6: total energy of clump is < 0
    etot = ekin + etherm + epot
    if (etot > 0.) then
       ifail     = inosink_Etot
       ifail_array(inosink_Etot) = 1
    endif
 else
    alpha_grav     = 0.0
    alphabeta_grav = 0.0
    etot           = 0.0
 endif

 ! communicate failure to all MPI threads
 ifail = int(reduceall_mpi('max',ifail))
 ifail_array = int(reduceall_mpi('max',ifail_array))

 ! override failure if the candidate particle is too dense! (some critera still apply)
 if (ForceCreation) then
    if (ifail > 0 .and. is_accretable(itype) .and. hi < 0.5*h_acc) then
       if (id==id_rhomax) then
          write(iprint,"(/,1x,a)")'ptmass_create: OVERRIDING sink failure creation given high density'
          ! list all failure modes that are overridden
          if (ifail_array(inosink_therm)==1) then
             write(iprint,"(/,1x,a,es10.3)") &
             'ptmass_create: FAILURE OVERRIDED when thermal energy/grav energy > 0.5: alpha_grav = ',alpha_grav
          endif
          if (ifail_array(inosink_grav)==1) then
             write(iprint,"(/,1x,a,2es10.3)") &
             'ptmass_create: FAILURE OVERRIDED when alpha_grav + beta_grav > 1, alpha, beta = ',alpha_grav, abs(erot/epot)
          endif
          if (ifail_array(inosink_Etot)==1) then
             write(iprint,"(/,1x,a,es10.3)") &
            'ptmass_create: FAILURE OVERRIDED when total energy > 0, etot = ',etot
          endif
          if (ifail_array(inosink_poten)==1) then
             write(iprint,"(/,1x,a,'phi = ',es10.3,' min =',es10.3)") &
             'ptmass_create: FAILURE OVERRIDED when not at potential minimum ',poteni,potenj_min
          endif
          if (ifail_array(inosink_divv)==1) then
             write(iprint,"(/,1x,a,es10.3)") 'ptmass_create: FAILURE OVERRIDED when  div v > 0', divvi
          endif
       endif
       ifail       = 0
       ifail_array = 0
    endif
 endif

 if (iverbose >= 1 .and. id==id_rhomax) then
    select case(ifail)
    case(0)
       write(iprint,"(1x,a)") 'ptmass_create: OK'
    case(inosink_active)
       write(iprint,"(/,1x,a)") &
       'ptmass_create: FAILED because not all particles within h_acc are active'
    case(inosink_therm)
       write(iprint,"(/,1x,a,es10.3)") &
       'ptmass_create: FAILED because thermal energy/grav energy > 0.5: alpha_grav = ',alpha_grav
    case(inosink_grav)
       write(iprint,"(/,1x,a,2es10.3)") &
       'ptmass_create: FAILED because alpha_grav + beta_grav > 1, alpha, beta = ',alpha_grav, abs(erot/epot)
    case(inosink_Etot)
       write(iprint,"(/,1x,a,es11.3)") &
       'ptmass_create: FAILED because total energy > 0, etot = ',etot
    case(inosink_poten)
       write(iprint,"(/,1x,a,'phi = ',es10.3,' min =',es10.3)") &
       'ptmass_create: FAILED because not at potential minimum ',poteni,potenj_min
    case default
       write(iprint,"(/,1x,a)") 'ptmass_create: FAILED (unknown reason)'
    end select
 endif
 !
 ! create new point mass, at position of original particle but with zero mass. Then accrete particles within hacc to form sink
 !
 if (ifail==0) then
    nptmass = nptmass + 1
    if (nptmass > maxptmass) call fatal('ptmass_create','nptmass > maxptmass')
    n = nptmass
    xyzmh_ptmass(:,n)      = 0.              ! zero all quantities by default
    xyzmh_ptmass(1:3,n)    = (/xi,yi,zi/)
    xyzmh_ptmass(4,n)      = 0.              ! zero mass
    xyzmh_ptmass(ihacc,n)  = h_acc
    xyzmh_ptmass(ihsoft,n) = h_soft_sinkgas
    vxyz_ptmass(:,n)       = 0.              ! zero velocity, get this by accreting
    itypej = igas                            ! default particle type to be accreted
    pmassj = massoftype(igas)                ! default particle mass to be accreted
    !
    ! accrete neighbours (including self)
    !
    nacc       = 0
    dptmass    = 0.
    ibin_wakei = 0 ! dummy argument that has no meaning in this situation
    do n=1,nneigh
       j = listneigh(n)
       if (maxphase==maxp) then
          itypej = iamtype(iphase(j))
          pmassj = massoftype(itypej)
       endif
       fxj = fxyzu(1,j) + fext(1,j)
       fyj = fxyzu(2,j) + fext(2,j)
       fzj = fxyzu(3,j) + fext(3,j)
       call ptmass_accrete(nptmass,nptmass,xyzh(1,j),xyzh(2,j),xyzh(3,j),xyzh(4,j),&
                           vxyzu(1,j),vxyzu(2,j),vxyzu(3,j),fxj,fyj,fzj, &
                           itypej,pmassj,xyzmh_ptmass,vxyz_ptmass,accreted, &
                           dptmass,time,f_acc_local,ibin_wakei,ibin_wakei)

       if (accreted) nacc = nacc + 1
    enddo

    ! perform reduction just for this sink
    dptmass(:,nptmass) = reduceall_mpi('+',dptmass(:,nptmass))
    nacc = int(reduceall_mpi('+', nacc))

    ! update ptmass position, spin, velocity, acceleration, and mass
    fxyz_ptmass(:,nptmass) = 0.0
    fxyz_ptmass_sinksink(:,nptmass) = 0.0
    call update_ptmass(dptmass,xyzmh_ptmass,vxyz_ptmass,fxyz_ptmass,nptmass)

    if (id==id_rhomax) then
       write(iprint,"(a,i3,a,4(es10.3,1x),a,i6,a,es10.3)") ' created ptmass #',nptmass,&
       ' at (x,y,z,t)=(',xyzmh_ptmass(1:3,nptmass),time,') by accreting ',nacc,' particles: M=',xyzmh_ptmass(4,nptmass)
    endif
    if (nacc <= 0) call fatal('ptmass_create',' created ptmass but failed to accrete anything')
    !
    ! open new file to track new sink particle details & and update all sink-tracking files;
    ! fxyz_ptmass, fxyz_ptmass_sinksink are total force on sinks and sink-sink forces.
    !
    if (write_one_ptfile) then
       if (nptmass==1) call pt_open_sinkev(0)  ! otherwise file is already open
    else
       call pt_open_sinkev(nptmass)
    endif
    call pt_write_sinkev(nptmass,time,xyzmh_ptmass,vxyz_ptmass,fxyz_ptmass,fxyz_ptmass_sinksink)
 else
    !
    ! record failure reason for summary
    !
    call summary_ptmass_fail(ifail)
 endif
 ! print details to file, if requested
 if (record_created) then
    write(iscfile,'(es18.10,1x,3(i18,1x),8(es18.9,1x),8(i18,1x))') &
       time,nptmass+1,itest,nneigh_act,rhoh(hi,pmassi),divvi,alpha_grav,alphabeta_grav,etot,epot,ekin,etherm,ifail_array
    call flush(iscfile)
 endif

end subroutine ptmass_create

!-----------------------------------------------------------------------
!+
!  Merge sinks
!  If sinks are within r_merge_uncond, they will be automatically merged
!  If sinks are within r_merge_cond, they will merge if they are bound
!  A system is bound if
!     Ekin + Epot < 0
!     0.5*mu*dv^2 - G*m1*m2/r < 0
!  where
!     mu = m1*m2/(m1+m2)
!  is the reduced mass.  Therefore, a system is bound if
!     0.5*m1*m2/(m1+m2) dv^2 - G*m1*m2/dr < 0
!  which can be rearranged to
!     0.5*dv^2 - G*(m1+m2)/dr < 0
!  to remove a division.  Therefore, in code units, we use
!     Ekin = 0.5*dv^2
!     Epot = -(m1+m2)/dr
!
!  The merging is similar to that in update_ptmass.
!  We do not remove merged sinks from the list, but tag them with a
!  negative mass.
!+
!-----------------------------------------------------------------------
subroutine merge_sinks(time,nptmass,xyzmh_ptmass,vxyz_ptmass,fxyz_ptmass,merge_ij)
 use io,    only:iprint,warning,iverbose,id,master
 real,    intent(in)    :: time
 integer, intent(in)    :: nptmass,merge_ij(nptmass)
 real,    intent(inout) :: xyzmh_ptmass(nsinkproperties,nptmass)
 real,    intent(inout) :: vxyz_ptmass(3,nptmass),fxyz_ptmass(4,nptmass)
 integer :: i,j
 real    :: rr2,xi,yi,zi,mi,vxi,vyi,vzi,xj,yj,zj,mj,vxj,vyj,vzj,Epot,Ekin
 real    :: mij,mij1
 logical :: lmerge
 character(len=15) :: typ

 do i=1,nptmass
    if (merge_ij(i) > 0 .and. xyzmh_ptmass(4,i) > 0.) then
       j = merge_ij(i)
       if (merge_ij(j) == i .and. xyzmh_ptmass(4,j) > 0.) then
          lmerge = .false.
          xi  = xyzmh_ptmass(1,i)
          yi  = xyzmh_ptmass(2,i)
          zi  = xyzmh_ptmass(3,i)
          mi  = xyzmh_ptmass(4,i)
          xj  = xyzmh_ptmass(1,j)
          yj  = xyzmh_ptmass(2,j)
          zj  = xyzmh_ptmass(3,j)
          mj  = xyzmh_ptmass(4,j)
          vxi = vxyz_ptmass(1,i)
          vyi = vxyz_ptmass(2,i)
          vzi = vxyz_ptmass(3,i)
          vxj = vxyz_ptmass(1,j)
          vyj = vxyz_ptmass(2,j)
          vzj = vxyz_ptmass(3,j)
          rr2 = (xi-xj)**2 + (yi-yj)**2 + (zi-zj)**2
          if (rr2 < r_merge_uncond2) then
             lmerge = .true.
             typ    = 'unconditionally'
          elseif (rr2 < r_merge_cond2) then
             Ekin = 0.5*( (vxi-vxj)**2 + (vyi-vyj)**2 + (vzi-vzj)**2 )
             Epot = -(mi+mj)/rr2
             if (Ekin + Epot < 0.) lmerge = .true.
             typ    = 'conditionally'
          endif
          if (lmerge) then
             ! Add angular momentum of sink particle i using old properties (taken about the origin)
             xyzmh_ptmass(ispinx,i) = xyzmh_ptmass(ispinx,i) + mi*(yi*vzi - zi*vyi)
             xyzmh_ptmass(ispiny,i) = xyzmh_ptmass(ispiny,i) + mi*(zi*vxi - xi*vzi)
             xyzmh_ptmass(ispinz,i) = xyzmh_ptmass(ispinz,i) + mi*(xi*vyi - yi*vxi)
             ! Calculate new masses
             mij  = mi + mj
             mij1 = 1.0/mij
             ! Update quantities
             xyzmh_ptmass(1:3,i)    = (xyzmh_ptmass(1:3,i)*mi + xyzmh_ptmass(1:3,j)*mj)*mij1
             xyzmh_ptmass(4,i)      = mij
             xyzmh_ptmass(imacc,i)  = xyzmh_ptmass(imacc,i)  + xyzmh_ptmass(imacc,j)
             xyzmh_ptmass(ispinx,i) = xyzmh_ptmass(ispinx,i) + xyzmh_ptmass(ispinx,j) + mj*(yj*vzj - zj*vyj)
             xyzmh_ptmass(ispiny,i) = xyzmh_ptmass(ispiny,i) + xyzmh_ptmass(ispiny,j) + mj*(zj*vxj - xj*vzj)
             xyzmh_ptmass(ispinz,i) = xyzmh_ptmass(ispinz,i) + xyzmh_ptmass(ispinz,j) + mj*(xj*vyj - yj*vxj)
             vxyz_ptmass(1:3,i)     = (vxyz_ptmass(1:3,i)*mi + vxyz_ptmass(1:3,j)*mj)*mij1
             fxyz_ptmass(1:3,i)     = (fxyz_ptmass(1:3,i)*mi + fxyz_ptmass(1:3,j)*mj)*mij1
             ! Subtract angular momentum of sink particle using new properties (taken about the origin)
             xyzmh_ptmass(ispinx,i) = xyzmh_ptmass(ispinx,i) &
                                    - mij*(xyzmh_ptmass(2,i)*vxyz_ptmass(3,i) - xyzmh_ptmass(3,i)*vxyz_ptmass(2,i))
             xyzmh_ptmass(ispiny,i) = xyzmh_ptmass(ispiny,i) &
                                    - mij*(xyzmh_ptmass(3,i)*vxyz_ptmass(1,i) - xyzmh_ptmass(1,i)*vxyz_ptmass(3,i))
             xyzmh_ptmass(ispinz,i) = xyzmh_ptmass(ispinz,i) &
                                    - mij*(xyzmh_ptmass(1,i)*vxyz_ptmass(2,i) - xyzmh_ptmass(2,i)*vxyz_ptmass(1,i))
             ! Kill sink j by setting negative mass
             xyzmh_ptmass(4,j)      = -abs(mj)
             ! print success
             write(iprint,"(/,1x,3a,I8,a,I8,a,F10.4)") 'merge_sinks: ',typ,' merged sinks ',i,' & ',j,' at time = ',time
          elseif (id==master .and. iverbose>=1) then
             write(iprint,"(/,1x,a,I8,a,I8,a,F10.4)") &
             'merge_sinks: failed to conditionally merge sinks ',i,' & ',j,' at time = ',time
          endif
       elseif (xyzmh_ptmass(4,j) > 0. .and. id==master .and. iverbose>=1) then
          write(iprint,"(/,1x,a,I8,a,I8,a,F10.4)") &
          'merge_sinks: There is a mismatch in sink indicies and relative proximity for ',i,' & ',j,' at time = ',time
       endif
    endif
 enddo

end subroutine merge_sinks

!-----------------------------------------------------------------------
!+
!  Open files to track sink particle data
!+
!-----------------------------------------------------------------------
subroutine init_ptmass(nptmass,logfile)
 integer,          intent(in) :: nptmass
 character(len=*), intent(in) :: logfile
 integer                      :: i,idot
 character(len=150)           :: filename

 if (id /= master) return ! only do this on master thread
 !
 !--Extract prefix & suffix
 !
 idot = index(logfile,'.')
 if (idot==0) idot = len_trim(logfile) + 1
 pt_prefix = logfile(1:idot-3)

 !
 !--Define file name components and finalise suffix & open files
 !
 if (icreate_sinks > 0) then
    write_one_ptfile = .true.
    write(pt_suffix,'(2a)') logfile(len(trim(pt_prefix))+1:idot-1),".sink"
    if (nptmass > 0) call pt_open_sinkev(0)
 else
    write_one_ptfile = .false.
    write(pt_suffix,'(2a)') logfile(len(trim(pt_prefix))+1:idot-1),".ev"
    do i = 1,nptmass
       call pt_open_sinkev(i)
    enddo
 endif
 !
 !--Open file for tracking sink creation (if required)
 !
 if (record_created) then
    filename = trim(pt_prefix)//"SinkCreated"//trim(pt_suffix)
    open(unit=iscfile,file=trim(filename),form='formatted',status='replace')
    write(iscfile,'("# Data of particles attempting to be converted into sinks.  Columns 13-20: 0 = T, 1 = F")')
    write(iscfile,"('#',20(1x,'[',i2.2,1x,a11,']',2x))") &
           1,'time', &
           2,'nptmass+1', &
           3,'itest',     &
           4,'neigh',     &
           5,'rho',       &
           6,'div v',     &
           7,'alpha',     &
           8,'alphabeta', &
           9,'etot',      &
          10,'epot',      &
          11,'ekin',      &
          12,'etherm',    &
          13,'is gas',    &
          14,'div v < 0', &
          15,'2h < h_acc',&
          16,'all active',&
          17,'alpha < 0', &
          18,'a+b <= 1',  &
          19,'etot < 0',  &
          20,'pot_min'
 else
    iscfile = -abs(iscfile)
 endif

end subroutine init_ptmass
!-----------------------------------------------------------------------
!+
!  finalise ptmass stuff, free memory, close files
!+
!-----------------------------------------------------------------------
subroutine finish_ptmass(nptmass)
 integer, intent(in) :: nptmass

 call pt_close_sinkev(nptmass)

end subroutine finish_ptmass
!-----------------------------------------------------------------------
!+
!  write open sink data files
!+
!-----------------------------------------------------------------------
subroutine pt_open_sinkev(num)
 integer, intent(in) :: num
 integer             :: iunit
 character(len=200)  :: filename

 if (id /= master) return ! only do this on master thread

 if (write_one_ptfile) then
    write(filename,'(2a)') trim(pt_prefix),trim(pt_suffix)
 else
    write(filename,'(2a,I4.4,2a)') trim(pt_prefix),"Sink",num,"N",trim(pt_suffix)
 endif
 iunit = iskfile+num
 open(unit=iunit,file=trim(filename),form='formatted',status='replace')
 if (write_one_ptfile) then
    write(iunit,'(a)') 'To extract one file per sink: make sinks; ./phantomsinks '
 endif
 write(iunit,"('#',20(1x,'[',i2.2,1x,a11,']',2x))") &
          1,'time',    &
          2,'x',       &
          3,'y',       &
          4,'z',       &
          5,'mass',    &
          6,'vx',      &
          7,'vy',      &
          8,'vz',      &
          9,'spinx',   &
         10,'spiny',   &
         11,'spinz',   &
         12,'macc',    &  ! total mass accreted
         13,'fx',      &
         14,'fy',      &
         15,'fz',      &
         16,'fssx',    &
         17,'fssy',    &
         18,'fssz',    &
         19,'sink ID', &
         20,'nptmass'

end subroutine pt_open_sinkev
!-----------------------------------------------------------------------
!+
!  close sink data files
!+
!-----------------------------------------------------------------------
subroutine pt_close_sinkev(nptmass)
 integer, intent(in) :: nptmass
 integer             :: i,iunit

 if (id == master) then ! only on master thread
    if (write_one_ptfile) then
       close(iskfile)
    else
       do i = 1,nptmass
          iunit = iskfile+i
          close(iunit)
       enddo
    endif
 endif

end subroutine pt_close_sinkev
!-----------------------------------------------------------------------
!+
!  write sink data to files
!+
!-----------------------------------------------------------------------
subroutine pt_write_sinkev(nptmass,time,xyzmh_ptmass,vxyz_ptmass,fxyz_ptmass,fxyz_ptmass_sinksink)
 integer, intent(in) :: nptmass
 real,    intent(in) :: time, xyzmh_ptmass(:,:),vxyz_ptmass(:,:),fxyz_ptmass(:,:),fxyz_ptmass_sinksink(:,:)
 integer             :: i,iunit

 if (id /= master) return ! only do this on master thread

 iunit = iskfile
 do i = 1,nptmass
    if (.not. write_one_ptfile) iunit = iskfile+i
    if (xyzmh_ptmass(4,i) > 0.) then
       write(iunit,"(18(1pe18.9,1x),2(I18,1x))") &
       time, xyzmh_ptmass(1:4,i),vxyz_ptmass(1:3,i), &
       xyzmh_ptmass(ispinx,i),xyzmh_ptmass(ispiny,i),xyzmh_ptmass(ispinz,i), &
       xyzmh_ptmass(imacc,i),fxyz_ptmass(1:3,i),fxyz_ptmass_sinksink(1:3,i),i,nptmass
       if (i==nptmass .or. (.not. write_one_ptfile)) call flush(iunit)
    endif
 enddo

end subroutine pt_write_sinkev
!-----------------------------------------------------------------------
!+
!  compute mass accretion rate
!+
!-----------------------------------------------------------------------
subroutine calculate_mdot(nptmass,time,xyzmh_ptmass)
 use part,        only: imdotav,imacc,i_tlast,i_mlast
 integer, intent(in) :: nptmass
 real,    intent(in) :: time
 real,    intent(inout) :: xyzmh_ptmass(:,:)
 integer             :: i
 real                :: dt

 do i=1,nptmass
    if (xyzmh_ptmass(4,i) > 0.) then
       dt = time - xyzmh_ptmass(i_tlast,i)
       xyzmh_ptmass(imdotav,i) = (xyzmh_ptmass(imacc,i) - xyzmh_ptmass(i_mlast,i))/dt
       xyzmh_ptmass(i_mlast,i) = xyzmh_ptmass(imacc,i)
       xyzmh_ptmass(i_tlast,i) = time
    endif
 enddo
end subroutine calculate_mdot

!-----------------------------------------------------------------------
!+
!  calculate (weighted) sum of particle mass enclosed in sink softening radius
!+
!-----------------------------------------------------------------------
subroutine ptmass_calc_enclosed_mass(nptmass,npart,xyzh)
 use part, only:sink_has_heating,imassenc,ihsoft,massoftype,igas,xyzmh_ptmass,isdead_or_accreted
 use ptmass_heating, only:isink_heating,heating_kernel
 use kernel,         only:radkern2
 integer, intent(in) :: nptmass,npart
 real,    intent(in) :: xyzh(:,:)
 integer             :: i,j
 real                :: wi,q2,x0,y0,z0,hsoft21

 do i = 1,nptmass
    if (.not. sink_has_heating(xyzmh_ptmass(:,i))) cycle
    wi = 0.
    x0 = xyzmh_ptmass(1,i)
    y0 = xyzmh_ptmass(2,i)
    z0 = xyzmh_ptmass(3,i)
    hsoft21 = 1./xyzmh_ptmass(ihsoft,i)**2

    !$omp parallel do default (none) &
    !$omp reduction(+:wi) &
    !$omp shared(npart,xyzh,x0,y0,z0,i,hsoft21,isink_heating) &
    !$omp private(j,q2)
    do j = 1,npart
       if (.not. isdead_or_accreted(xyzh(4,j))) then
          q2 = ((xyzh(1,j)-x0)**2 + (xyzh(2,j)-y0)**2 + (xyzh(3,j)-z0)**2)*hsoft21
          if (q2 < radkern2) wi = wi + heating_kernel(q2,isink_heating)  ! wj = 1 for uniform heating
       endif
    enddo
    !$omp end parallel do
    xyzmh_ptmass(imassenc,i) = wi * massoftype(igas)
 enddo

end subroutine ptmass_calc_enclosed_mass

!-----------------------------------------------------------------------
!+
!  writes sink particle options to the input file
!+
!-----------------------------------------------------------------------
subroutine write_options_ptmass(iunit)
 use infile_utils, only:write_inopt
 integer, intent(in) :: iunit

 write(iunit,"(/,a)") '# options controlling sink particles'
 if (gravity) then
    call write_inopt(icreate_sinks,'icreate_sinks','allow automatic sink particle creation',iunit)
    if (icreate_sinks > 0) then
       call write_inopt(rho_crit_cgs,'rho_crit_cgs','density above which sink particles are created (g/cm^3)',iunit)
       call write_inopt(r_crit,'r_crit','critical radius for point mass creation (no new sinks < r_crit from existing sink)', &
                        iunit)
       call write_inopt(h_acc, 'h_acc' ,'accretion radius for new sink particles',iunit)
       if (f_crit_override > 0. .or. l_crit_override) then
          call write_inopt(f_crit_override,'f_crit_override' ,'unconditional sink formation if rho > f_crit_override*rho_crit',&
                           iunit)
       endif
       call write_inopt(h_soft_sinkgas,'h_soft_sinkgas','softening length for new sink particles', iunit)
    endif
 endif
 call write_inopt(h_soft_sinksink,'h_soft_sinksink','softening length between sink particles',iunit)
 call write_inopt(f_acc,'f_acc','particles < f_acc*h_acc accreted without checks',iunit)
 call write_inopt(r_merge_uncond,'r_merge_uncond','sinks will unconditionally merge within this separation',iunit)
 call write_inopt(r_merge_cond,'r_merge_cond','sinks will merge if bound within this radius',iunit)

end subroutine write_options_ptmass

!-----------------------------------------------------------------------
!+
!  reads sink particle options from the input file
!+
!-----------------------------------------------------------------------
subroutine read_options_ptmass(name,valstring,imatch,igotall,ierr)
 use io,         only:warning,fatal
 character(len=*), intent(in)  :: name,valstring
 logical,          intent(out) :: imatch,igotall
 integer,          intent(out) :: ierr
 integer, save :: ngot = 0
 real                          :: h_soft   ! to ensure backwards compatibility
 character(len=30), parameter  :: label = 'read_options_ptmass'

 ! none of the options apply if no gravity
 if (.not.gravity) then
    igotall = .true.
 endif

 imatch  = .true.
 select case(trim(name))
 case('icreate_sinks')
    read(valstring,*,iostat=ierr) icreate_sinks
    ngot = ngot + 1
    if (icreate_sinks < 0) call fatal(label,'sink creation option out of range')
 case('rho_crit_cgs')
    read(valstring,*,iostat=ierr) rho_crit_cgs
    if (rho_crit_cgs < 0.) call fatal(label,'rho_crit < 0')
    ngot = ngot + 1
 case('r_crit')
    read(valstring,*,iostat=ierr) r_crit
    if (r_crit < 0.) call fatal(label,'r_crit < 0')
    if (icreate_sinks==1 .and. r_crit < 2.0*h_acc) then
       call warning(label,'Strongly suggest r_crit >= 2.0*h_acc')
    endif
    ngot = ngot + 1
 case('h_acc')
    read(valstring,*,iostat=ierr) h_acc
    if (h_acc <= 0.) call fatal(label,'h_acc < 0')
    ngot = ngot + 1
 case('f_crit_override')
    read(valstring,*,iostat=ierr) f_crit_override
    if (f_crit_override < 0.) f_crit_override = 0.  ! reset to zero since a negative value does not make sense
    if (f_crit_override > 0. .and. f_crit_override < 100. ) call fatal(label,'Give star formation a chance! Reset to > 100')
    l_crit_override = .true.
 case('h_soft')  ! to ensure backwards compatibility
    read(valstring,*,iostat=ierr) h_soft
    if (h_soft > 0.) call fatal(label,'h_soft has been renamed to h_soft_sinkgas.  Please modify in-file before retrying')
 case('h_soft_sinkgas')
    read(valstring,*,iostat=ierr) h_soft_sinkgas
    if (h_soft_sinkgas < 0.) call fatal(label,'h_soft_sinkgas < 0')
    ngot = ngot + 1
 case('h_soft_sinksink')
    read(valstring,*,iostat=ierr) h_soft_sinksink
    if (h_soft_sinksink < 0.) call fatal(label,'h_soft_sinksink < 0')
    ngot = ngot + 1
 case('f_acc')
    read(valstring,*,iostat=ierr) f_acc
    if (f_acc < 0.0) call fatal(label,'f_acc < 0')
    if (f_acc > 1.0) call fatal(label,'f_acc > 1')
    ngot = ngot + 1
 case('r_merge_uncond')
    read(valstring,*,iostat=ierr) r_merge_uncond
    if (icreate_sinks==1 .and. r_merge_uncond < 2.0*h_acc) then
       call warning(label,'Strongly suggest r_merge_uncond >= 2.0*h_acc')
    endif
    ngot = ngot + 1
 case('r_merge_cond')
    read(valstring,*,iostat=ierr) r_merge_cond
    if (r_merge_cond > 0. .and. r_merge_cond < r_merge_uncond) call fatal(label,'0 < r_merge_cond < r_merge_uncond')
    ngot = ngot + 1
 case default
    imatch = .false.
 end select

 !--make sure we have got all compulsory options (otherwise, rewrite input file)
 if (icreate_sinks > 0) then
    igotall = (ngot >= 8)
 else
    igotall = (ngot >= 4)
 endif

end subroutine read_options_ptmass
!-----------------------------------------------------------------------
end module ptmass<|MERGE_RESOLUTION|>--- conflicted
+++ resolved
@@ -2,7 +2,7 @@
 ! The Phantom Smoothed Particle Hydrodynamics code, by Daniel Price et al. !
 ! Copyright (c) 2007-2024 The Authors (see AUTHORS)                        !
 ! See LICENCE file for usage and distribution conditions                   !
-! http://phantomsph.bitbucket.io/                                          !
+! http://phantomsph.github.io/                                             !
 !--------------------------------------------------------------------------!
 module ptmass
 !
@@ -42,8 +42,7 @@
                 ihsoft,ihacc,ispinx,ispiny,ispinz,imacc,iJ2,iReff
  use io,   only:iscfile,iskfile,id,master
  implicit none
- character(len=80), parameter, public :: &  ! module version
-    modid="$Id$"
+
  public :: init_ptmass, finish_ptmass
  public :: pt_write_sinkev, pt_close_sinkev
  public :: get_accel_sink_gas, get_accel_sink_sink
@@ -911,24 +910,17 @@
 subroutine ptmass_create(nptmass,npart,itest,xyzh,vxyzu,fxyzu,fext,divcurlv,poten,&
                          massoftype,xyzmh_ptmass,vxyz_ptmass,fxyz_ptmass,time)
  use part,   only:ihacc,ihsoft,igas,iamtype,get_partinfo,iphase,iactive,maxphase,rhoh, &
-<<<<<<< HEAD
-                  ispinx,ispiny,ispinz,fxyz_ptmass_sinksink,eos_vars,igasP
- use dim,    only:maxp,maxneigh,maxvxyzu,maxptmass
-=======
                   ispinx,ispiny,ispinz,fxyz_ptmass_sinksink,eos_vars,igasP,igamma
  use dim,    only:maxp,maxneigh,maxvxyzu,maxptmass,ind_timesteps
->>>>>>> c022941a
  use kdtree, only:getneigh
  use kernel, only:kernel_softening,radkern
  use io,     only:id,iprint,fatal,iverbose,nprocs
 #ifdef PERIODIC
  use boundary, only:dxbound,dybound,dzbound
 #endif
-#ifdef IND_TIMESTEPS
  use part,     only:ibin,ibin_wake
-#endif
  use linklist, only:getneigh_pos,ifirstincell,listneigh=>listneigh_global
- use eos,           only:gamma,utherm
+ use eos,           only:gamma
  use eos_barotropic,only:gamma_barotropic
  use eos_piecewise, only:gamma_pwp
  use options,  only:ieos
@@ -945,13 +937,10 @@
  real,            intent(inout) :: xyzmh_ptmass(:,:)
  real,            intent(inout) :: vxyz_ptmass(:,:),fxyz_ptmass(:,:)
  real,            intent(in)    :: time
- integer(kind=1)    :: iphasei,ibin_wakei
+ integer(kind=1)    :: iphasei,ibin_wakei,ibin_itest
  integer            :: nneigh
  integer, parameter :: maxcache      = 12000
  integer, parameter :: nneigh_thresh = 1024 ! approximate epot if neigh>neigh_thresh; (-ve for off)
-#ifdef IND_TIMESTEPS
- integer(kind=1)    :: ibin_itest
-#endif
  real, save :: xyzcache(maxcache,3)
  real    :: dptmass(ndptmass,nptmass+1)
  real    :: xi,yi,zi,hi,hi1,hi21,xj,yj,zj,hj1,hj21,xk,yk,zk,hk1
@@ -1003,9 +992,7 @@
     vzi = vxyzu(3,itest)
     iphasei = iphase(itest)
     divvi = divcurlv(1,itest)
-#ifdef IND_TIMESTEPS
-    ibin_itest = ibin(itest)
-#endif
+    if (ind_timesteps) ibin_itest = ibin(itest)
     if (gravity) poteni = poten(itest)
  endif
 !
@@ -1020,10 +1007,8 @@
  call bcast_mpi(vzi,id_rhomax)
  call bcast_mpi(iphasei,id_rhomax)
  call bcast_mpi(divvi,id_rhomax)
-#ifdef IND_TIMESTEPS
- call bcast_mpi(ibin_itest,id_rhomax)
-#endif
- call bcast_mpi(poteni,id_rhomax)
+ if (ind_timesteps) call bcast_mpi(ibin_itest,id_rhomax)
+ if (gravity) call bcast_mpi(poteni,id_rhomax)
  !
  ! determine radius in which to check the criteria
  !
@@ -1103,9 +1088,7 @@
 #ifdef PERIODIC
 !$omp shared(dxbound,dybound,dzbound) &
 #endif
-#ifdef IND_TIMESTEPS
 !$omp shared(ibin_wake,ibin_itest) &
-#endif
 !$omp private(n,j,xj,yj,zj,hj1,hj21,psoftj,rij2,nk,k,xk,yk,zk,hk1,psoftk,rjk2,psofti,rik2) &
 !$omp private(dx,dy,dz,dvx,dvy,dvz,dv2,isgasj,isdustj) &
 !$omp private(rhoj,q2i,qi,fsoft,rcrossvx,rcrossvy,rcrossvz,radxy2,radyz2,radxz2) &
@@ -1143,13 +1126,13 @@
     rij2 = dx*dx + dy*dy + dz*dz
     if (rij2 < hcheck2) then
 
-#ifdef IND_TIMESTEPS
-       ibin_wake(j) = max(ibin_wake(j),ibin_itest)
-       if (.not.iactivej .or. ifail==inosink_active) then
-          ifail = inosink_active
-          cycle over_neigh
+       if (ind_timesteps) then
+          ibin_wake(j) = max(ibin_wake(j),ibin_itest)
+          if (.not.iactivej .or. ifail==inosink_active) then
+             ifail = inosink_active
+             cycle over_neigh
+          endif
        endif
-#endif
 
        nneigh_act = nneigh_act + 1
 
@@ -1181,7 +1164,7 @@
        if (itypej==igas) then
           rhoj = rhoh(xyzh(4,j),pmassj)
           if (maxvxyzu >= 4) then
-             etherm = etherm + pmassj*utherm(vxyzu(:,j),rhoj,gamma)
+             etherm = etherm + pmassj*vxyzu(4,j)
           else
              if (ieos==2 .and. gamma > 1.001) then
                 etherm = etherm + pmassj*(eos_vars(igasP,j)/rhoj)/(gamma - 1.)
