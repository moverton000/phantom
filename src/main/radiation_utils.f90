--- conflicted
+++ resolved
@@ -71,13 +71,8 @@
  mu = gmw
  do i=1,npart
     rhoi = rhoh(xyzh(4,i),pmassi)
-<<<<<<< HEAD
-    rad(iradxi,i) = radiation_and_gas_temperature_equal(rhoi,vxyzu(4,i),gamma,gmw)
-=======
     if (present(mu_local)) mu = mu_local(i)
     rad(iradxi,i) = radiation_and_gas_temperature_equal(rhoi,vxyzu(4,i),gamma,mu)
-    !print*,i,' Tgas = ',Tgas,'rad=',rad(iradxi,i)
->>>>>>> 9941e9a3
  enddo
 
 end subroutine set_radiation_and_gas_temperature_equal
@@ -219,11 +214,7 @@
  !$omp shared(rad,radprop,xyzh,vxyzu,mu_local,gamma)&
  !$omp shared(fxyzu,pmassi,maxphase,maxp)&
  !$omp shared(iphase,npart)&
-<<<<<<< HEAD
- !$omp shared(dt,cv1,a)
-=======
- !$omp shared(dt,a,steboltz_code,unit_velocity)
->>>>>>> 9941e9a3
+ !$omp shared(dt,a,unit_velocity)
  do i = 1,npart
     if (maxphase==maxp) then
        if (iamtype(iphase(i)) /= igas) cycle
