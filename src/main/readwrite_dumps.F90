--- conflicted
+++ resolved
@@ -302,11 +302,7 @@
 !-------------------------------------------------------------------
 subroutine write_fulldump(t,dumpfile,ntotal,iorder,sphNG)
  use dim,   only:maxp,maxvxyzu,maxalpha,ndivcurlv,ndivcurlB,maxgrav,gravity,use_dust,&
-<<<<<<< HEAD
-                 lightcurve,maxlum,store_temperature,use_dustgrowth,gr
-=======
-                 lightcurve,store_temperature,use_dustgrowth
->>>>>>> 604a09b2
+                 lightcurve,store_temperature,use_dustgrowth,gr
  use eos,   only:utherm,ieos,equationofstate,done_init_eos,init_eos
  use io,    only:idump,iprint,real4,id,master,error,warning,nprocs
  use part,  only:xyzh,xyzh_label,vxyzu,vxyzu_label,Bevol,Bxyz,Bxyz_label,npart,npartoftype,maxtypes, &
