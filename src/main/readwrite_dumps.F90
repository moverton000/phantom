!--------------------------------------------------------------------------!
! The Phantom Smoothed Particle Hydrodynamics code, by Daniel Price et al. !
! Copyright (c) 2007-2017 The Authors (see AUTHORS)                        !
! See LICENCE file for usage and distribution conditions                   !
! http://users.monash.edu.au/~dprice/phantom                               !
!--------------------------------------------------------------------------!
!+
!  MODULE: readwrite_dumps
!
!  DESCRIPTION:
!  This module contains all routines related
!  to the data format.
!
!  For Phantom, the format is identical to sphNG
!  (although with fewer arrays dumped)
!
!  REFERENCES: None
!
!  OWNER: Daniel Price
!
!  $Id$
!
!  RUNTIME PARAMETERS: None
!
!  DEPENDENCIES: boundary, dim, dump_utils, dust, eos, externalforces,
!    initial_params, io, lumin_nsdisc, mpi, mpiutils, options, part,
!    setup_params, sphNGutils, timestep, units
!+
!--------------------------------------------------------------------------
module readwrite_dumps
 use dump_utils, only:lenid,ndatatypes,i_int,i_int1,i_int2,i_int4,i_int8,&
                      i_real,i_real4,i_real8,int1,int2,int1o,int2o,dump_h,lentag
 implicit none
 character(len=80), parameter, public :: &  ! module version
    modid="$Id$"

 public :: write_smalldump,write_fulldump,read_smalldump,read_dump,write_gadgetdump
 public :: get_blocklimits
 logical, public    :: opened_full_dump     ! for use in analysis files if user wishes to skip small dumps
 logical, public    :: dt_read_in           ! to determine if dt has been read in so that ibin & ibinold can be set on restarts

 integer, parameter :: maxphead = 256       ! max items in header
 integer, parameter, public :: is_small_dump = 1978
 integer, parameter, public :: is_not_mhd = 1979

 private

contains
!--------------------------------------------------------------------
!+
!  utility to determine whether to read a particular block
!  in the dump file, in whole or in part.
!  Allows limited changes to number of threads.
!+
!--------------------------------------------------------------------
subroutine get_blocklimits(npartblock,nblocks,nthreads,id,iblock,noffset,npartread)
 use io, only:die,fatal
 integer(kind=8), intent(in)  :: npartblock
 integer,         intent(in)  :: nblocks,nthreads,id,iblock
 integer,         intent(out) :: noffset,npartread
 integer                      :: nblocksperthread,nthreadsperblock
 character(len=15), parameter :: tag = 'get_blocklimits'
!
!--check for errors in input
!
 if (npartblock < 0) call fatal(tag,'block in dump file has npartinblock < 0')
 if (npartblock > huge(npartread)) call fatal(tag,'npart in block exceeds 32 bit limit')
!
!--usual situation: nblocks = nprocessors
!  read whole block if id = iblock
!
 if (nblocks==nthreads) then
    if (id==iblock-1) then
       !--read whole block
       npartread = int(npartblock)
       noffset   = 0
    else
       !--do not read block
       npartread = 0
       noffset   = 0
    endif

 elseif (nblocks > nthreads .and. mod(nblocks,nthreads)==0) then
!
!--if more blocks than processes and nblocks exactly divisible by nthreads,
!  then just read more than one block per thread
!
    nblocksperthread = nblocks/nthreads
    if (id==(iblock-1)/nblocksperthread) then
       npartread = int(npartblock)
       noffset   = 0
    else
       npartread = 0
       noffset   = 0
    endif

 elseif (nthreads > nblocks .and. mod(nthreads,nblocks)==0) then
!
!--if more threads than blocks, and exactly divisible, read fractions of blocks only
!
    nthreadsperblock = nthreads/nblocks
    if (id/nthreadsperblock==iblock-1) then
       npartread = int((npartblock-1)/nthreadsperblock) + 1
       noffset   = mod(id,nthreadsperblock)*npartread

       if (mod(id,nthreadsperblock)==nthreadsperblock-1) then
          !--last thread has remainder for non-exactly divisible numbers of particles
          npartread = int(npartblock) - (nthreadsperblock-1)*npartread
          !--die if we would need to load balance between more than the last processor.
          if (npartread < 0) then
             print*,' npart to read from last block =',npartread
             call fatal(tag,'error assigning npart to last thread')
          endif
       endif
    else
       npartread = 0
       noffset   = 0
    endif
 else
    noffset = 0
    npartread = 0
    print*,' ERROR: rearrangement of ',nblocks,' blocks to ',nthreads,' threads not implemented'
    call die
 endif

end subroutine get_blocklimits

!--------------------------------------------------------------------
!+
!  utility for initialising each thread
!+
!--------------------------------------------------------------------
subroutine start_threadwrite(id,iunit,filename)
#ifdef MPI
 use mpi
 use mpiutils, only:status,mpierr
#endif
 use io, only:fatal,iverbose
 implicit none
 integer, intent(in) :: id, iunit
 character(len=*), intent(in) :: filename
 integer :: nowgo,ierr

 if (iverbose >= 3) print *,id,' : starting write...'
 nowgo = 0
 if (id  >  0) then
#ifdef MPI
    call MPI_RECV(nowgo,1,MPI_INTEGER,id-1,99,MPI_COMM_WORLD,status,mpierr)
#endif
    open(unit=iunit,file=filename,status='old',form='unformatted',position='append',iostat=ierr)
    if (ierr /= 0) then
       call fatal('start_threadwrite','can''t append to dumpfile '//trim(filename))
    else
       if (iverbose >= 3) print*,'thread ',id,': opened file '//trim(filename)
    endif
 endif

 return
end subroutine start_threadwrite

!--------------------------------------------------------------------
!+
!  utility for finalising each thread
!+
!--------------------------------------------------------------------
subroutine end_threadwrite(id)
 use io, only:iverbose
#ifdef MPI
 use mpi
 use mpiutils, only:mpierr
 use io, only:nprocs
#endif
 implicit none
 integer, intent(in) :: id
#ifdef MPI
 integer :: nowgo
#endif

 if (iverbose >= 3) print *,' thread ',id,' : finished write.'
#ifdef MPI
 if (id  <  nprocs-1) then
    nowgo = 1
    call MPI_SEND(nowgo,1,MPI_INTEGER,id+1,99,MPI_COMM_WORLD,mpierr)
 endif
#endif

 return
end subroutine end_threadwrite

!--------------------------------------------------------------------
!+
!  contruct header string based on compile-time options
!  these are for information only (ie. not important for restarting)
!+
!--------------------------------------------------------------------
character(len=lenid) function fileident(firstchar,codestring)
 use part,    only:h2chemistry,mhd,maxBevol,npartoftype,idust,gravity,lightcurve
 use options, only:use_dustfrac
 character(len=2), intent(in) :: firstchar
 character(len=*), intent(in), optional :: codestring
 character(len=10) :: datestring, timestring
 character(len=30) :: string
!
!--print date and time stamp in file header
!
 call date_and_time(datestring,timestring)
 datestring = datestring(7:8)//'/'//datestring(5:6)//'/'//datestring(1:4)
 timestring = timestring(1:2)//':'//timestring(3:4)//':'//timestring(5:)

 string = ' '
 if (gravity) string = trim(string)//'+grav'
 if (npartoftype(idust) > 0) string = trim(string)//'+dust'
 if (use_dustfrac) string = trim(string)//'+1dust'
 if (h2chemistry) string = trim(string)//'+H2chem'
 if (lightcurve) string = trim(string)//'+lightcurve'

 if (present(codestring)) then
    fileident = firstchar//':'//trim(codestring)
 else
    fileident = firstchar//':Phantom'
 endif

 if (mhd) then
    if (maxBevol==4) then
       fileident = trim(fileident)//' (mhd+clean'//trim(string)//')  : '//trim(datestring)//' '//trim(timestring)
    else
       fileident = trim(fileident)//' (mhd'//trim(string)//')  : '//trim(datestring)//' '//trim(timestring)
    endif
 else
    fileident = trim(fileident)//' (hydro'//trim(string)//'): '//trim(datestring)//' '//trim(timestring)
 endif

end function fileident

!--------------------------------------------------------------------
!+
!  extract various options used in Phantom from the fileid string
!+
!--------------------------------------------------------------------
subroutine get_options_from_fileid(fileid,tagged,phantomdump,smalldump,ierr)
 character(len=lenid), intent(in)  :: fileid
 logical,              intent(out) :: tagged,phantomdump,smalldump
 integer,              intent(out) :: ierr
!
!--if file is a small dump, return an error code but still read what
!  can be read from a small dump
!
 ierr = 0
 tagged      = .false.
 smalldump   = .false.
 phantomdump = .false.
 if (fileid(2:2)=='T') tagged = .true.
 if (fileid(1:1) /= 'F') then
    !write(*,*) 'ERROR! file header indicates file is not a full dump'
    ierr = 1
    if (fileid(1:1)=='S') smalldump = .true.
 endif
 if (index(fileid,'Phantom') /= 0) then
    phantomdump = .true.
 elseif (index(fileid,'sphNG') /= 0) then
    phantomdump = .false.
    write(*,*) 'reading dump in sphNG format'
 else
    write(*,*) 'WARNING: could not determine Phantom/sphNG from fileident'
    write(*,*) '(assuming sphNG...)'
    phantomdump = .false.
 endif

end subroutine get_options_from_fileid

!--------------------------------------------------------------------
!+
!  extract dump size used in Phantom from the fileid string
!+
!--------------------------------------------------------------------
subroutine get_dump_size(fileid,smalldump)
 character(len=lenid), intent(in)  :: fileid
 logical,              intent(out) :: smalldump
 !
 if (fileid(1:1)=='S') then
    smalldump = .true.
 else
    smalldump = .false.
 endif

end subroutine get_dump_size

!--------------------------------------------------------------------
!+
!  subroutine to write output to full dump file
!  (this is everything needed to restart a run)
!+
!-------------------------------------------------------------------
subroutine write_fulldump(t,dumpfile,ntotal,iorder,sphNG)
 use dim,   only:maxp,maxvxyzu,maxalpha,ndivcurlv,ndivcurlB,maxgrav,gravity,use_dust,&
                 lightcurve,maxlum,gr
 use eos,   only:utherm,ieos,equationofstate,done_init_eos,init_eos
 use io,    only:idump,iprint,real4,id,master,error,warning,nprocs
 use part,  only:xyzh,xyzh_label,vxyzu,vxyzu_label,Bevol,Bxyz,Bxyz_label,npart,npartoftype,maxtypes, &
                 alphaind,rhoh,divBsymm,maxphase,iphase,iamtype_int1,iamtype_int11, &
                 nptmass,nsinkproperties,xyzmh_ptmass,xyzmh_ptmass_label,vxyz_ptmass,vxyz_ptmass_label,&
<<<<<<< HEAD
                 maxptmass,get_pmass,h2chemistry,nabundances,abundance,abundance_label,mhd,maxvecp,maxBevol,&
                 divcurlv,divcurlv_label,divcurlB,divcurlB_label,poten,dustfrac,deltav,deltav_label,tstop,pxyzu,pxyzu_label,dens
=======
                 maxptmass,get_pmass,h2chemistry,nabundances,abundance,abundance_label,mhd,maxBevol,&
                 divcurlv,divcurlv_label,divcurlB,divcurlB_label,poten,dustfrac,deltav,deltav_label,tstop
>>>>>>> 3e51ba30
 use options,    only:use_dustfrac
 use dump_utils, only:tag,open_dumpfile_w,allocate_header,&
                 free_header,write_header,write_array,write_block_header
 use mpiutils,   only:reduce_mpi,reduceall_mpi
#ifdef IND_TIMESTEPS
 use timestep,   only:dtmax
 use part,       only:ibin
#endif
#ifdef PRDRAG
 use lumin_nsdisc, only:beta
#endif
#ifdef LIGHTCURVE
 use part,  only:luminosity
#endif
#ifdef NONIDEALMHD
 use dim,  only:mhd_nonideal
 use part, only:eta_nimhd,eta_nimhd_label
#endif
 real,             intent(in) :: t
 character(len=*), intent(in) :: dumpfile
 integer,          intent(in), optional :: iorder(:)
 logical,          intent(in), optional :: sphNG
 integer(kind=8),  intent(in), optional :: ntotal

 integer, parameter :: isteps_sphNG = 0, iphase0 = 0
 integer(kind=8)    :: ilen(4)
 integer            :: nums(ndatatypes,4)
 integer            :: i,ipass,k
 integer            :: ierr,ierrs(20)
 integer            :: nblocks,nblockarrays,narraylengths
 integer(kind=8)    :: nparttot,npartoftypetot(maxtypes)
 logical            :: sphNGdump, write_itype, use_gas
 character(len=lenid)  :: fileid
 type(dump_h)          :: hdr
 real, allocatable :: temparr(:)
 real :: ponrhoi,rhoi,spsoundi

!
!--collect global information from MPI threads
!
!--allow non-MPI calls to create MPI dump files
#ifdef MPI
 nparttot = reduceall_mpi('+',npart)
 npartoftypetot = reduceall_mpi('+',npartoftype)
#else
 if (present(ntotal)) then
    nparttot = ntotal
    npartoftypetot = npartoftype
    if (all(npartoftypetot==0)) then
       npartoftypetot(1) = ntotal
    endif
 else
    nparttot = npart
    npartoftypetot = npartoftype
 endif
#endif
 nblocks = nprocs

 sphNGdump = .false.
 if (present(sphNG)) then
    sphNGdump = sphNG
    if (sphNG) write(iprint,*) 'ERROR: sphNG output no longer supported'
 endif

 fileid = fileident('FT','Phantom')

 if (maxphase==maxp) then
    use_gas = .false.
 else
    use_gas = .true.
 endif

!--number of blocks per thread : for hydro these are hydro + point masses
!  block 3 is blank (rt in sphNG), block 4 is for mhd.
!
 narraylengths = 2
 if (mhd) narraylengths = 4
!
!--open dumpfile
!
 masterthread: if (id==master) then

    write(iprint,"(/,/,'-------->   TIME = ',g12.4,"// &
              "': full dump written to file ',a,'   <--------',/)")  t,trim(dumpfile)

    call open_dumpfile_w(idump,dumpfile,fileid,ierr)
    if (ierr /= 0) then
       call error('write_fulldump','error creating new dumpfile '//trim(dumpfile))
       return
    endif
!
!--single values
!
    hdr = allocate_header(nint=maxphead,nreal=maxphead,err=ierr)

    call fill_header(sphNGdump,t,nparttot,npartoftypetot,nblocks,nptmass,hdr,ierr)
    if (ierr /= 0) call warning('write_fulldump','error filling header arrays')

    call write_header(idump,hdr,ierr)
    if (ierr /= 0) call error('write_fulldump','error writing header to dumpfile')

    call free_header(hdr,ierr)
    if (ierr /= 0) call error('write_fulldump','error deallocating header')
!
!--arrays
!
!--total number of blocks
!  each thread has up to 4 blocks (hydro variables, sink particles, radiative transfer and MHD)
!  repeated nblocks times (once for each MPI process)
!
    nblockarrays = narraylengths*nblocks
    write (idump, iostat=ierr) nblockarrays

 endif masterthread

 call start_threadwrite(id,idump,dumpfile)

 ierrs = 0
 nums = 0
 ilen = 0_8
 if (sphNGdump) then
    write_itype = .true.
 else
    write_itype = any(npartoftypetot(2:) > 0)
 endif
 do ipass=1,2
    do k=1,ndatatypes
       !
       ! Block 1 arrays (hydrodynamics)
       !
       ilen(1) = int(npart,kind=8)
       if (write_itype) call write_array(1,iphase,'itype',npart,k,ipass,idump,nums,ierrs(1),func=iamtype_int11)
       call write_array(1,xyzh,xyzh_label,3,npart,k,ipass,idump,nums,ierrs(2))
       call write_array(1,vxyzu,vxyzu_label,maxvxyzu,npart,k,ipass,idump,nums,ierrs(3))
       if (h2chemistry)  call write_array(1,abundance,abundance_label,nabundances,npart,k,ipass,idump,nums,ierrs(4))
       if (use_dust)     call write_array(1,dustfrac,'dustfrac',npart,k,ipass,idump,nums,ierrs(5))
       if (use_dust)     call write_array(1,tstop,'tstop',npart,k,ipass,idump,nums,ierrs(6))
       if (use_dustfrac) call write_array(1,deltav,deltav_label,3,npart,k,ipass,idump,nums,ierrs(7))
       if (gr) then
          call write_array(1,pxyzu,pxyzu_label,maxvxyzu,npart,k,ipass,idump,nums,ierrs(8))
          call write_array(1,dens,'dens prim',npart,k,ipass,idump,nums,ierrs(8))
       endif

       ! write pressure to file
       if ((ieos==8 .or. ieos==9 .or. ieos==10) .and. k==i_real) then
          if (.not. allocated(temparr)) allocate(temparr(npart))
          if (.not.done_init_eos) call init_eos(ieos,ierr)
          do i=1,npart
             rhoi = rhoh(xyzh(4,i),get_pmass(i,use_gas))
             if (maxvxyzu >=4 ) then
                call equationofstate(ieos,ponrhoi,spsoundi,rhoi,xyzh(1,i),xyzh(2,i),xyzh(3,i),vxyzu(4,i))
             else
                call equationofstate(ieos,ponrhoi,spsoundi,rhoi,xyzh(1,i),xyzh(2,i),xyzh(3,i))
             endif
             temparr(i) = ponrhoi*rhoi
          enddo
          call write_array(1,temparr,'pressure',npart,k,ipass,idump,nums,ierrs(8))
       endif

       ! smoothing length written as real*4 to save disk space
       call write_array(1,xyzh,xyzh_label,1,npart,k,ipass,idump,nums,ierrs(9),use_kind=4,index=4)
       if (maxalpha==maxp) call write_array(1,alphaind,(/'alpha'/),1,npart,k,ipass,idump,nums,ierrs(10))
       !if (maxalpha==maxp) then ! (uncomment this to write alphaloc to the full dumps)
       !   call write_array(1,alphaind,(/'alpha ','alphaloc'/),2,npart,k,ipass,idump,nums,ierrs(10))
       !endif
       if (ndivcurlv >= 1) call write_array(1,divcurlv,divcurlv_label,ndivcurlv,npart,k,ipass,idump,nums,ierrs(11))
       if (gravity .and. maxgrav==maxp) then
          call write_array(1,poten,'poten',npart,k,ipass,idump,nums,ierrs(12))
       endif
#ifdef IND_TIMESTEPS
       call write_array(1,dtmax/2**ibin(1:npart),'dt',npart,k,ipass,idump,nums,ierrs(13),use_kind=4)
#endif
#ifdef PRDRAG
       if (k==i_real) then
          if (.not.allocated(temparr)) allocate(temparr(npart))
          do i=1,npart
             temparr(i) = real4(beta(xyzh(1,i), xyzh(2,i), xyzh(3,i)))
          enddo
          call write_array(1,temparr,'beta_pr',npart,k,ipass,idump,nums,ierrs(14))
       endif
#endif
#ifdef LIGHTCURVE
       if (lightcurve) then
          call write_array(1,luminosity,'luminosity',npart,k,ipass,idump,nums,ierrs(15))
       endif
#endif
       if (any(ierrs(1:15) /= 0)) call error('write_dump','error writing hydro arrays')
    enddo

    do k=1,ndatatypes
       !
       ! Block 2 arrays (sink particles)
       !
       if (.not. sphNGdump .and. nptmass > 0 .and. nptmass <= maxptmass) then
          ilen(2) = int(nptmass,kind=8)
          call write_array(2,xyzmh_ptmass,xyzmh_ptmass_label,nsinkproperties,nptmass,k,ipass,idump,nums,ierrs(1))
          call write_array(2,vxyz_ptmass,vxyz_ptmass_label,3,nptmass,k,ipass,idump,nums,ierrs(2))
          if (any(ierrs(1:2) /= 0)) call error('write_dump','error writing sink particle arrays')
       endif
    enddo

    do k=1,ndatatypes
       !
       ! Block 4 arrays (MHD)
       !
       if (mhd) then
          ilen(4) = int(npart,kind=8)
          call write_array(4,Bxyz,Bxyz_label,3,npart,k,ipass,idump,nums,ierrs(1))
          if (maxBevol >= 4) then
             call write_array(4,Bevol(4,:),'psi',npart,k,ipass,idump,nums,ierrs(1))
          endif
          if (ndivcurlB >= 1) then
             call write_array(4,divcurlB,divcurlB_label,ndivcurlB,npart,k,ipass,idump,nums,ierrs(2))
          else
             call write_array(4,divBsymm,'divBsymm',npart,k,ipass,idump,nums,ierrs(2))
          endif
          if (any(ierrs(1:2) /= 0)) call error('write_dump','error writing MHD arrays')
#ifdef NONIDEALMHD
          if (mhd_nonideal) then
             call write_array(4,eta_nimhd,eta_nimhd_label,4,npart,k,ipass,idump,nums,ierrs(1))
             if (ierrs(1) /= 0) call error('write_dump','error writing non-ideal MHD arrays')
          endif
#endif
       endif
    enddo

    if (ipass==1) call write_block_header(narraylengths,ilen,nums,idump,ierr)
 enddo
 if (allocated(temparr)) deallocate(temparr)

 if (ierr /= 0) write(iprint,*) 'error whilst writing dumpfile '//trim(dumpfile)

 close(unit=idump)
 call end_threadwrite(id)

end subroutine write_fulldump

!--------------------------------------------------------------------
!+
!  subroutine to write output to small dump file
!  (ie. minimal output...)
!
!  note that small dumps are always SINGLE PRECISION
!  (faked to look like the default real is real*4)
!+
!-------------------------------------------------------------------

subroutine write_smalldump(t,dumpfile)
 use dim,        only:maxp,maxtypes,use_dust,lightcurve
 use io,         only:idump,iprint,real4,id,master,error,warning,nprocs
 use part,       only:xyzh,xyzh_label,npart,npartoftype,Bxyz,Bxyz_label,&
                      maxphase,iphase,h2chemistry,nabundances,&
                      nptmass,nsinkproperties,xyzmh_ptmass,xyzmh_ptmass_label,abundance, &
                      abundance_label,mhd,dustfrac,iamtype_int11
 use dump_utils, only:open_dumpfile_w,dump_h,allocate_header,free_header,&
                      write_header,write_array,write_block_header
 use mpiutils,   only:reduceall_mpi
#ifdef LIGHTCURVE
 use part,       only:luminosity
#endif
 real,             intent(in) :: t
 character(len=*), intent(in) :: dumpfile
 integer(kind=8) :: ilen(4)
 integer         :: nums(ndatatypes,4)
 integer         :: ierr,ipass,k
 integer         :: nblocks,nblockarrays,narraylengths
 integer(kind=8) :: nparttot,npartoftypetot(maxtypes),npartoftypetotact(maxtypes)
 logical         :: write_itype
 type(dump_h)    :: hdr

!
!--collect global information from MPI threads
!
 nparttot = reduceall_mpi('+',npart)
 npartoftypetot = reduceall_mpi('+',npartoftype)
 nblocks = nprocs

 narraylengths = 2
 if (mhd) narraylengths = 4

 masterthread: if (id==master) then
!
!--open dumpfile
!
    write(iprint,"(/,/,'-------->   TIME = ',g12.4,"// &
              "': small dump written to file ',a,'   <--------',/)")  t,trim(dumpfile)

    call open_dumpfile_w(idump,dumpfile,fileident('ST'),ierr,singleprec=.true.)
    if (ierr /= 0) then
       call error('write_smalldump','can''t create new dumpfile '//trim(dumpfile))
       return
    endif
!
!--single values
!
    hdr = allocate_header(nint=maxphead,nreal=maxphead,err=ierr)

    call fill_header(.false.,t,nparttot,npartoftypetot,nblocks,nptmass,hdr,ierr)
    if (ierr /= 0) call warning('write_smalldump','error filling header arrays')

    call write_header(idump,hdr,ierr,singleprec=.true.)
    if (ierr /= 0) call error('write_smalldump','error writing header to dumpfile')

    call free_header(hdr,ierr)
    if (ierr /= 0) call error('write_smalldump','error deallocating header')
!
!--arrays: number of array lengths
!
    nblockarrays = narraylengths*nblocks
    write (idump, iostat=ierr) nblockarrays
    if (ierr /= 0) call error('write_smalldump','error writing nblockarrays')

 endif masterthread

 call start_threadwrite(id,idump,dumpfile)

 nums = 0
 ilen = 0_8
 write_itype = (maxphase==maxp .and. any(npartoftypetot(2:) > 0))
 do ipass=1,2
    do k=1,ndatatypes
       !
       !--Block 1 (hydrodynamics)
       !
       ilen(1) = npart
       if (write_itype) call write_array(1,iphase,'itype',npart,k,ipass,idump,nums,ierr,func=iamtype_int11)
       call write_array(1,xyzh,xyzh_label,3,npart,k,ipass,idump,nums,ierr,singleprec=.true.)
       if (h2chemistry .and. nabundances >= 1) &
                     call write_array(1,abundance,abundance_label,1,npart,k,ipass,idump,nums,ierr,singleprec=.true.)
       if (use_dust) call write_array(1,dustfrac,'dustfrac',npart,k,ipass,idump,nums,ierr,singleprec=.true.)
       call write_array(1,xyzh,xyzh_label,4,npart,k,ipass,idump,nums,ierr,index=4,use_kind=4)
#ifdef LIGHTCURVE
       if (lightcurve) call write_array(1,luminosity,'luminosity',npart,k,ipass,idump,nums,ierr)
#endif
    enddo
    !
    !--Block 2 (sinks)
    !
    if (nptmass > 0) then
       ilen(2) = nptmass
       call write_array(2,xyzmh_ptmass,xyzmh_ptmass_label,nsinkproperties,nptmass,i_real,ipass,idump,nums,ierr,singleprec=.true.)
    endif
    !
    !--Block 4 (MHD)
    !
    if (mhd) then
       ilen(4) = npart
       call write_array(4,Bxyz,Bxyz_label,3,npart,i_real4,ipass,idump,nums,ierr)
    endif

    if (ipass==1) call write_block_header(narraylengths,ilen,nums,idump,ierr)
 enddo

 close(unit=idump)
 call end_threadwrite(id)
 return

end subroutine write_smalldump

!--------------------------------------------------------------------
!+
!  subroutine to read dump from file
!  needs to be able to read Phantom dumps as in write_fulldump
!  and also from standard sphNG dump files
!+
!-------------------------------------------------------------------

subroutine read_dump(dumpfile,tfile,hfactfile,idisk1,iprint,id,nprocs,ierr,headeronly)
 use dim,      only:maxp,maxvxyzu,maxalpha,maxgrav,gravity,lightcurve,maxlum,mhd
 use io,       only:real4,master,iverbose,error,warning ! do not allow calls to fatal in this routine
 use part,     only:xyzh,vxyzu,massoftype,npart,npartoftype,maxtypes,iphase, &
                    maxphase,isetphase,nptmass,nsinkproperties,maxptmass,get_pmass, &
                    xyzmh_ptmass,vxyz_ptmass
 use dump_utils, only:skipblock,skip_arrays,check_tag,lenid,ndatatypes,read_header,read_array, &
                      open_dumpfile_r,get_error_text,ierr_realsize,free_header,read_block_header
 use mpiutils,   only:reduce_mpi,reduceall_mpi
 use sphNGutils, only:convert_sinks_sphNG
 character(len=*), intent(in)  :: dumpfile
 real,             intent(out) :: tfile,hfactfile
 integer,          intent(in)  :: idisk1,iprint,id,nprocs
 integer,          intent(out) :: ierr
 logical,          intent(in), optional :: headeronly

 integer               :: number
 integer               :: iblock,nblocks,i1,i2,noffset,npartread,narraylengths
 integer(kind=8)       :: ilen(4)
 integer               :: nums(ndatatypes,4)
 integer(kind=8)       :: nparttot,nhydrothisblock,npartoftypetot(maxtypes),npartoftypetotact(maxtypes)
 logical               :: tagged,phantomdump,smalldump
 real                  :: dumr,alphafile
 character(len=lenid)  :: fileidentr
 type(dump_h)          :: hdr
 integer               :: i,ierrh

 if (id==master) write(iprint,"(/,1x,a,i3)") '>>> reading setup from file: '//trim(dumpfile)//' on unit ',idisk1
 opened_full_dump = .true.
 dt_read_in       = .false.
 !
 ! open dump file
 !
 call open_dumpfile_r(idisk1,dumpfile,fileidentr,ierr)

 !
 ! exit with error if file not readable by current routine
 !
 if (ierr /= 0) then
    call get_dump_size(fileidentr,smalldump)
    if (smalldump) then
       call error('read_dump','file is not a Phantom full dump')
       ierr = is_small_dump
       close(idisk1)
       return
    else
       call error('read_dump',get_error_text(ierr))
    endif
    !
    ! give helpful hint if precision of file is wrong
    !
    if (ierr == ierr_realsize) then
       select case(kind(dumr))
       case(4)
          write (*,"(a,/)") '   re-compile with DOUBLEPRECISION=yes'
       case(8)
          write (*,"(a,/)") '   re-compile with DOUBLEPRECISION=no'
       end select
    endif
    close(idisk1)
    return
 endif
 if (id==master) write(iprint,*) trim(fileidentr)

 ! extract file type from the fileid string
 call get_options_from_fileid(fileidentr,tagged,phantomdump,smalldump,ierr)

 !
 ! read header from the dump file
 !
 call read_header(idisk1,hdr,tagged,ierr)
 if (ierr /= 0) then
    call error('read_dump','error reading header from file')
    return
 endif
 !
 ! for backwards compatibility with old phantom files
 ! fake the tags as if they had been read from the file
 !
 if (.not.tagged) call fake_header_tags(hdr,phantomdump,mhd,maxtypes)

 call unfill_header(hdr,phantomdump,tagged,nparttot, &
                    nblocks,npart,npartoftype, &
                    tfile,hfactfile,alphafile,iprint,id,nprocs,ierr)
 if (ierr /= 0) then
    call error('read_dump','error extracting necessary information from file header')
    call free_header(hdr,ierrh)
    return
 endif

 call free_header(hdr,ierr)
!
!--arrays
!
!--number of array lengths
!
 read (idisk1, end=100) number
 narraylengths = number/nblocks
 if (iverbose >= 2 .and. id==master) then
    write(iprint,"(a,i3)") ' number of array sizes = ',narraylengths
    write(iprint,"(a,i3)") ' number of blocks      = ',nblocks
 endif
!
!--check this
!
 if (mhd .and. narraylengths < 4) then
    write (*,*) 'WARNING! readdump: MHD data not present in dumpfile'
    !ierr = 7
    !return
 elseif (narraylengths < 2 .or. narraylengths > 4) then
    write (*,*) 'error 7 in readdump, narraylengths=',narraylengths
    ierr = 7
    return
 endif

 npart = 0
 i2 = 0

 overblocks: do iblock=1,nblocks
! print*,' thread ',id,' block ',iblock
    nums = 0
    call read_block_header(narraylengths,ilen,nums,idisk1,ierr)
!
!--check block header for errors
!
    call check_block_header(narraylengths,nblocks,ilen,nums,nparttot,nhydrothisblock,nptmass,ierr)
    if (ierr /= 0) then
       call error('read_dump','error in array headers')
       return
    endif
!
!--exit after reading the file header if the optional argument
!  "headeronly" is present and set to true
!
    if (present(headeronly)) then
       if (headeronly) return
    endif
!
!--determine whether or not to read this particular block
!  onto this particular thread, either in whole or in part
!  Also handles MPI -> non-MPI dump conversion and vice-versa.
!  Can be used by non-MPI codes to read isolated blocks only.
!
    call get_blocklimits(nhydrothisblock,nblocks,nprocs,id,iblock,noffset,npartread)
    i1 = i2 + 1
    i2 = i1 + (npartread - 1)
    npart = npart + npartread
#ifdef MPI
    if (npart > maxp) then
       write(*,*) 'npart > maxp in readwrite_dumps'
       ierr = 1
       return
    endif
#endif
    if (npartread <= 0 .and. nptmass <= 0) then
       print*,' SKIPPING BLOCK npartread = ',npartread
       call skipblock(idisk1,nums(:,1),nums(:,2),nums(:,3),nums(:,4),tagged,ierr)
       if (ierr /= 0) then
          print*,' error skipping block'
          return
       endif
       cycle overblocks
    elseif (npartread > 0) then
#ifdef MPI
       write(*,"(a,i5,2(a,i10),a,i5,a,i10,'-',i10)") &
     'thread ',id,' reading particles ',noffset+1,':',noffset+npartread,', from block ',iblock,' lims=',i1,i2
#else
       write(*,"(2(a,i10),a,i5,a,i10,'-',i10)") &
     ' reading particles ',noffset+1,':',noffset+npartread,', from block ',iblock,' lims=',i1,i2
#endif
    else
       write(*,"(a,i10,a)") ' WARNING! block contains no SPH particles, reading ',nptmass,' point mass particles only'
    endif

    call read_phantom_arrays(i1,i2,noffset,narraylengths,nums,npartread,npartoftype,&
                          massoftype,nptmass,nsinkproperties,phantomdump,tagged,.false.,&
                          tfile,alphafile,idisk1,iprint,ierr)

    if (ierr /= 0) call warning('read_dump','error reading arrays from file')

 enddo overblocks

 !
 ! determine npartoftype
 !
 npartoftypetot = npartoftype
 call count_particle_types(npartoftype)
 npartoftypetotact = reduceall_mpi('+',npartoftype)
 do i = 1,maxtypes
    if (npartoftypetotact(i) /= npartoftypetot(i)) then
       write(*,*) 'npartoftypetot    =',npartoftypetot
       write(*,*) 'npartoftypetotact =',npartoftypetotact
       call error('read_dump','particle type counts do not match header')
       ierr = 8
    endif
 enddo

 !
 ! convert sinks from sphNG -> Phantom
 !
 if (.not.phantomdump .and. nptmass > 0 .and. maxphase==maxp) then
    call convert_sinks_sphNG(npart,nptmass,iphase,xyzh,vxyzu,xyzmh_ptmass,vxyz_ptmass,ierr)
 endif

 if (sum(npartoftype)==0) npartoftype(1) = npart
 if (narraylengths >= 4) then
    if (id==master) write(iprint,"(a,/)") ' <<< finished reading (MHD) file '
 else
    if (id==master) write(iprint,"(a,/)") ' <<< finished reading (hydro) file '
 endif
 close(idisk1)
 return

100 close (idisk1)
 if (sum(npartoftype)==0) npartoftype(1) = npart
 write(iprint,"(a,/)") ' <<< ERROR! end of file reached in data read'
 ierr = 666
 return

end subroutine read_dump

!--------------------------------------------------------------------
!+
!  subroutine to read a small dump from file, as written
!  in write_smalldump
!+
!-------------------------------------------------------------------

subroutine read_smalldump(dumpfile,tfile,hfactfile,idisk1,iprint,id,nprocs,ierr,headeronly)
 use dim,      only:maxp,maxvxyzu,mhd,maxBevol
 use io,       only:real4,master,iverbose,error,warning ! do not allow calls to fatal in this routine
 use part,     only:npart,npartoftype,maxtypes,nptmass,nsinkproperties,maxptmass, &
                    massoftype
 use dump_utils, only:skipblock,skip_arrays,check_tag,open_dumpfile_r,get_error_text,&
                      ierr_realsize,read_header,extract,free_header,read_block_header
 use mpiutils,   only:reduce_mpi,reduceall_mpi
 character(len=*), intent(in)  :: dumpfile
 real,             intent(out) :: tfile,hfactfile
 integer,          intent(in)  :: idisk1,iprint,id,nprocs
 integer,          intent(out) :: ierr
 logical,          intent(in), optional :: headeronly

 integer               :: number
 integer               :: iblock,nblocks,i1,i2,noffset,npartread,narraylengths
 integer(kind=8)       :: ilen(4)
 integer               :: nums(ndatatypes,4)
 integer(kind=8)       :: nparttot,nhydrothisblock,npartoftypetot(maxtypes),npartoftypetotact(maxtypes)
 logical               :: tagged,phantomdump,smalldump
 real                  :: alphafile
 character(len=lenid)  :: fileidentr
 type(dump_h)          :: hdr
 integer               :: i

 if (id==master) write(iprint,"(/,1x,a,i3)") '>>> reading small dump file: '//trim(dumpfile)//' on unit ',idisk1
 opened_full_dump = .false.
 !
 ! open dump file
 !
 call open_dumpfile_r(idisk1,dumpfile,fileidentr,ierr,singleprec=.true.)
 if (ierr /= 0) then
    call error('read_smalldump',get_error_text(ierr))
    if (ierr == ierr_realsize) then
       write(*,*) ' *** this file appears to be a small dump written in double precision ***'
    endif
    ierr = 1
    return
 endif
 if (id==master) write(iprint,*) trim(fileidentr)

 ! extract file type from the fileid string
 call get_options_from_fileid(fileidentr,tagged,phantomdump,smalldump,ierr)

 if (.not.smalldump) then
    call error('read_smalldump','this routine only works for small dump files, aborting...')
    ierr = 2
    return
 else
    call warning('read_smalldump','*** VELOCITY WILL BE MISSING FROM SMALL DUMP FILES ***')
 endif
 if (.not.phantomdump) then
    call error('read_smalldump','this routine only works for phantom small dump files, aborting...')
    ierr = 3
    return
 endif

!
!--single values
!
 call read_header(idisk1,hdr,tagged,ierr,singleprec=.true.)
 if (ierr /= 0) then
    call error('read_smalldump','error reading header from file')
    return
 endif
 !
 ! for backwards compatibility with old phantom files
 ! fake the tags as if they had been read from the file
 !
 if (.not.tagged) call fake_header_tags(hdr,phantomdump,mhd,maxtypes)

 call unfill_header(hdr,phantomdump,tagged,nparttot, &
                    nblocks,npart,npartoftype, &
                    tfile,hfactfile,alphafile,iprint,id,nprocs,ierr)
 if (ierr /= 0) then
    call error('read_smalldump','error extracting header information')
    call free_header(hdr,ierr)
    return
 endif

 call free_header(hdr,ierr)
!
!--arrays
!
!--number of array lengths
!
 read (idisk1, end=100) number
 narraylengths = number/nblocks
 if (iverbose >= 2 .and. id==master) then
    write(iprint,"(a,i3)") ' number of array sizes = ',narraylengths
    write(iprint,"(a,i3)") ' number of blocks      = ',nblocks
 endif
!
!--check this
!
 if (mhd .and. narraylengths < 4) then
    if (id==master) write (*,*) 'WARNING! readdump: MHD data not present in dumpfile'
    !ierr = 7
    !return
 elseif (narraylengths < 2 .or. narraylengths > 4) then
    if (id==master) write (*,*) 'error 7 in readdump, narraylengths=',narraylengths
    ierr = 7
    return
 endif

 npart = 0
 i2 = 0
 nums = 0

 overblocks: do iblock=1,nblocks
    nums = 0
    call read_block_header(narraylengths,ilen,nums,idisk1,ierr)
!
!--check block header for errors
!
    call check_block_header(narraylengths,nblocks,ilen,nums,nparttot,nhydrothisblock,nptmass,ierr)
    if (ierr /= 0) then
       call error('read_dump','error in array headers')
       return
    endif
!
!--exit after reading the file header if the optional argument
!  "headeronly" is present and set to true
!
    if (present(headeronly)) then
       if (headeronly) return
    endif
!
!--determine whether or not to read this particular block
!  onto this particular thread, either in whole or in part
!  Also handles MPI -> non-MPI dump conversion and vice-versa.
!  Can be used by non-MPI codes to read isolated blocks only.
!
    call get_blocklimits(nhydrothisblock,nblocks,nprocs,id,iblock,noffset,npartread)
    i1 = i2 + 1
    i2 = i1 + (npartread - 1)
    npart = npart + npartread
#ifdef MPI
    if (npart > maxp) then
       write(*,*) 'npart > maxp in readwrite_dumps'
       ierr = 1
       return
    endif
#endif
    if (npartread <= 0 .and. nptmass <= 0) then
       call skipblock(idisk1,nums(:,1),nums(:,2),nums(:,3),nums(:,4),tagged,ierr)
       if (ierr /= 0) then
          print*,' error skipping block'
          return
       endif
       cycle overblocks
    elseif (npartread > 0) then
#ifdef MPI
       write(*,"(a,i5,2(a,i10),a,i5,a,i10,'-',i10)") &
     'thread ',id,' reading particles ',noffset+1,':',noffset+npartread,', from block ',iblock,' lims=',i1,i2
#else
       write(*,"(2(a,i10),a,i5,a,i10,'-',i10)") &
     ' reading particles ',noffset+1,':',noffset+npartread,', from block ',iblock,' lims=',i1,i2
#endif
    else
       write(*,"(a,i10,a)") ' WARNING! block contains no SPH particles, reading ',nptmass,' point mass particles only'
    endif

    call read_phantom_arrays(i1,i2,noffset,narraylengths,nums,npartread,npartoftype,&
                          massoftype,nptmass,nsinkproperties,phantomdump,tagged,smalldump,&
                          tfile,alphafile,idisk1,iprint,ierr)

    if (ierr /= 0) call warning('read_dump','error reading arrays from file')

 enddo overblocks

 !
 ! determine npartoftype
 !
 npartoftypetot = npartoftype
 call count_particle_types(npartoftype)
 npartoftypetotact = reduceall_mpi('+',npartoftype)
 do i = 1,maxtypes
    if (npartoftypetotact(i) /= npartoftypetot(i)) then
       write(*,*) 'npartoftypetot    =',npartoftypetot
       write(*,*) 'npartoftypetotact =',npartoftypetotact
       call error('read_dump','particle type counts do not match header')
    endif
 enddo

 if (sum(npartoftype)==0) npartoftype(1) = npart
 if (narraylengths >= 4) then
    if (id==master) write(iprint,"(a,/)") ' <<< finished reading (MHD) file '
 else
    if (id==master) write(iprint,"(a,/)") ' <<< finished reading (hydro) file '
 endif
 close(idisk1)
 return

100 close (idisk1)
 if (sum(npartoftype)==0) npartoftype(1) = npart
 write(iprint,"(a,/)") ' <<< ERROR! end of file reached in data read'
 ierr = 666
 return

end subroutine read_smalldump

!--------------------------------------------------------------------
!+
!  read arrays from the main block in the file into the relevant
!  phantom modules
!+
!-------------------------------------------------------------------
subroutine read_phantom_arrays(i1,i2,noffset,narraylengths,nums,npartread,npartoftype,&
                               massoftype,nptmass,nsinkproperties,phantomdump,tagged,singleprec,&
                               tfile,alphafile,idisk1,iprint,ierr)
 use dump_utils, only:read_array,match_tag
 use dim,        only:use_dust,h2chemistry,maxalpha,maxp,gravity,maxgrav,maxvxyzu,maxBevol,gr
 use part,       only:xyzh,xyzh_label,vxyzu,vxyzu_label,dustfrac,abundance,abundance_label,alphaind,poten, &
<<<<<<< HEAD
                      xyzmh_ptmass,xyzmh_ptmass_label,vxyz_ptmass,vxyz_ptmass_label,Bevol,Bevol_label,nabundances,&
                      iphase,idust,pxyzu,pxyzu_label
=======
                      xyzmh_ptmass,xyzmh_ptmass_label,vxyz_ptmass,vxyz_ptmass_label,Bevol,Bxyz,Bxyz_label,nabundances,&
                      iphase,idust
>>>>>>> 3e51ba30
 use options,    only:use_dustfrac
#ifdef IND_TIMESTEPS
 use part,       only:dt_in
#endif
 integer, intent(in)   :: i1,i2,noffset,narraylengths,nums(:,:),npartread,npartoftype(:),idisk1,iprint
 real,    intent(in)   :: massoftype(:)
 integer, intent(in)   :: nptmass,nsinkproperties
 logical, intent(in)   :: phantomdump,singleprec,tagged
 real,    intent(in)   :: tfile,alphafile
 integer, intent(out)  :: ierr
 logical               :: got_dustfrac,match
 logical               :: got_iphase,got_xyzh(4),got_vxyzu(4),got_abund(nabundances),got_alpha,got_poten
<<<<<<< HEAD
 logical               :: got_sink_data(nsinkproperties),got_sink_vels(3),got_Bevol(maxBevol), got_pxyzu(4)
=======
 logical               :: got_sink_data(nsinkproperties),got_sink_vels(3),got_Bxyz(3),got_psi
>>>>>>> 3e51ba30
 character(len=lentag) :: tag,tagarr(64)
 integer :: k,i,iarr,ik
!
!--read array type 1 arrays
!
 got_iphase   = .false.
 got_xyzh     = .false.
 got_vxyzu    = .false.
 got_dustfrac = .false.
 got_abund    = .false.
 got_alpha    = .false.
 got_poten    = .false.
 got_sink_data = .false.
 got_sink_vels = .false.
<<<<<<< HEAD
 got_Bevol     = .false.
 got_pxyzu     = .false.
=======
 got_Bxyz      = .false.
 got_psi       = .false.
>>>>>>> 3e51ba30

 !--set dust method
 if (use_dust .and. (npartoftype(idust)==0)) use_dustfrac = .true.

 over_arraylengths: do iarr=1,narraylengths

    do k=1,ndatatypes
       ik = k
       if (singleprec .and. k==i_real) ik = i_real4
       if (.not.tagged) call fake_array_tags(iarr,k,tagarr,phantomdump)
       do i=1,nums(k,iarr)
          match = .false.
          if (tagged) then
             read(idisk1,end=100) tag
          else
             tag = tagarr(i)
          endif
          !write(*,*) 'CHECKING '//trim(tag)
          select case(iarr)
          case(1)
             call read_array(iphase,'itype',got_iphase,ik,i1,i2,noffset,idisk1,tag,match,ierr)
             call read_array(xyzh, xyzh_label, got_xyzh, ik,i1,i2,noffset,idisk1,tag,match,ierr)
             call read_array(vxyzu,vxyzu_label,got_vxyzu,ik,i1,i2,noffset,idisk1,tag,match,ierr)
             if (gr) call read_array(pxyzu,pxyzu_label,got_pxyzu,ik,i1,i2,noffset,idisk1,tag,match,ierr)
             if (use_dustfrac .or. (use_dust .and. match_tag(tag,'dustfrac'))) then
                call read_array(dustfrac,'dustfrac',got_dustfrac,ik,i1,i2,noffset,idisk1,tag,match,ierr)
             endif
             if (h2chemistry) then
                call read_array(abundance,abundance_label,got_abund,ik,i1,i2,noffset,idisk1,tag,match,ierr)
             endif
             if (maxalpha==maxp) call read_array(alphaind(1,:),'alpha',got_alpha,ik,i1,i2,noffset,idisk1,tag,match,ierr)

             !
             ! read gravitational potential if it is in the file
             !
             if (gravity .and. maxgrav==maxp) call read_array(poten,'poten',got_poten,ik,i1,i2,noffset,idisk1,tag,match,ierr)
#ifdef IND_TIMESTEPS
             !
             ! read dt if it is in the file
             !
             call read_array(dt_in,'dt',dt_read_in,ik,i1,i2,noffset,idisk1,tag,match,ierr)
#endif
          case(2)
             call read_array(xyzmh_ptmass,xyzmh_ptmass_label,got_sink_data,ik,1,nptmass,0,idisk1,tag,match,ierr)
             call read_array(vxyz_ptmass, vxyz_ptmass_label, got_sink_vels,ik,1,nptmass,0,idisk1,tag,match,ierr)
          case(4)
             call read_array(Bxyz,Bxyz_label,got_Bxyz,ik,i1,i2,noffset,idisk1,tag,match,ierr)
             call read_array(Bevol(4,:),'psi',got_psi,ik,i1,i2,noffset,idisk1,tag,match,ierr)
          end select
          if (.not.match) then
             !write(*,*) 'skipping '//trim(tag)
             read(idisk1,end=100) ! skip unknown array
          endif
       enddo
    enddo

 enddo over_arraylengths
 !
 ! check for errors
 !
 call check_arrays(i1,i2,npartoftype,npartread,nptmass,nsinkproperties,massoftype,&
                   alphafile,tfile,phantomdump,got_iphase,got_xyzh,got_vxyzu,got_alpha, &
<<<<<<< HEAD
                   got_abund,got_dustfrac,got_sink_data,got_sink_vels,got_Bevol,got_pxyzu, &
                   iphase,xyzh,vxyzu,pxyzu,alphaind,xyzmh_ptmass,Bevol,iprint,ierr)
=======
                   got_abund,got_dustfrac,got_sink_data,got_sink_vels,got_Bxyz,got_psi, &
                   iphase,xyzh,vxyzu,alphaind,xyzmh_ptmass,Bevol,iprint,ierr)
>>>>>>> 3e51ba30

 return
100 continue
 write(iprint,"(a,/)") ' <<< ERROR! end of file reached in data read'

end subroutine read_phantom_arrays

!--------------------------------------------------------------------
!+
!  small utility to see if a parameter is different between the
!  code and the dump file
!+
!-------------------------------------------------------------------
subroutine checkparam(valfile,valcode,string)
 use io, only:iprint,id,master
 real,             intent(in) :: valfile,valcode
 character(len=*), intent(in) :: string

 if (id==master) then
    if (abs(valfile-valcode) > tiny(valcode)) then
       write(iprint,*) 'comment: '//trim(string)//' was ',valfile,' now ',valcode
    endif
 endif

 return
end subroutine checkparam

!------------------------------------------------------------
!+
!  subroutine to perform sanity checks on the array headers
!+
!------------------------------------------------------------
subroutine check_block_header(narraylengths,nblocks,ilen,nums,nparttot,nhydrothisblock,nptmass,ierr)
 use dim, only:maxptmass
 use io,  only:warning
 integer,         intent(in)  :: narraylengths,nblocks
 integer(kind=8), intent(in)  :: ilen(narraylengths),nparttot
 integer,         intent(in)  :: nums(:,:)
 integer(kind=8), intent(out) :: nhydrothisblock
 integer,         intent(out) :: nptmass,ierr

 nhydrothisblock = ilen(1)
 if (nblocks==1 .and. nhydrothisblock < nparttot) then
    ierr = 8
    write (*,*) 'ERROR in read_dump: npart wrong',nhydrothisblock,nparttot
    return
 endif
 if (narraylengths >= 2) then
    if (ilen(2) > 0) then
       nptmass = int(ilen(2),kind=4)
       if (nptmass > maxptmass) then
          write (*,*) 'error in readdump: nptmass = ',nptmass,' > maxptmass (',maxptmass,&
                      '): recompile using make MAXPTMASS=',nptmass
          ierr = 9
          return
       endif
    else
       if (ilen(2) < 0) then
          write(*,*) 'error in readdump: nptmass < 0 in dump header'
          ierr = 10
          return
       endif
       nptmass = 0
    endif
 else
    nptmass = 0
 endif

 if (nptmass == 0 .and. nums(i_real,2) > 0) then
    call warning('read_dump','got nptmass = 0 from header, but file has sink info (skipping...)')
 endif

 if (narraylengths >= 4) then
    if (ilen(4) /= nhydrothisblock) then
       write(*,*) 'ERROR: MHD dimensions differ from hydro ',ilen(4),nhydrothisblock
       ierr = 9
       return
    endif
 endif

end subroutine check_block_header

!---------------------------------------------------------------
!+
!  make sure required arrays have been read from Phantom file
!  and perform basic sanity checks
!+
!---------------------------------------------------------------
subroutine check_arrays(i1,i2,npartoftype,npartread,nptmass,nsinkproperties,massoftype,&
                        alphafile,tfile,phantomdump,got_iphase,got_xyzh,got_vxyzu,got_alpha, &
<<<<<<< HEAD
                        got_abund,got_dustfrac,got_sink_data,got_sink_vels,got_Bevol,got_pxyzu, &
                        iphase,xyzh,vxyzu,pxyzu,alphaind,xyzmh_ptmass,Bevol,iprint,ierr)
 use dim,  only:maxp,maxvxyzu,maxalpha,maxBevol,mhd,h2chemistry,gr
=======
                        got_abund,got_dustfrac,got_sink_data,got_sink_vels,got_Bxyz,got_psi, &
                        iphase,xyzh,vxyzu,alphaind,xyzmh_ptmass,Bevol,iprint,ierr)
 use dim,  only:maxp,maxvxyzu,maxalpha,maxBevol,mhd,h2chemistry
>>>>>>> 3e51ba30
 use eos,  only:polyk,gamma
 use part, only:maxphase,isetphase,set_particle_type,igas,ihacc,ihsoft,imacc,&
                xyzmh_ptmass_label,vxyz_ptmass_label,get_pmass,rhoh,dustfrac
 use io,   only:warning,id,master
 use options,    only:alpha,use_dustfrac
 use sphNGutils, only:itype_from_sphNG_iphase,isphNG_accreted
 integer,         intent(in)    :: i1,i2,npartoftype(:),npartread,nptmass,nsinkproperties
 real,            intent(in)    :: massoftype(:),alphafile,tfile
 logical,         intent(in)    :: phantomdump,got_iphase,got_xyzh(:),got_vxyzu(:),got_alpha
<<<<<<< HEAD
 logical,         intent(in)    :: got_abund(:),got_dustfrac,got_sink_data(:),got_sink_vels(:),got_Bevol(:),got_pxyzu(:)
=======
 logical,         intent(in)    :: got_abund(:),got_dustfrac,got_sink_data(:),got_sink_vels(:),got_Bxyz(:),got_psi
>>>>>>> 3e51ba30
 integer(kind=1), intent(inout) :: iphase(:)
 real,            intent(inout) :: vxyzu(:,:), pxyzu(:,:), Bevol(:,:)
 real(kind=4),    intent(inout) :: alphaind(:,:)
 real,            intent(inout) :: xyzh(:,:),xyzmh_ptmass(:,:)
 integer,         intent(in)    :: iprint
 integer,         intent(out)   :: ierr
 logical :: use_gas
 integer :: i,itype,nread
 !
 ! particle type information
 !
 if (maxphase==maxp) then
    if (got_iphase) then
       if (phantomdump) then
          do i=i1,i2
             itype = int(iphase(i))
             iphase(i) = isetphase(itype,iactive=.true.)
          enddo
       else
          ! convert from sphNG
          do i=i1,i2
             itype = itype_from_sphNG_iphase(iphase(i))
             iphase(i) = isetphase(itype,iactive=.true.)
             if (itype==isphNG_accreted) then
                !  mark accreted/unknown particle types as dead according
                !  to Phantom (i.e., give negative smoothing length)
                xyzh(4,i) = -abs(xyzh(4,i))
                call set_particle_type(i,igas) ! to give an allowed particle type
             endif
          enddo
       endif
    elseif (any(npartoftype(2:) > 0)) then
       !
       !--iphase is required if there is more than one particle type
       !
       write(*,*) 'error in rdump: need type information but iamtype not present in dump file'
       ierr = 8
       return
    else
       !
       !--iphase does not need to be read if there is only one particle type
       !  but to start the code it should be set such that all particles are active
       !
       do i=i1,i2
          iphase(i) = isetphase(igas,iactive=.true.)
       enddo
    endif
 endif
 if (maxphase==maxp) then
    use_gas = .false.
 else
    use_gas = .true.
 endif

 !
 ! hydrodynamics arrays
 !
 if (any(.not.got_xyzh)) then
    write(*,*) 'ERROR: x, y, z or h not found in file'
    ierr = 9
    return
 endif
 if (any(.not.got_vxyzu(1:3))) then
    write(*,*) 'ERROR: missing velocity information from file'
 endif
 if (maxvxyzu==4 .and. .not.got_vxyzu(4)) then
    if (gamma < 1.01) then
       do i=i1,i2
          vxyzu(4,i) = 1.5*polyk
          !print*,'u = ',vxyzu(4,i)
       enddo
       write(*,*) 'WARNING: u not in file but setting u = 3/2 * cs^2'
    else
       do i=i1,i2
          vxyzu(4,i) = (1.0/(gamma-1.0))*polyk*rhoh(xyzh(4,i),get_pmass(i,use_gas))**(gamma - 1.)
          !print*,'u = ',vxyzu(4,i)
       enddo
       write(*,*) 'WARNING: u not in file but setting u = (K*rho**(gamma-1))/(gamma-1)'
    endif
 endif
 if (h2chemistry .and. .not.all(got_abund)) then
    write(*,*) 'error in rdump: using H2 chemistry, but abundances not found in dump file'
    ierr = 9
    return
 endif
 if (maxalpha==maxp) then
    if (got_alpha) then
       if (alphafile < 0.99 .and. tfile > 0.) then
          if (any(alphaind(1,i1:i2) > 1.0 .or. alphaind(1,i1:i2) < 0.)) then
             write(iprint,*) 'ERROR! AV alpha < 0 or alpha > 1 in dump file: using alpha'
             alphaind(1,i1:i2) = real(alpha,kind=4)
          endif
       endif
    else
       write(*,*) 'WARNING: alpha not found in file'
       alphaind(1,i1:i2) = real(alpha,kind=4)
    endif
 endif
 if (any(massoftype <= 0. .and. npartoftype /= 0) .and. npartread > 0) then
    write(*,*) 'ERROR! mass not set in read_dump (Phantom)'
    ierr = 12
    return
 endif
 if (use_dustfrac .and. .not.got_dustfrac) then
    write(*,*) 'ERROR! using one-fluid dust, but no dust fraction found in dump file'
    write(*,*) ' Setting dustfrac = 0'
    dustfrac = 0.
    !ierr = 13
    return
 endif

 !
 ! sink particle arrays
 !
 nread = 0
 if (nptmass > 0) then
    do i=1,nsinkproperties
       if (.not.got_sink_data(i)) then
          if (i <= 5) then
             write(*,*) 'ERROR! sink particle '//trim(xyzmh_ptmass_label(i))//' not found'
             ierr = 10
             return
          else
             write(*,*) 'WARNING! sink particle '//trim(xyzmh_ptmass_label(i))//' not found'
          endif
       endif
    enddo
    if (.not.all(got_sink_vels(1:3))) then
       write(*,*) 'WARNING! sink particle velocities not found'
    endif
    if (id==master) then
       print "(2(a,i2),a)",' got ',nsinkproperties,' sink properties from ',nptmass,' sink particles'
       if (nptmass > 0) print "(1x,47('-'),/,1x,a,'|',4(a9,1x,'|'),/,1x,47('-'))",&
                              'ID',' Mass    ',' Racc    ',' Macc    ',' hsoft   '
       do i=1,min(nptmass,999)
          print "(i3,'|',4(1pg9.2,1x,'|'))",i,xyzmh_ptmass(4,i),xyzmh_ptmass(ihacc,i),xyzmh_ptmass(imacc,i),xyzmh_ptmass(ihsoft,i)
       enddo
       if (nptmass > 0) print "(1x,47('-'))"
    endif
 endif

 !
 ! MHD arrays
 !
 if (mhd) then
    if (.not.all(got_Bxyz(1:3))) then
       write(*,*) 'WARNING: MHD but magnetic field arrays not found in Phantom dump file'
    endif
    if (maxBevol==4 .and. .not.got_psi) then
       write(*,*) 'WARNING! div B cleaning field (Psi) not found in Phantom dump file: assuming psi=0'
       Bevol(maxBevol,i1:i2) = 0.
    endif
 endif

 !
 ! GR arrays
 !
 if (gr) then
    if (.not.all(got_pxyzu(1:3))) then
       write(*,*) 'WARNING: GR but momentum arrays not found in Phantom dump file'
       pxyzu(:,i1:i2) = 0.
    endif
 endif

end subroutine check_arrays

!--------------------------------------------------------------------
!+
!  utility to extract header variables to phantom
!+
!-------------------------------------------------------------------
subroutine unfill_header(hdr,phantomdump,got_tags,nparttot, &
                         nblocks,npart,npartoftype, &
                         tfile,hfactfile,alphafile,iprint,id,nprocs,ierr)
 use dim,   only:maxp
 use io,    only:master ! check this
 use eos,   only:isink
 use part,  only:maxtypes,igas,idust
 use units, only:udist,umass,utime,set_units_extra,set_units
 use dump_utils, only:extract,dump_h
 type(dump_h), intent(in) :: hdr
 logical,      intent(in) :: phantomdump,got_tags
 integer(kind=8), intent(out) :: nparttot
 integer,         intent(out) :: nblocks,npart,npartoftype(maxtypes)
 real,            intent(out) :: tfile,hfactfile,alphafile
 integer,         intent(in)  :: iprint,id,nprocs
 integer,         intent(out) :: ierr
 integer               :: nparttoti,npartoftypetoti(maxtypes),ntypesinfile
 integer               :: ierr1,ierrs(3)
 integer(kind=8)       :: npartoftypetot(maxtypes),ntypesinfile8

 ierr = 0
 nparttot = 0
 npartoftypetot(:) = 0
 npart = 0
 npartoftype(:) = 0
 isink = 0
 call extract('ntypes',ntypesinfile,hdr,ierr1)
 if (ierr1 /= 0 .or. ntypesinfile < 1) then
    if (phantomdump .and. got_tags) then
       ierr = 4
       return
    else
       ntypesinfile = 5
    endif
 endif

 ! extract quantities from integer header
 call extract('nparttot',nparttoti,hdr,ierr1)
 if (ierr1 /= 0) then
    ierr = 5
    return
 endif
 if (ntypesinfile > maxtypes) then
    write(*,*) 'WARNING: number of particle types in file exceeds array limits'
    ntypesinfile = maxtypes
 endif
 call extract('npartoftype',npartoftypetoti(1:ntypesinfile),hdr,ierr1)
 if (ierr1 /= 0) then
    npartoftype(1) = nparttoti  ! assume only gas particles
 endif
 call extract('nblocks',nblocks,hdr,ierr1,default=1)
 if (ierr1 /= 0) write(*,*) 'number of MPI blocks not read: assuming 1'

 nparttot = int(nparttoti,kind=8)
 npartoftypetot = int(npartoftypetoti,kind=8)
 if (nblocks==1) then
    npartoftype(1:ntypesinfile) = int(npartoftypetot(1:ntypesinfile))
    if (npartoftype(idust) > 0) write(*,*) 'n(gas) = ',npartoftype(igas),' n(dust) = ',npartoftype(idust)
 endif
 call extract('isink',isink,hdr,ierr1)

!--non-MPI dumps
 if (nprocs==1) then
    if (nparttoti > maxp) then
       write (*,*) 'ERROR in readdump: number of particles exceeds MAXP: recompile with MAXP=',nparttoti
       ierr = 4
       return
    elseif (nparttoti > huge(npart)) then
       write (*,*) 'ERROR in readdump: number of particles exceeds 32 bit limit, must use int(kind=8)''s ',nparttoti
       ierr = 4
       return
    endif
 endif
 if (nblocks==1) then
    npart = int(nparttoti)
    nparttot = npart
    if (id==master) write (iprint,*) 'npart = ',npart
 endif
 if (got_tags) then
    call extract('ntypes',ntypesinfile8,hdr,ierr1)
    ntypesinfile = int(ntypesinfile8)
 elseif (ntypesinfile < 1) then
    ntypesinfile = 5
 endif
 call extract('nparttot',nparttot,hdr,ierr1)
 if (nblocks > 1) then
    call extract('npartoftype',npartoftype(1:ntypesinfile),hdr,ierr1)
 endif
 if (id==master) write(*,*) 'npart(total) = ',nparttot

!--default real
 call unfill_rheader(hdr,phantomdump,ntypesinfile,&
                     tfile,hfactfile,alphafile,iprint,ierr)
 if (ierr /= 0) return

 if (id==master) write(iprint,*) 'time = ',tfile

 call extract('udist',udist,hdr,ierrs(1))
 call extract('umass',umass,hdr,ierrs(2))
 call extract('utime',utime,hdr,ierrs(3))
 if (all(ierrs(1:3)==0)) then
    call set_units_extra()
 else
    write(iprint,*) 'ERROR reading units from dump file, assuming default'
    call set_units()  ! use default units
 endif

end subroutine unfill_header

!--------------------------------------------------------------------
!+
!  subroutine to fill the real header with various things
!+
!-------------------------------------------------------------------
subroutine fill_header(sphNGdump,t,nparttot,npartoftypetot,nblocks,nptmass,hdr,ierr)
 use eos,            only:polyk,gamma,polyk2,qfacdisc,isink
 use options,        only:tolh,alpha,alphau,alphaB,iexternalforce,ieos
 use part,           only:massoftype,hfact,Bextx,Bexty,Bextz
 use initial_params, only:get_conserv,etot_in,angtot_in,totmom_in,mdust_in,xyzcom_in
 use setup_params,   only:rhozero
 use timestep,       only:dtmax,C_cour,C_force
 use externalforces, only:write_headeropts_extern
 use boundary,       only:xmin,xmax,ymin,ymax,zmin,zmax
 use dump_utils,     only:reset_header,add_to_rheader,add_to_header,add_to_iheader,num_in_header
 use dust,           only:graindens,grainsize
 use dim,            only:use_dust,maxtypes,ndusttypes
 use units,          only:udist,umass,utime,unit_Bfield
 logical,         intent(in)    :: sphNGdump
 real,            intent(in)    :: t
 integer(kind=8), intent(in)    :: nparttot,npartoftypetot(:)
 integer,         intent(in)    :: nblocks,nptmass
 type(dump_h),    intent(inout) :: hdr
 integer,         intent(out)   :: ierr
 integer :: number

 ierr = 0
 ! default int
 call add_to_iheader(int(nparttot),'nparttot',hdr,ierr)
 call add_to_iheader(maxtypes,'ntypes',hdr,ierr)
 call add_to_iheader(int(npartoftypetot(1:maxtypes)),'npartoftype',hdr,ierr)
 call add_to_iheader(nblocks,'nblocks',hdr,ierr)
 call add_to_iheader(isink,'isink',hdr,ierr)
 call add_to_iheader(nptmass,'nptmass',hdr,ierr)
 call add_to_iheader(ndusttypes,'ndusttypes',hdr,ierr)

 ! int*8
 call add_to_header(nparttot,'nparttot',hdr,ierr)
 call add_to_header(int(maxtypes,kind=8),'ntypes',hdr,ierr)
 call add_to_header(npartoftypetot(1:maxtypes),'npartoftype',hdr,ierr)

 ! int*4
 call add_to_header(iexternalforce,'iexternalforce',hdr,ierr)
 call add_to_header(ieos,'ieos',hdr,ierr)

 ! default real variables
 call add_to_rheader(t,'time',hdr,ierr)
 call add_to_rheader(dtmax,'dtmax',hdr,ierr)
 call add_to_rheader(gamma,'gamma',hdr,ierr)
 call add_to_rheader(rhozero,'rhozero',hdr,ierr)
 call add_to_rheader(1.5*polyk,'RK2',hdr,ierr)
 if (sphNGdump) then ! number = 23
    call add_to_rheader(0.,'escaptot',hdr,ierr)
    call add_to_rheader(0.,'tkin',hdr,ierr)
    call add_to_rheader(0.,'tgrav',hdr,ierr)
    call add_to_rheader(0.,'tterm',hdr,ierr)
    call add_to_rheader(0.,'anglostx',hdr,ierr)
    call add_to_rheader(0.,'anglosty',hdr,ierr)
    call add_to_rheader(0.,'anglostz',hdr,ierr)
    call add_to_rheader(0.,'specang',hdr,ierr)
    call add_to_rheader(0.,'ptmassin',hdr,ierr)
    call add_to_rheader(0.,'tmag',hdr,ierr)
    call add_to_rheader(Bextx,'Bextx',hdr,ierr)
    call add_to_rheader(Bexty,'Bexty',hdr,ierr)
    call add_to_rheader(Bextz,'Bextz',hdr,ierr)
    call add_to_rheader(0.,'hzero',hdr,ierr)
    call add_to_rheader(1.5*polyk2,'uzero_n2',hdr,ierr)
    call add_to_rheader(0.,'hmass',hdr,ierr)
    call add_to_rheader(0.,'gapfac',hdr,ierr)
    call add_to_rheader(0.,'pmassinitial',hdr,ierr)
 else ! number = 49
    call add_to_rheader(hfact,'hfact',hdr,ierr)
    call add_to_rheader(tolh,'tolh',hdr,ierr)
    call add_to_rheader(C_cour,'C_cour',hdr,ierr)
    call add_to_rheader(C_force,'C_force',hdr,ierr)
    call add_to_rheader(alpha,'alpha',hdr,ierr)
    call add_to_rheader(alphau,'alphau',hdr,ierr)
    call add_to_rheader(alphaB,'alphaB',hdr,ierr)
    call add_to_rheader(polyk2,'polyk2',hdr,ierr)
    call add_to_rheader(qfacdisc,'qfacdisc',hdr,ierr)
    call add_to_rheader(massoftype,'massoftype',hdr,ierr) ! array
    call add_to_rheader(Bextx,'Bextx',hdr,ierr)
    call add_to_rheader(Bexty,'Bexty',hdr,ierr)
    call add_to_rheader(Bextz,'Bextz',hdr,ierr)
    call add_to_rheader(0.,'dum',hdr,ierr)
    if (iexternalforce /= 0) call write_headeropts_extern(iexternalforce,hdr,t,ierr)
    call add_to_rheader(xmin,'xmin',hdr,ierr)
    call add_to_rheader(xmax,'xmax',hdr,ierr)
    call add_to_rheader(ymin,'ymin',hdr,ierr)
    call add_to_rheader(ymax,'ymax',hdr,ierr)
    call add_to_rheader(zmin,'zmin',hdr,ierr)
    call add_to_rheader(zmax,'zmax',hdr,ierr)
    call add_to_rheader(get_conserv,'get_conserv',hdr,ierr)
    call add_to_rheader(etot_in,'etot_in',hdr,ierr)
    call add_to_rheader(angtot_in,'angtot_in',hdr,ierr)
    call add_to_rheader(totmom_in,'totmom_in',hdr,ierr)
    call add_to_rheader(xyzcom_in(1),'xcom_in',hdr,ierr)
    call add_to_rheader(xyzcom_in(2),'ycom_in',hdr,ierr)
    call add_to_rheader(xyzcom_in(3),'zcom_in',hdr,ierr)
    call add_to_rheader(mdust_in,'mdust_in',hdr,ierr)
    if (use_dust) then
       ! write dust information
       write(*,*) 'writing graindens and grainsize to header'
       call add_to_rheader(graindens,'graindens',hdr,ierr)
       call add_to_rheader(grainsize,'grainsize',hdr,ierr)
    endif
 endif

 ! real*8
 call add_to_header(udist,'udist',hdr,ierr)
 call add_to_header(umass,'umass',hdr,ierr)
 call add_to_header(utime,'utime',hdr,ierr)
 call add_to_header(unit_Bfield,'umagfd',hdr,ierr)

 if (ierr /= 0) write(*,*) ' ERROR: arrays too small writing rheader'

 number = num_in_header(hdr%realtags)
 if (number >= maxphead) then
    write(*,*) 'error: header arrays too small for number of items in header: will be truncated'
 endif

end subroutine fill_header

!--------------------------------------------------------------------
!+
!  subroutine to set runtime parameters having read the real header
!+
!-------------------------------------------------------------------
subroutine unfill_rheader(hdr,phantomdump,ntypesinfile,&
                          tfile,hfactfile,alphafile,iprint,ierr)
 use io,            only:id,master
 use dim,           only:maxp,maxvxyzu
 use eos,           only:polyk,gamma,polyk2,qfacdisc
 use options,       only:ieos,tolh,alpha,alphau,alphaB,iexternalforce
 use part,          only:massoftype,hfact,Bextx,Bexty,Bextz,mhd,periodic,maxtypes
 use initial_params,only:get_conserv,etot_in,angtot_in,totmom_in,mdust_in,xyzcom_in
 use setup_params,  only:rhozero
 use timestep,      only:dtmax,C_cour,C_force
 use externalforces,only:read_headeropts_extern
 use boundary,      only:xmin,xmax,ymin,ymax,zmin,zmax,set_boundary
 use dump_utils,    only:extract
 type(dump_h), intent(in) :: hdr
 logical,      intent(in) :: phantomdump
 integer,      intent(in) :: iprint,ntypesinfile
 real,    intent(out) :: tfile,hfactfile,alphafile
 integer, intent(out) :: ierr
 integer, parameter :: lu = 173
 integer :: ierrs(10),iextern_in_file
 real    :: rk2,xmini,xmaxi,ymini,ymaxi,zmini,zmaxi,dtmaxi
 real    :: alphaufile,alphaBfile,C_courfile,C_forcefile,tolhfile
 logical :: iexist

 ierr  = 0
 call extract('time',tfile,hdr,ierr)
 if (ierr/=0)  call extract('gt',tfile,hdr,ierr)  ! this is sphNG's label for time
 call extract('dtmax',dtmaxi,hdr,ierr)
 call checkparam(dtmaxi,dtmax,'dtmax')

 call extract('gamma',gamma,hdr,ierr)
 call extract('rhozero',rhozero,hdr,ierr)
 call extract('RK2',rk2,hdr,ierr)
 polyk = 2./3.*rk2
 if (maxvxyzu >= 4) then
    if (id==master) write(iprint,*) 'adiabatic eos: gamma = ',gamma
 else
    write(iprint,*) 'setting isothermal sound speed^2 (polyk) = ',polyk,' gamma = ',gamma
    if (polyk <= tiny(polyk)) then
       write(iprint,*) 'WARNING! sound speed zero in dump!, polyk = ',polyk
    endif
 endif

 Bextx = 0.
 Bexty = 0.
 Bextz = 0.
 if (phantomdump) then
    call extract('hfact',hfactfile,hdr,ierr)
    call extract('tolh',tolhfile,hdr,ierr)
    call extract('C_cour',C_courfile,hdr,ierr)
    call extract('C_force',C_forcefile,hdr,ierr)
    call checkparam(hfactfile,hfact,'hfact')
    call checkparam(tolhfile,tolh,'tolh')
    call checkparam(C_courfile,C_cour,'C_cour')
    call checkparam(C_forcefile,C_force,'C_force')

    call extract('alpha',alphafile,hdr,ierr)
    call checkparam(alphafile,alpha,'alpha')
    if (maxvxyzu >= 4) then
       call extract('alphau',alphaufile,hdr,ierr)
       call checkparam(alphaufile,alphau,'alphau')
    else
       alphaufile = 0.
    endif
    if (mhd) then
       call extract('alphaB',alphaBfile,hdr,ierr)
       call checkparam(alphaBfile,alphaB,'alphaB')
    endif
    call extract('polyk2',polyk2,hdr,ierr)
    call extract('qfacdisc',qfacdisc,hdr,ierr)
    if (ieos==3) then
       if (qfacdisc <= tiny(qfacdisc)) then
          write(iprint,*) 'ERROR: qfacdisc <= 0'
          ierr = 2
       else
          write(iprint,*) 'qfacdisc = ',qfacdisc
       endif
    endif
    call extract('massoftype',massoftype(1:ntypesinfile),hdr,ierr)
    if (ierr /= 0) then
       write(*,*) '*** ERROR reading massoftype from dump header ***'
       ierr = 4
    endif
    call extract('iexternalforce',iextern_in_file,hdr,ierrs(1))
    if (iexternalforce /= 0) then
       call read_headeropts_extern(iexternalforce,hdr,ierrs(1))
       if (ierrs(1) /= 0) ierr = 5
    elseif (iextern_in_file /= 0) then
       call read_headeropts_extern(iextern_in_file,hdr,ierrs(1))
       if (ierrs(1) /= 0) ierr = 5
    endif
 else
    massoftype(1) = 0.
    polyk2 = 0.
    hfactfile = 0.
 endif

 if (periodic) then
    call extract('xmin',xmini,hdr,ierrs(1))
    call extract('xmax',xmaxi,hdr,ierrs(2))
    call extract('ymin',ymini,hdr,ierrs(3))
    call extract('ymax',ymaxi,hdr,ierrs(4))
    call extract('zmin',zmini,hdr,ierrs(5))
    call extract('zmax',zmaxi,hdr,ierrs(6))
    if (any(ierrs(1:6) /= 0)) then
       write(*,"(2(/,a))") ' ERROR: dump does not contain boundary positions', &
                           '        but we are using periodic boundaries'
       inquire(file='bound.tmp',exist=iexist)
       if (iexist) then
          open(unit=lu,file='bound.tmp')
          read(lu,*) xmini,xmaxi,ymini,ymaxi,zmini,zmaxi
          close(lu)
          call set_boundary(xmini,xmaxi,ymini,ymaxi,zmini,zmaxi)
          write(*,"(a,6(es10.3,1x))") ' READ from bound.tmp ',xmin,xmax,ymin,ymax,zmin,zmax
       else
          write(*,"(3(/,a),/,/,a)") ' To silence this error and restart from an older dump file ', &
                           ' create an ascii file called "bound.tmp" in the current directory', &
                           ' with xmin,xmax,ymin,ymax,zmin & zmax in it, e.g.: ', &
                           ' 0. 1. 0. 1. 0. 1.'
          ierr = 5  ! spit fatal error
       endif
    else
       call set_boundary(xmini,xmaxi,ymini,ymaxi,zmini,zmaxi)
    endif
 endif

 if (mhd) then
    call extract('Bextx',Bextx,hdr,ierrs(1))
    call extract('Bexty',Bexty,hdr,ierrs(2))
    call extract('Bextz',Bextz,hdr,ierrs(3))
    if (any(ierrs(1:3) /= 0)) then
       write(*,*) 'ERROR reading external field (setting to zero)'
    else
       write(*,*) 'External field found, Bext = ',Bextx,Bexty,Bextz
    endif
 endif

 ! Centre of mass tracking; treated separately from below for backwards compatibility
 call extract('xcom_in',xyzcom_in(1), hdr,ierrs(1))
 call extract('ycom_in',xyzcom_in(2), hdr,ierrs(2))
 call extract('zcom_in',xyzcom_in(3), hdr,ierrs(3))
 if (any(ierrs(1:5) /= 0)) then
    write(*,*) 'ERROR reading values to verify non-movement of centre of mass.  Resetting initial values.'
    get_conserv = 0.5
 endif
 ! values to track that conserved values remain conserved
 call extract('get_conserv',get_conserv,hdr,ierrs(1))
 call extract('etot_in',    etot_in,    hdr,ierrs(2))
 call extract('angtot_in',  angtot_in,  hdr,ierrs(3))
 call extract('totmom_in',  totmom_in,  hdr,ierrs(4))
 call extract('mdust_in',   mdust_in,   hdr,ierrs(5))
 if (any(ierrs(1:5) /= 0)) then
    write(*,*) 'ERROR reading values to verify conservation laws.  Resetting initial values.'
    get_conserv = 1.0
 endif

 if (abs(gamma-1.) > tiny(gamma) .and. maxvxyzu < 4) then
    write(*,*) 'WARNING! compiled for isothermal equation of state but gamma /= 1, gamma=',gamma
 endif

 return
end subroutine unfill_rheader

!-----------------------------------------------------------------
!+
!  if tags not read, give expected order of variables in header
!  this is for backwards compatibility with old (untagged) format
!+
!-----------------------------------------------------------------
subroutine fake_header_tags(hdr,phantomdump,mhd,maxtypes)
 type(dump_h), intent(inout) :: hdr
 logical,      intent(in)    :: phantomdump,mhd
 integer,      intent(in)    :: maxtypes
 character(len=lentag) :: tagarr(49)
 integer :: nread,n

 ! default int
 tagarr(1) = 'nparttot'
 tagarr(2:6) =  'npartoftype'
 tagarr(7) = 'nblocks'
 tagarr(8) = 'isink'
 if (allocated(hdr%inttags)) then
    n = min(size(hdr%inttags),8)
    hdr%inttags(1:n) = tagarr(1:n)
 endif

 ! int*8
 tagarr(1) = 'nparttot'
 tagarr(2:1+maxtypes) = 'npartoftype'
 if (allocated(hdr%int8tags)) then
    n = min(size(hdr%int8tags),1+maxtypes)
    hdr%int8tags(1:n) = tagarr(1:n)
 endif

 ! default real
 nread = hdr%nums(i_real)
 tagarr = ''
 if (nread > 5) then
    tagarr(1:5) = (/'time   ','dtmax  ','gamma  ','rhozero','RK2    '/)
 endif
 if (phantomdump) then
    if (nread >= 14) then
       tagarr(6:14) = (/'hfact   ','tolh    ','C_cour  ','C_force ', &
                       'alpha   ','alphau  ','alphaB  ','polyk2  ','qfacdisc'/)
    endif
    if (nread >= 19) tagarr(15:19) = 'massoftype'
    if (mhd .and. nread >= 22) tagarr(20:22) = (/'Bextx','Bexty','Bextz'/)

    ! 20 quantities related to external binary potential
    if (nread >= 24) then
       tagarr(24:40) = (/'x1 ','y1 ','z1 ','m1 ','h1 ','x2 ','y2 ','z2 ','m2 ', &
                        'h2 ','vx1','vy1','vz1','vx2','vy2','vz2','a0 '/)
       tagarr(41:43) = (/'direction    ','accretedmass1','accretedmass2'/)
    endif

    if (nread >= 49) tagarr(44:49) = (/'xmin','xmax','ymin','ymax','zmin','zmax'/)
 else
    if (mhd .and. nread >= 18) tagarr(16:18) = (/'Bextx','Bexty','Bextz'/)
 endif
 if (allocated(hdr%realtags)) then
    n = min(size(hdr%realtags),nread)
    hdr%realtags(1:n) = tagarr(1:n)
 endif

 ! real*8
 tagarr(1:3) = (/'udist','umass','utime'/)
 if (allocated(hdr%real8tags)) then
    n = min(size(hdr%real8tags),3)
    hdr%real8tags(1:n) = tagarr(1:n)
 endif

end subroutine fake_header_tags

!-----------------------------------------------------------------
!+
!  if tags not read, give expected order of variables in header
!  this is for backwards compatibility with old (untagged) format
!+
!-----------------------------------------------------------------
subroutine fake_array_tags(iblock,ikind,tags,phantomdump)
 use dim, only:maxalpha,maxp,maxvxyzu,h2chemistry
 integer, intent(in) :: iblock,ikind
 logical, intent(in) :: phantomdump
 character(len=lentag), intent(out) :: tags(:)
 integer :: ilen

 tags = ''
 select case(iblock)
 case(1) ! hydro arrays
    select case(ikind)
    case(i_int1)
       tags = (/'itype'/)
    case(i_real)
       if (phantomdump) then
          ilen = 6
          tags(1:ilen) = (/'x ','y ','z ','vx','vy','vz'/)
       else
          ilen = 8
          tags(1:ilen) = (/'x ','y ','z ','m ','h ','vx','vy','vz'/)
       endif
       if (maxvxyzu >= 4) then
          ilen = ilen + 1
          tags(ilen) = 'u'
       endif
       if (h2chemistry) then
          tags(ilen+1:ilen+5) = (/'h2ratio','abHIq  ','abhpq  ','abeq   ','abco   '/)
          ilen = ilen + 5
       endif
    case(i_real4)
       ilen = 1
       tags(ilen) = 'h'
       ilen = ilen + 1
       tags(ilen) = 'alpha'
    end select
 case(2) ! sink particle arrays
    if (ikind==i_real) then
       tags(1:4) = (/'x','y','z','m'/)
       tags(5:9) = (/'hsoft    ','maccreted','spinx    ','spiny    ','spinz    '/)
       tags(10:12) = (/'vx','vy','vz'/)
    endif
 case(4) ! MHD arrays
    if (ikind==i_real4) then
       tags = (/'Bx','By','Bz'/)
    endif
 end select

end subroutine fake_array_tags

!--------------------------------------------------------------------
!+
!  subroutine to write output to full dump file
!  in GADGET format
!+
!-------------------------------------------------------------------
subroutine write_gadgetdump(dumpfile,t,xyzh,particlemass,vxyzu,rho,utherm,npart)
 use io,       only:iprint,idump,real4
#ifdef PERIODIC
 use boundary, only:dxbound
#endif
 real,             intent(in) :: t,particlemass,utherm
 character(len=*), intent(in) :: dumpfile
 integer,          intent(in) :: npart
 real,             intent(in) :: xyzh(:,:),vxyzu(:,:)
 real,             intent(in) :: rho(:)

 integer(kind=4) :: particleid(size(rho))
 integer :: npartoftype(6),nall(6),ncrap(6)
 real(kind=8) :: massoftype(6)
 real(kind=8)                          :: time,boxsize
 real(kind=8), parameter               :: dumz = 0.d0
 real(kind=4) :: unused(15)
 integer, parameter :: iflagsfr = 0, iflagfeedback = 0, iflagcool = 0
 integer, parameter :: nfiles = 1
 integer            :: ierr,i,j
!
!--open dumpfile
!
 write(iprint,"(/,/,'-------->   TIME = ',f12.4,"// &
              "': full dump written to file ',a,'   <--------',/)")  t,trim(dumpfile)

 write(iprint,*) 'writing to unit ',idump
 open(unit=idump,file=dumpfile,status='replace',form='unformatted',iostat=ierr)
 if (ierr /= 0) then
    write(iprint,*) 'error: can''t create new dumpfile ',trim(dumpfile)
    stop
 endif

 npartoftype(:) = 0
 npartoftype(1) = npart
 nall(:)  = npartoftype(:)
 ncrap(:) = 0
 time     = t
#ifdef PERIODIC
 boxsize = dxbound
#else
 boxsize = 0.
#endif

 massoftype(:) = 0.
 massoftype(1) = particlemass
 unused(:) = 0

 do i=1,npart
    particleid(i) = i
 enddo
 write(idump,iostat=ierr) npartoftype(1:6),massoftype(1:6),time,dumz, &
                          iflagsfr,iflagfeedback,nall(1:6),iflagcool,nfiles,boxsize, &
                          dumz,dumz,dumz,iflagsfr,iflagsfr,ncrap(1:6),iflagsfr,unused(:)

 write(idump,iostat=ierr) ((real4(xyzh(j,i)),j=1,3),i=1,npart)
 if (ierr /= 0) then
    print*,' error writing positions'
    return
 endif
 write(idump,iostat=ierr) ((real4(vxyzu(j,i)),j=1,3),i=1,npart)
 if (ierr /= 0) then
    print*,' error writing velocities'
    return
 endif
 write(idump,iostat=ierr) (particleid(i),i=1,npart)
 if (ierr /= 0) then
    print*,' error writing particle ID'
    return
 endif
 if (size(vxyzu(:,1)) >= 4) then
    write(idump,iostat=ierr) (real4(vxyzu(4,i)),i=1,npart)
 else
    write(idump,iostat=ierr) (real4(utherm),i=1,npart)
 endif
 if (ierr /= 0) then
    print*,' error writing utherm'
    return
 endif
 write(idump,iostat=ierr) (real4(rho(i)),i=1,npart)
 if (ierr /= 0) then
    print*,' error writing rho'
    return
 endif
 write(idump,iostat=ierr) (real4(xyzh(4,i)),i=1,npart)
 if (ierr /= 0) then
    print*,' error writing h'
    return
 endif
 print*,' finished writing file -- OK'

 return
end subroutine write_gadgetdump

subroutine count_particle_types(npartoftype)
 use part, only:iphase,iamtype,npart
 integer, intent(out) :: npartoftype(:)
 integer :: i, itype

 npartoftype(:) = 0
 do i = 1, npart
    itype = iamtype(iphase(i))
    npartoftype(itype) = npartoftype(itype) + 1
 enddo
end subroutine count_particle_types

end module readwrite_dumps<|MERGE_RESOLUTION|>--- conflicted
+++ resolved
@@ -299,13 +299,8 @@
  use part,  only:xyzh,xyzh_label,vxyzu,vxyzu_label,Bevol,Bxyz,Bxyz_label,npart,npartoftype,maxtypes, &
                  alphaind,rhoh,divBsymm,maxphase,iphase,iamtype_int1,iamtype_int11, &
                  nptmass,nsinkproperties,xyzmh_ptmass,xyzmh_ptmass_label,vxyz_ptmass,vxyz_ptmass_label,&
-<<<<<<< HEAD
-                 maxptmass,get_pmass,h2chemistry,nabundances,abundance,abundance_label,mhd,maxvecp,maxBevol,&
+                 maxptmass,get_pmass,h2chemistry,nabundances,abundance,abundance_label,mhd,maxBevol,&
                  divcurlv,divcurlv_label,divcurlB,divcurlB_label,poten,dustfrac,deltav,deltav_label,tstop,pxyzu,pxyzu_label,dens
-=======
-                 maxptmass,get_pmass,h2chemistry,nabundances,abundance,abundance_label,mhd,maxBevol,&
-                 divcurlv,divcurlv_label,divcurlB,divcurlB_label,poten,dustfrac,deltav,deltav_label,tstop
->>>>>>> 3e51ba30
  use options,    only:use_dustfrac
  use dump_utils, only:tag,open_dumpfile_w,allocate_header,&
                  free_header,write_header,write_array,write_block_header
@@ -1115,13 +1110,8 @@
  use dump_utils, only:read_array,match_tag
  use dim,        only:use_dust,h2chemistry,maxalpha,maxp,gravity,maxgrav,maxvxyzu,maxBevol,gr
  use part,       only:xyzh,xyzh_label,vxyzu,vxyzu_label,dustfrac,abundance,abundance_label,alphaind,poten, &
-<<<<<<< HEAD
-                      xyzmh_ptmass,xyzmh_ptmass_label,vxyz_ptmass,vxyz_ptmass_label,Bevol,Bevol_label,nabundances,&
+                      xyzmh_ptmass,xyzmh_ptmass_label,vxyz_ptmass,vxyz_ptmass_label,Bevol,Bxyz,Bxyz_label,nabundances,&
                       iphase,idust,pxyzu,pxyzu_label
-=======
-                      xyzmh_ptmass,xyzmh_ptmass_label,vxyz_ptmass,vxyz_ptmass_label,Bevol,Bxyz,Bxyz_label,nabundances,&
-                      iphase,idust
->>>>>>> 3e51ba30
  use options,    only:use_dustfrac
 #ifdef IND_TIMESTEPS
  use part,       only:dt_in
@@ -1134,11 +1124,7 @@
  integer, intent(out)  :: ierr
  logical               :: got_dustfrac,match
  logical               :: got_iphase,got_xyzh(4),got_vxyzu(4),got_abund(nabundances),got_alpha,got_poten
-<<<<<<< HEAD
- logical               :: got_sink_data(nsinkproperties),got_sink_vels(3),got_Bevol(maxBevol), got_pxyzu(4)
-=======
- logical               :: got_sink_data(nsinkproperties),got_sink_vels(3),got_Bxyz(3),got_psi
->>>>>>> 3e51ba30
+ logical               :: got_sink_data(nsinkproperties),got_sink_vels(3),got_Bxyz(3),got_psi,got_pxyzu(4)
  character(len=lentag) :: tag,tagarr(64)
  integer :: k,i,iarr,ik
 !
@@ -1153,13 +1139,9 @@
  got_poten    = .false.
  got_sink_data = .false.
  got_sink_vels = .false.
-<<<<<<< HEAD
- got_Bevol     = .false.
- got_pxyzu     = .false.
-=======
  got_Bxyz      = .false.
  got_psi       = .false.
->>>>>>> 3e51ba30
+ got_pxyzu     = .false.
 
  !--set dust method
  if (use_dust .and. (npartoftype(idust)==0)) use_dustfrac = .true.
@@ -1222,13 +1204,8 @@
  !
  call check_arrays(i1,i2,npartoftype,npartread,nptmass,nsinkproperties,massoftype,&
                    alphafile,tfile,phantomdump,got_iphase,got_xyzh,got_vxyzu,got_alpha, &
-<<<<<<< HEAD
-                   got_abund,got_dustfrac,got_sink_data,got_sink_vels,got_Bevol,got_pxyzu, &
+                   got_abund,got_dustfrac,got_sink_data,got_sink_vels,got_Bxyz,got_psi,got_pxyzu, &
                    iphase,xyzh,vxyzu,pxyzu,alphaind,xyzmh_ptmass,Bevol,iprint,ierr)
-=======
-                   got_abund,got_dustfrac,got_sink_data,got_sink_vels,got_Bxyz,got_psi, &
-                   iphase,xyzh,vxyzu,alphaind,xyzmh_ptmass,Bevol,iprint,ierr)
->>>>>>> 3e51ba30
 
  return
 100 continue
@@ -1319,15 +1296,9 @@
 !---------------------------------------------------------------
 subroutine check_arrays(i1,i2,npartoftype,npartread,nptmass,nsinkproperties,massoftype,&
                         alphafile,tfile,phantomdump,got_iphase,got_xyzh,got_vxyzu,got_alpha, &
-<<<<<<< HEAD
-                        got_abund,got_dustfrac,got_sink_data,got_sink_vels,got_Bevol,got_pxyzu, &
+                        got_abund,got_dustfrac,got_sink_data,got_sink_vels,got_Bxyz,got_psi,got_pxyzu, &
                         iphase,xyzh,vxyzu,pxyzu,alphaind,xyzmh_ptmass,Bevol,iprint,ierr)
- use dim,  only:maxp,maxvxyzu,maxalpha,maxBevol,mhd,h2chemistry,gr
-=======
-                        got_abund,got_dustfrac,got_sink_data,got_sink_vels,got_Bxyz,got_psi, &
-                        iphase,xyzh,vxyzu,alphaind,xyzmh_ptmass,Bevol,iprint,ierr)
  use dim,  only:maxp,maxvxyzu,maxalpha,maxBevol,mhd,h2chemistry
->>>>>>> 3e51ba30
  use eos,  only:polyk,gamma
  use part, only:maxphase,isetphase,set_particle_type,igas,ihacc,ihsoft,imacc,&
                 xyzmh_ptmass_label,vxyz_ptmass_label,get_pmass,rhoh,dustfrac
@@ -1337,11 +1308,7 @@
  integer,         intent(in)    :: i1,i2,npartoftype(:),npartread,nptmass,nsinkproperties
  real,            intent(in)    :: massoftype(:),alphafile,tfile
  logical,         intent(in)    :: phantomdump,got_iphase,got_xyzh(:),got_vxyzu(:),got_alpha
-<<<<<<< HEAD
- logical,         intent(in)    :: got_abund(:),got_dustfrac,got_sink_data(:),got_sink_vels(:),got_Bevol(:),got_pxyzu(:)
-=======
- logical,         intent(in)    :: got_abund(:),got_dustfrac,got_sink_data(:),got_sink_vels(:),got_Bxyz(:),got_psi
->>>>>>> 3e51ba30
+ logical,         intent(in)    :: got_abund(:),got_dustfrac,got_sink_data(:),got_sink_vels(:),got_Bxyz(:),got_psi,got_pxyzu(:)
  integer(kind=1), intent(inout) :: iphase(:)
  real,            intent(inout) :: vxyzu(:,:), pxyzu(:,:), Bevol(:,:)
  real(kind=4),    intent(inout) :: alphaind(:,:)
