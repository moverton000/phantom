module readwrite_dumps

  use readwrite_dumps_fortran
#ifdef HDF5
  use readwrite_dumps_hdf5
#endif

  implicit none

  public :: write_smalldump,write_fulldump,read_smalldump,read_dump,write_gadgetdump

  logical, pointer, public    :: opened_full_dump       ! for use in analysis files if user wishes to skip small dumps
  logical, pointer, public    :: dt_read_in             ! to determine if dt has been read in so that ibin & ibinold can be set on restarts

  integer, parameter, public :: is_small_dump = 1978
  integer, parameter, public :: is_not_mhd = 1979

  procedure(read_dump_fortran), pointer :: read_dump => null()
  procedure(read_smalldump_fortran), pointer :: read_smalldump => null()
  procedure(write_smalldump_fortran), pointer :: write_smalldump => null()
  procedure(write_fulldump_fortran), pointer :: write_fulldump => null()


contains

  subroutine init_readwrite_dumps()

    logical :: lhdf5

#ifdef HDF5
    lhdf5 = .true. ! we can potentially use both file formats if needed

    if (lhdf5) then
       read_dump => read_dump_hdf5
       read_smalldump => read_smalldump_hdf5
       write_smalldump => write_smalldump_hdf5
       write_fulldump => write_fulldump_hdf5

       opened_full_dump => opened_full_dump_hdf5
       dt_read_in => dt_read_in_hdf5
    else
       read_dump => read_dump_fortran
       read_smalldump => read_smalldump_fortran
       write_smalldump => write_smalldump_fortran
       write_fulldump => write_fulldump_fortran

       opened_full_dump => opened_full_dump_fortran
       dt_read_in => dt_read_in_fortran
    endif
#else
    lhdf5 = .false.

    read_dump => read_dump_fortran
    read_smalldump => read_smalldump_fortran
    write_smalldump => write_smalldump_fortran
    write_fulldump => write_fulldump_fortran

    opened_full_dump => opened_full_dump_fortran
    dt_read_in => dt_read_in_fortran
#endif


    return
<<<<<<< HEAD
=======
 endif
 if (ntypesinfile > maxtypes) then
    write(*,*) 'WARNING: number of particle types in file exceeds array limits'
    write(*,*) 'READING ONLY FIRST ',maxtypes,' OF ',ntypesinfile,' particle types'
    ntypesinfile = maxtypes
 endif
 call extract('npartoftype',npartoftypetoti(1:ntypesinfile),hdr,ierr1)
 if (ierr1 /= 0) then
    npartoftype(1) = nparttoti  ! assume only gas particles
 endif
 call extract('nblocks',nblocks,hdr,ierr1,default=1)
 if (ierr1 /= 0) write(*,*) 'number of MPI blocks not read: assuming 1'

 nparttot = int(nparttoti,kind=8)
 npartoftypetot = int(npartoftypetoti,kind=8)
 if (nblocks==1) then
    npartoftype(1:ntypesinfile) = int(npartoftypetot(1:ntypesinfile))
    if (npartoftype(idust) > 0) write(*,*) 'n(gas) = ',npartoftype(igas)
    counter = 0
    do i=1,maxdustlarge
       if (npartoftype(idust+i-1) > 0) then
          counter = counter + 1
       endif
    enddo
    dust_label = 'dust'
    call make_tags_unique(counter,dust_label)
    do i=1,counter
       write(*,*) 'n('//trim(dust_label(i))//') = ',npartoftype(idust+i-1)
    enddo
 endif
 call extract('isink',isink,hdr,ierr1)

!--non-MPI dumps
 if (nprocs==1) then
    if (nparttoti > huge(npart)) then
       write (*,*) 'ERROR in readdump: number of particles exceeds 32 bit limit, must use int(kind=8)''s ',nparttoti
       ierr = 4
       return
    endif
 endif
 if (nblocks==1) then
    npart = int(nparttoti)
    nparttot = npart
    if (id==master) write (iprint,*) 'npart = ',npart
 endif
 if (got_tags) then
    call extract('ntypes',ntypesinfile8,hdr,ierr1)
    ntypesinfile = int(ntypesinfile8)
 endif
 if (ntypesinfile > maxtypes) then
    write(*,*) 'WARNING: number of particle types in file exceeds array limits'
    write(*,*) 'READING ONLY FIRST ',maxtypes,' OF ',ntypesinfile,' particle types'
    ntypesinfile = maxtypes
 endif
 call extract('nparttot',nparttot,hdr,ierr1)
 if (nblocks > 1) then
    call extract('npartoftype',npartoftype(1:ntypesinfile),hdr,ierr1)
 endif
 if (id==master) write(*,*) 'npart(total) = ',nparttot
!
!--number of dust species
!
 if (use_dust) then
    call extract('ndustsmall',ndustsmall,hdr,ierrs(1))
    call extract('ndustlarge',ndustlarge,hdr,ierrs(2))
    if (any(ierrs(1:2) /= 0)) then
       call extract('ndustfluids',ndustsmall,hdr,ierrs(1)) ! for backwards compatibility
       if (ierrs(1) /= 0) write(*,*) 'ERROR reading number of small/large grain types from file header'
    endif
    ndusttypes = ndustsmall + ndustlarge
 endif
!
!--units
!
 call extract('udist',udist,hdr,ierrs(1))
 call extract('umass',umass,hdr,ierrs(2))
 call extract('utime',utime,hdr,ierrs(3))
 if (all(ierrs(1:3)==0)) then
    call set_units_extra()
 else
    write(iprint,*) 'ERROR reading units from dump file, assuming default'
    call set_units()  ! use default units
 endif
 ! get nptmass from header, needed to figure out if gwinspiral info is sensible
 call extract('nptmass',nptinfile,hdr,ierrs(1))
!--default real
 call unfill_rheader(hdr,phantomdump,ntypesinfile,nptinfile,&
                     tfile,hfactfile,alphafile,iprint,ierr)
 if (ierr /= 0) return

 if (id==master) write(iprint,*) 'time = ',tfile

end subroutine unfill_header

!--------------------------------------------------------------------
!+
!  subroutine to fill the real header with various things
!+
!-------------------------------------------------------------------
subroutine fill_header(sphNGdump,t,nparttot,npartoftypetot,nblocks,nptmass,hdr,ierr)
 use eos,            only:polyk,gamma,polyk2,qfacdisc,isink
 use options,        only:tolh,alpha,alphau,alphaB,iexternalforce,ieos
 use part,           only:massoftype,hfact,Bextx,Bexty,Bextz,ndustsmall,ndustlarge,&
                          idust,grainsize,graindens,ndusttypes
 use checkconserved, only:get_conserv,etot_in,angtot_in,totmom_in,mdust_in
 use setup_params,   only:rhozero
 use timestep,       only:dtmax,C_cour,C_force
 use externalforces, only:write_headeropts_extern
 use boundary,       only:xmin,xmax,ymin,ymax,zmin,zmax
 use dump_utils,     only:reset_header,add_to_rheader,add_to_header,add_to_iheader,num_in_header
 use dim,            only:use_dust,maxtypes,use_dustgrowth, &
                          phantom_version_major,phantom_version_minor,phantom_version_micro,periodic
 use units,          only:udist,umass,utime,unit_Bfield
 logical,         intent(in)    :: sphNGdump
 real,            intent(in)    :: t
 integer(kind=8), intent(in)    :: nparttot,npartoftypetot(:)
 integer,         intent(in)    :: nblocks,nptmass
 type(dump_h),    intent(inout) :: hdr
 integer,         intent(out)   :: ierr
 integer :: number

 ierr = 0
 ! default int
 call add_to_iheader(int(nparttot),'nparttot',hdr,ierr)
 call add_to_iheader(maxtypes,'ntypes',hdr,ierr)
 call add_to_iheader(int(npartoftypetot(1:maxtypes)),'npartoftype',hdr,ierr)
 call add_to_iheader(nblocks,'nblocks',hdr,ierr)
 call add_to_iheader(isink,'isink',hdr,ierr)
 call add_to_iheader(nptmass,'nptmass',hdr,ierr)
 call add_to_iheader(ndustlarge,'ndustlarge',hdr,ierr)
 call add_to_iheader(ndustsmall,'ndustsmall',hdr,ierr)
 call add_to_iheader(idust,'idust',hdr,ierr)
 call add_to_iheader(phantom_version_major,'majorv',hdr,ierr)
 call add_to_iheader(phantom_version_minor,'minorv',hdr,ierr)
 call add_to_iheader(phantom_version_micro,'microv',hdr,ierr)

 ! int*8
 call add_to_header(nparttot,'nparttot',hdr,ierr)
 call add_to_header(int(maxtypes,kind=8),'ntypes',hdr,ierr)
 call add_to_header(npartoftypetot(1:maxtypes),'npartoftype',hdr,ierr)

 ! int*4
 call add_to_header(iexternalforce,'iexternalforce',hdr,ierr)
 call add_to_header(ieos,'ieos',hdr,ierr)

 ! default real variables
 call add_to_rheader(t,'time',hdr,ierr)
 call add_to_rheader(dtmax,'dtmax',hdr,ierr)
 call add_to_rheader(gamma,'gamma',hdr,ierr)
 call add_to_rheader(rhozero,'rhozero',hdr,ierr)
 call add_to_rheader(1.5*polyk,'RK2',hdr,ierr)
 if (sphNGdump) then ! number = 23
    call add_to_rheader(0.,'escaptot',hdr,ierr)
    call add_to_rheader(0.,'tkin',hdr,ierr)
    call add_to_rheader(0.,'tgrav',hdr,ierr)
    call add_to_rheader(0.,'tterm',hdr,ierr)
    call add_to_rheader(0.,'anglostx',hdr,ierr)
    call add_to_rheader(0.,'anglosty',hdr,ierr)
    call add_to_rheader(0.,'anglostz',hdr,ierr)
    call add_to_rheader(0.,'specang',hdr,ierr)
    call add_to_rheader(0.,'ptmassin',hdr,ierr)
    call add_to_rheader(0.,'tmag',hdr,ierr)
    call add_to_rheader(Bextx,'Bextx',hdr,ierr)
    call add_to_rheader(Bexty,'Bexty',hdr,ierr)
    call add_to_rheader(Bextz,'Bextz',hdr,ierr)
    call add_to_rheader(0.,'hzero',hdr,ierr)
    call add_to_rheader(1.5*polyk2,'uzero_n2',hdr,ierr)
    call add_to_rheader(0.,'hmass',hdr,ierr)
    call add_to_rheader(0.,'gapfac',hdr,ierr)
    call add_to_rheader(0.,'pmassinitial',hdr,ierr)
 else ! number = 49
    call add_to_rheader(hfact,'hfact',hdr,ierr)
    call add_to_rheader(tolh,'tolh',hdr,ierr)
    call add_to_rheader(C_cour,'C_cour',hdr,ierr)
    call add_to_rheader(C_force,'C_force',hdr,ierr)
    call add_to_rheader(alpha,'alpha',hdr,ierr)
    call add_to_rheader(alphau,'alphau',hdr,ierr)
    call add_to_rheader(alphaB,'alphaB',hdr,ierr)
    call add_to_rheader(polyk2,'polyk2',hdr,ierr)
    call add_to_rheader(qfacdisc,'qfacdisc',hdr,ierr)
    call add_to_rheader(massoftype,'massoftype',hdr,ierr) ! array
    call add_to_rheader(Bextx,'Bextx',hdr,ierr)
    call add_to_rheader(Bexty,'Bexty',hdr,ierr)
    call add_to_rheader(Bextz,'Bextz',hdr,ierr)
    call add_to_rheader(0.,'dum',hdr,ierr)
    if (iexternalforce /= 0) call write_headeropts_extern(iexternalforce,hdr,t,ierr)
    if (periodic) then
       call add_to_rheader(xmin,'xmin',hdr,ierr)
       call add_to_rheader(xmax,'xmax',hdr,ierr)
       call add_to_rheader(ymin,'ymin',hdr,ierr)
       call add_to_rheader(ymax,'ymax',hdr,ierr)
       call add_to_rheader(zmin,'zmin',hdr,ierr)
       call add_to_rheader(zmax,'zmax',hdr,ierr)
    endif
    call add_to_rheader(get_conserv,'get_conserv',hdr,ierr)
    call add_to_rheader(etot_in,'etot_in',hdr,ierr)
    call add_to_rheader(angtot_in,'angtot_in',hdr,ierr)
    call add_to_rheader(totmom_in,'totmom_in',hdr,ierr)
    call add_to_rheader(mdust_in(1:ndusttypes),'mdust_in',hdr,ierr)
    if (use_dust) then
       call add_to_rheader(grainsize(1:ndusttypes),'grainsize',hdr,ierr)
       call add_to_rheader(graindens(1:ndusttypes),'graindens',hdr,ierr)
    endif
 endif

 ! real*8
 call add_to_header(udist,'udist',hdr,ierr)
 call add_to_header(umass,'umass',hdr,ierr)
 call add_to_header(utime,'utime',hdr,ierr)
 call add_to_header(unit_Bfield,'umagfd',hdr,ierr)

 if (ierr /= 0) write(*,*) ' ERROR: arrays too small writing rheader'

 number = num_in_header(hdr%realtags)
 if (number >= maxphead) then
    write(*,*) 'error: header arrays too small for number of items in header: will be truncated'
 endif

end subroutine fill_header

!--------------------------------------------------------------------
!+
!  subroutine to set runtime parameters having read the real header
!+
!-------------------------------------------------------------------
subroutine unfill_rheader(hdr,phantomdump,ntypesinfile,nptmass,&
                          tfile,hfactfile,alphafile,iprint,ierr)
 use io,             only:id,master
 use dim,            only:maxvxyzu,use_dust,use_dustgrowth,use_krome
 use eos,            only:polyk,gamma,polyk2,qfacdisc,extract_eos_from_hdr
 use options,        only:ieos,iexternalforce
 use part,           only:massoftype,Bextx,Bexty,Bextz,mhd,periodic,&
                          maxtypes,grainsize,graindens,ndusttypes
 use checkconserved, only:get_conserv,etot_in,angtot_in,totmom_in,mdust_in
 use setup_params,   only:rhozero
 use externalforces, only:read_headeropts_extern,extract_iextern_from_hdr
 use boundary,       only:xmin,xmax,ymin,ymax,zmin,zmax,set_boundary
 use dump_utils,     only:extract
 type(dump_h), intent(in)  :: hdr
 logical,      intent(in)  :: phantomdump
 integer,      intent(in)  :: iprint,ntypesinfile,nptmass
 real,         intent(out) :: tfile,hfactfile,alphafile
 integer,      intent(out) :: ierr

 integer, parameter :: lu = 173
 integer            :: ierrs(10),iextern_in_file
 real               :: rk2,xmini,xmaxi,ymini,ymaxi,zmini,zmaxi,dtmaxi
 real               :: alphaufile,alphaBfile,C_courfile,C_forcefile,tolhfile
 logical            :: iexist

 ierr  = 0
 call extract('time',tfile,hdr,ierr)
 if (ierr/=0)  call extract('gt',tfile,hdr,ierr)  ! this is sphNG's label for time
 call extract('dtmax',dtmaxi,hdr,ierr)
 call extract('gamma',gamma,hdr,ierr)
 call extract('rhozero',rhozero,hdr,ierr)
 call extract('RK2',rk2,hdr,ierr)
 polyk = 2./3.*rk2
 if (id==master) then
    if (maxvxyzu >= 4) then
       if (use_krome) then
          write(iprint,*) 'KROME eos: initial gamma = 1.666667'
       else
          write(iprint,*) 'adiabatic eos: gamma = ',gamma
       endif
    else
       write(iprint,*) 'setting isothermal sound speed^2 (polyk) = ',polyk,' gamma = ',gamma
       if (polyk <= tiny(polyk)) write(iprint,*) 'WARNING! sound speed zero in dump!, polyk = ',polyk
    endif
 endif

 Bextx = 0.
 Bexty = 0.
 Bextz = 0.
 if (phantomdump) then
    call extract('hfact',hfactfile,hdr,ierr)
    call extract('tolh',tolhfile,hdr,ierr)
    call extract('C_cour',C_courfile,hdr,ierr)
    call extract('C_force',C_forcefile,hdr,ierr)
    call extract('alpha',alphafile,hdr,ierr)
    if (maxvxyzu >= 4) then
       call extract('alphau',alphaufile,hdr,ierr)
    else
       alphaufile = 0.
    endif
    if (mhd) then
       call extract('alphaB',alphaBfile,hdr,ierr)
    endif
    call extract('polyk2',polyk2,hdr,ierr)
    call extract('qfacdisc',qfacdisc,hdr,ierr)
    if (extract_eos_from_hdr) call extract('ieos',ieos,hdr,ierr)
    if (ieos==3) then
       if (qfacdisc <= tiny(qfacdisc)) then
          write(iprint,*) 'ERROR: qfacdisc <= 0'
          ierr = 2
       else
          write(iprint,*) 'qfacdisc = ',qfacdisc
       endif
    endif
    call extract('massoftype',massoftype(1:ntypesinfile),hdr,ierr)
    if (ierr /= 0) then
       write(*,*) '*** ERROR reading massoftype from dump header ***'
       ierr = 4
    endif
    call extract('iexternalforce',iextern_in_file,hdr,ierrs(1))
    if (extract_iextern_from_hdr) iexternalforce = iextern_in_file
    if (iexternalforce /= 0) then
       call read_headeropts_extern(iexternalforce,hdr,nptmass,ierrs(1))
       if (ierrs(1) /= 0) ierr = 5
    elseif (iextern_in_file /= 0) then
       call read_headeropts_extern(iextern_in_file,hdr,nptmass,ierrs(1))
       if (ierrs(1) /= 0) ierr = 5
    endif
 else
    massoftype(1) = 0.
    polyk2 = 0.
    hfactfile = 0.
 endif

 if (periodic) then
    call extract('xmin',xmini,hdr,ierrs(1))
    call extract('xmax',xmaxi,hdr,ierrs(2))
    call extract('ymin',ymini,hdr,ierrs(3))
    call extract('ymax',ymaxi,hdr,ierrs(4))
    call extract('zmin',zmini,hdr,ierrs(5))
    call extract('zmax',zmaxi,hdr,ierrs(6))
    if (any(ierrs(1:6) /= 0)) then
       write(*,"(2(/,a))") ' ERROR: dump does not contain boundary positions', &
                           '        but we are using periodic boundaries'
       inquire(file='bound.tmp',exist=iexist)
       if (iexist) then
          open(unit=lu,file='bound.tmp')
          read(lu,*) xmini,xmaxi,ymini,ymaxi,zmini,zmaxi
          close(lu)
          call set_boundary(xmini,xmaxi,ymini,ymaxi,zmini,zmaxi)
          write(*,"(a,6(es10.3,1x))") ' READ from bound.tmp ',xmin,xmax,ymin,ymax,zmin,zmax
       else
          write(*,"(3(/,a),/,/,a)") ' To silence this error and restart from an older dump file ', &
                           ' create an ascii file called "bound.tmp" in the current directory', &
                           ' with xmin,xmax,ymin,ymax,zmin & zmax in it, e.g.: ', &
                           ' 0. 1. 0. 1. 0. 1.'
          ierr = 5  ! spit fatal error
       endif
    else
       call set_boundary(xmini,xmaxi,ymini,ymaxi,zmini,zmaxi)
    endif
 endif

 if (mhd) then
    call extract('Bextx',Bextx,hdr,ierrs(1))
    call extract('Bexty',Bexty,hdr,ierrs(2))
    call extract('Bextz',Bextz,hdr,ierrs(3))
    if (id==master) then
       if (any(ierrs(1:3) /= 0)) then
          write(*,*) 'ERROR reading external field (setting to zero)'
       else
          write(*,*) 'External field found, Bext = ',Bextx,Bexty,Bextz
       endif
    endif
 endif

 ! values to track that conserved values remain conserved
 call extract('get_conserv',get_conserv,hdr,ierrs(1))
 call extract('etot_in',    etot_in,    hdr,ierrs(2))
 call extract('angtot_in',  angtot_in,  hdr,ierrs(3))
 call extract('totmom_in',  totmom_in,  hdr,ierrs(4))
 call extract('mdust_in',   mdust_in(1:ndusttypes), hdr,ierrs(5))
 if (any(ierrs(1:4) /= 0)) then
    write(*,*) 'ERROR reading values to verify conservation laws.  Resetting initial values.'
    get_conserv = 1.0
 endif
 if (abs(gamma-1.) > tiny(gamma) .and. maxvxyzu < 4) then
    write(*,*) 'WARNING! compiled for isothermal equation of state but gamma /= 1, gamma=',gamma
 endif

 !--pull grain size and density arrays if they are in the header
 !-- i.e. if dustgrowth is not ON
 if (use_dust .and. .not.use_dustgrowth) then
    call extract('grainsize',grainsize(1:ndusttypes),hdr,ierrs(1))
    call extract('graindens',graindens(1:ndusttypes),hdr,ierrs(2))
    if (any(ierrs(1:2) /= 0)) then
       write(*,*) 'ERROR reading grain size/density from file header'
    endif
 endif

 return
end subroutine unfill_rheader


!-----------------------------------------------------------------
!+
!  if tags not read, give expected order of variables in header
!  this is for backwards compatibility with old (untagged) format
!+
!-----------------------------------------------------------------
subroutine fake_header_tags(hdr,phantomdump,mhd,maxtypes)
 type(dump_h), intent(inout) :: hdr
 logical,      intent(in)    :: phantomdump,mhd
 integer,      intent(in)    :: maxtypes
 character(len=lentag) :: tagarr(49)
 integer :: nread,n

 ! default int
 tagarr(1) = 'nparttot'
 tagarr(2:6) =  'npartoftype'
 tagarr(7) = 'nblocks'
 tagarr(8) = 'isink'
 if (allocated(hdr%inttags)) then
    n = min(size(hdr%inttags),8)
    hdr%inttags(1:n) = tagarr(1:n)
 endif

 ! int*8
 tagarr(1) = 'nparttot'
 tagarr(2:1+maxtypes) = 'npartoftype'
 if (allocated(hdr%int8tags)) then
    n = min(size(hdr%int8tags),1+maxtypes)
    hdr%int8tags(1:n) = tagarr(1:n)
 endif

 ! default real
 nread = hdr%nums(i_real)
 tagarr = ''
 if (nread > 5) then
    tagarr(1:5) = (/'time   ','dtmax  ','gamma  ','rhozero','RK2    '/)
 endif
 if (phantomdump) then
    if (nread >= 14) then
       tagarr(6:14) = (/'hfact   ','tolh    ','C_cour  ','C_force ', &
                       'alpha   ','alphau  ','alphaB  ','polyk2  ','qfacdisc'/)
    endif
    if (nread >= 19) tagarr(15:19) = 'massoftype'
    if (mhd .and. nread >= 22) tagarr(20:22) = (/'Bextx','Bexty','Bextz'/)

    ! 20 quantities related to external binary potential
    if (nread >= 24) then
       tagarr(24:40) = (/'x1 ','y1 ','z1 ','m1 ','h1 ','x2 ','y2 ','z2 ','m2 ', &
                        'h2 ','vx1','vy1','vz1','vx2','vy2','vz2','a0 '/)
       tagarr(41:43) = (/'direction    ','accretedmass1','accretedmass2'/)
    endif

    if (nread >= 49) tagarr(44:49) = (/'xmin','xmax','ymin','ymax','zmin','zmax'/)
 else
    if (mhd .and. nread >= 18) tagarr(16:18) = (/'Bextx','Bexty','Bextz'/)
 endif
 if (allocated(hdr%realtags)) then
    n = min(size(hdr%realtags),nread)
    hdr%realtags(1:n) = tagarr(1:n)
 endif

 ! real*8
 tagarr(1:3) = (/'udist','umass','utime'/)
 if (allocated(hdr%real8tags)) then
    n = min(size(hdr%real8tags),3)
    hdr%real8tags(1:n) = tagarr(1:n)
 endif

end subroutine fake_header_tags

!-----------------------------------------------------------------
!+
!  if tags not read, give expected order of variables in header
!  this is for backwards compatibility with old (untagged) format
!+
!-----------------------------------------------------------------
subroutine fake_array_tags(iblock,ikind,tags,phantomdump)
 use dim, only:maxvxyzu,h2chemistry
 integer, intent(in) :: iblock,ikind
 logical, intent(in) :: phantomdump
 character(len=lentag), intent(out) :: tags(:)
 integer :: ilen
>>>>>>> 66d2013d

  end subroutine init_readwrite_dumps

!--------------------------------------------------------------------
!+
!  subroutine to write output to full dump file
!  in GADGET format
!+
!-------------------------------------------------------------------
subroutine write_gadgetdump(dumpfile,t,xyzh,particlemass,vxyzu,rho,utherm,npart)
 use io,       only:iprint,idump,real4
#ifdef PERIODIC
 use boundary, only:dxbound
#endif
 real,             intent(in) :: t,particlemass,utherm
 character(len=*), intent(in) :: dumpfile
 integer,          intent(in) :: npart
 real,             intent(in) :: xyzh(:,:),vxyzu(:,:)
 real,             intent(in) :: rho(:)

 integer(kind=4) :: particleid(size(rho))
 integer :: npartoftype(6),nall(6),ncrap(6)
 real(kind=8) :: massoftype(6)
 real(kind=8)                          :: time,boxsize
 real(kind=8), parameter               :: dumz = 0.d0
 real(kind=4) :: unused(15)
 integer, parameter :: iflagsfr = 0, iflagfeedback = 0, iflagcool = 0
 integer, parameter :: nfiles = 1
 integer            :: ierr,i,j
!
!--open dumpfile
!
 write(iprint,"(/,/,'-------->   TIME = ',f12.4,"// &
              "': full dump written to file ',a,'   <--------',/)")  t,trim(dumpfile)

 write(iprint,*) 'writing to unit ',idump
 open(unit=idump,file=dumpfile,status='replace',form='unformatted',iostat=ierr)
 if (ierr /= 0) then
    write(iprint,*) 'error: can''t create new dumpfile ',trim(dumpfile)
    stop
 endif

 npartoftype(:) = 0
 npartoftype(1) = npart
 nall(:)  = npartoftype(:)
 ncrap(:) = 0
 time     = t
#ifdef PERIODIC
 boxsize = dxbound
#else
 boxsize = 0.
#endif

 massoftype(:) = 0.
 massoftype(1) = particlemass
 unused(:) = 0

 do i=1,npart
    particleid(i) = i
 enddo
 write(idump,iostat=ierr) npartoftype(1:6),massoftype(1:6),time,dumz, &
                          iflagsfr,iflagfeedback,nall(1:6),iflagcool,nfiles,boxsize, &
                          dumz,dumz,dumz,iflagsfr,iflagsfr,ncrap(1:6),iflagsfr,unused(:)

 write(idump,iostat=ierr) ((real4(xyzh(j,i)),j=1,3),i=1,npart)
 if (ierr /= 0) then
    print*,' error writing positions'
    return
 endif
 write(idump,iostat=ierr) ((real4(vxyzu(j,i)),j=1,3),i=1,npart)
 if (ierr /= 0) then
    print*,' error writing velocities'
    return
 endif
 write(idump,iostat=ierr) (particleid(i),i=1,npart)
 if (ierr /= 0) then
    print*,' error writing particle ID'
    return
 endif
 if (size(vxyzu(:,1)) >= 4) then
    write(idump,iostat=ierr) (real4(vxyzu(4,i)),i=1,npart)
 else
    write(idump,iostat=ierr) (real4(utherm),i=1,npart)
 endif
 if (ierr /= 0) then
    print*,' error writing utherm'
    return
 endif
 write(idump,iostat=ierr) (real4(rho(i)),i=1,npart)
 if (ierr /= 0) then
    print*,' error writing rho'
    return
 endif
 write(idump,iostat=ierr) (real4(xyzh(4,i)),i=1,npart)
 if (ierr /= 0) then
    print*,' error writing h'
    return
 endif
 print*,' finished writing file -- OK'

 return
end subroutine write_gadgetdump

end module readwrite_dumps<|MERGE_RESOLUTION|>--- conflicted
+++ resolved
@@ -59,583 +59,108 @@
     dt_read_in => dt_read_in_fortran
 #endif
 
-
     return
-<<<<<<< HEAD
-=======
- endif
- if (ntypesinfile > maxtypes) then
-    write(*,*) 'WARNING: number of particle types in file exceeds array limits'
-    write(*,*) 'READING ONLY FIRST ',maxtypes,' OF ',ntypesinfile,' particle types'
-    ntypesinfile = maxtypes
- endif
- call extract('npartoftype',npartoftypetoti(1:ntypesinfile),hdr,ierr1)
- if (ierr1 /= 0) then
-    npartoftype(1) = nparttoti  ! assume only gas particles
- endif
- call extract('nblocks',nblocks,hdr,ierr1,default=1)
- if (ierr1 /= 0) write(*,*) 'number of MPI blocks not read: assuming 1'
-
- nparttot = int(nparttoti,kind=8)
- npartoftypetot = int(npartoftypetoti,kind=8)
- if (nblocks==1) then
-    npartoftype(1:ntypesinfile) = int(npartoftypetot(1:ntypesinfile))
-    if (npartoftype(idust) > 0) write(*,*) 'n(gas) = ',npartoftype(igas)
-    counter = 0
-    do i=1,maxdustlarge
-       if (npartoftype(idust+i-1) > 0) then
-          counter = counter + 1
-       endif
-    enddo
-    dust_label = 'dust'
-    call make_tags_unique(counter,dust_label)
-    do i=1,counter
-       write(*,*) 'n('//trim(dust_label(i))//') = ',npartoftype(idust+i-1)
-    enddo
- endif
- call extract('isink',isink,hdr,ierr1)
-
-!--non-MPI dumps
- if (nprocs==1) then
-    if (nparttoti > huge(npart)) then
-       write (*,*) 'ERROR in readdump: number of particles exceeds 32 bit limit, must use int(kind=8)''s ',nparttoti
-       ierr = 4
-       return
-    endif
- endif
- if (nblocks==1) then
-    npart = int(nparttoti)
-    nparttot = npart
-    if (id==master) write (iprint,*) 'npart = ',npart
- endif
- if (got_tags) then
-    call extract('ntypes',ntypesinfile8,hdr,ierr1)
-    ntypesinfile = int(ntypesinfile8)
- endif
- if (ntypesinfile > maxtypes) then
-    write(*,*) 'WARNING: number of particle types in file exceeds array limits'
-    write(*,*) 'READING ONLY FIRST ',maxtypes,' OF ',ntypesinfile,' particle types'
-    ntypesinfile = maxtypes
- endif
- call extract('nparttot',nparttot,hdr,ierr1)
- if (nblocks > 1) then
-    call extract('npartoftype',npartoftype(1:ntypesinfile),hdr,ierr1)
- endif
- if (id==master) write(*,*) 'npart(total) = ',nparttot
-!
-!--number of dust species
-!
- if (use_dust) then
-    call extract('ndustsmall',ndustsmall,hdr,ierrs(1))
-    call extract('ndustlarge',ndustlarge,hdr,ierrs(2))
-    if (any(ierrs(1:2) /= 0)) then
-       call extract('ndustfluids',ndustsmall,hdr,ierrs(1)) ! for backwards compatibility
-       if (ierrs(1) /= 0) write(*,*) 'ERROR reading number of small/large grain types from file header'
-    endif
-    ndusttypes = ndustsmall + ndustlarge
- endif
-!
-!--units
-!
- call extract('udist',udist,hdr,ierrs(1))
- call extract('umass',umass,hdr,ierrs(2))
- call extract('utime',utime,hdr,ierrs(3))
- if (all(ierrs(1:3)==0)) then
-    call set_units_extra()
- else
-    write(iprint,*) 'ERROR reading units from dump file, assuming default'
-    call set_units()  ! use default units
- endif
- ! get nptmass from header, needed to figure out if gwinspiral info is sensible
- call extract('nptmass',nptinfile,hdr,ierrs(1))
-!--default real
- call unfill_rheader(hdr,phantomdump,ntypesinfile,nptinfile,&
-                     tfile,hfactfile,alphafile,iprint,ierr)
- if (ierr /= 0) return
-
- if (id==master) write(iprint,*) 'time = ',tfile
-
-end subroutine unfill_header
-
-!--------------------------------------------------------------------
-!+
-!  subroutine to fill the real header with various things
-!+
-!-------------------------------------------------------------------
-subroutine fill_header(sphNGdump,t,nparttot,npartoftypetot,nblocks,nptmass,hdr,ierr)
- use eos,            only:polyk,gamma,polyk2,qfacdisc,isink
- use options,        only:tolh,alpha,alphau,alphaB,iexternalforce,ieos
- use part,           only:massoftype,hfact,Bextx,Bexty,Bextz,ndustsmall,ndustlarge,&
-                          idust,grainsize,graindens,ndusttypes
- use checkconserved, only:get_conserv,etot_in,angtot_in,totmom_in,mdust_in
- use setup_params,   only:rhozero
- use timestep,       only:dtmax,C_cour,C_force
- use externalforces, only:write_headeropts_extern
- use boundary,       only:xmin,xmax,ymin,ymax,zmin,zmax
- use dump_utils,     only:reset_header,add_to_rheader,add_to_header,add_to_iheader,num_in_header
- use dim,            only:use_dust,maxtypes,use_dustgrowth, &
-                          phantom_version_major,phantom_version_minor,phantom_version_micro,periodic
- use units,          only:udist,umass,utime,unit_Bfield
- logical,         intent(in)    :: sphNGdump
- real,            intent(in)    :: t
- integer(kind=8), intent(in)    :: nparttot,npartoftypetot(:)
- integer,         intent(in)    :: nblocks,nptmass
- type(dump_h),    intent(inout) :: hdr
- integer,         intent(out)   :: ierr
- integer :: number
-
- ierr = 0
- ! default int
- call add_to_iheader(int(nparttot),'nparttot',hdr,ierr)
- call add_to_iheader(maxtypes,'ntypes',hdr,ierr)
- call add_to_iheader(int(npartoftypetot(1:maxtypes)),'npartoftype',hdr,ierr)
- call add_to_iheader(nblocks,'nblocks',hdr,ierr)
- call add_to_iheader(isink,'isink',hdr,ierr)
- call add_to_iheader(nptmass,'nptmass',hdr,ierr)
- call add_to_iheader(ndustlarge,'ndustlarge',hdr,ierr)
- call add_to_iheader(ndustsmall,'ndustsmall',hdr,ierr)
- call add_to_iheader(idust,'idust',hdr,ierr)
- call add_to_iheader(phantom_version_major,'majorv',hdr,ierr)
- call add_to_iheader(phantom_version_minor,'minorv',hdr,ierr)
- call add_to_iheader(phantom_version_micro,'microv',hdr,ierr)
-
- ! int*8
- call add_to_header(nparttot,'nparttot',hdr,ierr)
- call add_to_header(int(maxtypes,kind=8),'ntypes',hdr,ierr)
- call add_to_header(npartoftypetot(1:maxtypes),'npartoftype',hdr,ierr)
-
- ! int*4
- call add_to_header(iexternalforce,'iexternalforce',hdr,ierr)
- call add_to_header(ieos,'ieos',hdr,ierr)
-
- ! default real variables
- call add_to_rheader(t,'time',hdr,ierr)
- call add_to_rheader(dtmax,'dtmax',hdr,ierr)
- call add_to_rheader(gamma,'gamma',hdr,ierr)
- call add_to_rheader(rhozero,'rhozero',hdr,ierr)
- call add_to_rheader(1.5*polyk,'RK2',hdr,ierr)
- if (sphNGdump) then ! number = 23
-    call add_to_rheader(0.,'escaptot',hdr,ierr)
-    call add_to_rheader(0.,'tkin',hdr,ierr)
-    call add_to_rheader(0.,'tgrav',hdr,ierr)
-    call add_to_rheader(0.,'tterm',hdr,ierr)
-    call add_to_rheader(0.,'anglostx',hdr,ierr)
-    call add_to_rheader(0.,'anglosty',hdr,ierr)
-    call add_to_rheader(0.,'anglostz',hdr,ierr)
-    call add_to_rheader(0.,'specang',hdr,ierr)
-    call add_to_rheader(0.,'ptmassin',hdr,ierr)
-    call add_to_rheader(0.,'tmag',hdr,ierr)
-    call add_to_rheader(Bextx,'Bextx',hdr,ierr)
-    call add_to_rheader(Bexty,'Bexty',hdr,ierr)
-    call add_to_rheader(Bextz,'Bextz',hdr,ierr)
-    call add_to_rheader(0.,'hzero',hdr,ierr)
-    call add_to_rheader(1.5*polyk2,'uzero_n2',hdr,ierr)
-    call add_to_rheader(0.,'hmass',hdr,ierr)
-    call add_to_rheader(0.,'gapfac',hdr,ierr)
-    call add_to_rheader(0.,'pmassinitial',hdr,ierr)
- else ! number = 49
-    call add_to_rheader(hfact,'hfact',hdr,ierr)
-    call add_to_rheader(tolh,'tolh',hdr,ierr)
-    call add_to_rheader(C_cour,'C_cour',hdr,ierr)
-    call add_to_rheader(C_force,'C_force',hdr,ierr)
-    call add_to_rheader(alpha,'alpha',hdr,ierr)
-    call add_to_rheader(alphau,'alphau',hdr,ierr)
-    call add_to_rheader(alphaB,'alphaB',hdr,ierr)
-    call add_to_rheader(polyk2,'polyk2',hdr,ierr)
-    call add_to_rheader(qfacdisc,'qfacdisc',hdr,ierr)
-    call add_to_rheader(massoftype,'massoftype',hdr,ierr) ! array
-    call add_to_rheader(Bextx,'Bextx',hdr,ierr)
-    call add_to_rheader(Bexty,'Bexty',hdr,ierr)
-    call add_to_rheader(Bextz,'Bextz',hdr,ierr)
-    call add_to_rheader(0.,'dum',hdr,ierr)
-    if (iexternalforce /= 0) call write_headeropts_extern(iexternalforce,hdr,t,ierr)
-    if (periodic) then
-       call add_to_rheader(xmin,'xmin',hdr,ierr)
-       call add_to_rheader(xmax,'xmax',hdr,ierr)
-       call add_to_rheader(ymin,'ymin',hdr,ierr)
-       call add_to_rheader(ymax,'ymax',hdr,ierr)
-       call add_to_rheader(zmin,'zmin',hdr,ierr)
-       call add_to_rheader(zmax,'zmax',hdr,ierr)
-    endif
-    call add_to_rheader(get_conserv,'get_conserv',hdr,ierr)
-    call add_to_rheader(etot_in,'etot_in',hdr,ierr)
-    call add_to_rheader(angtot_in,'angtot_in',hdr,ierr)
-    call add_to_rheader(totmom_in,'totmom_in',hdr,ierr)
-    call add_to_rheader(mdust_in(1:ndusttypes),'mdust_in',hdr,ierr)
-    if (use_dust) then
-       call add_to_rheader(grainsize(1:ndusttypes),'grainsize',hdr,ierr)
-       call add_to_rheader(graindens(1:ndusttypes),'graindens',hdr,ierr)
-    endif
- endif
-
- ! real*8
- call add_to_header(udist,'udist',hdr,ierr)
- call add_to_header(umass,'umass',hdr,ierr)
- call add_to_header(utime,'utime',hdr,ierr)
- call add_to_header(unit_Bfield,'umagfd',hdr,ierr)
-
- if (ierr /= 0) write(*,*) ' ERROR: arrays too small writing rheader'
-
- number = num_in_header(hdr%realtags)
- if (number >= maxphead) then
-    write(*,*) 'error: header arrays too small for number of items in header: will be truncated'
- endif
-
-end subroutine fill_header
-
-!--------------------------------------------------------------------
-!+
-!  subroutine to set runtime parameters having read the real header
-!+
-!-------------------------------------------------------------------
-subroutine unfill_rheader(hdr,phantomdump,ntypesinfile,nptmass,&
-                          tfile,hfactfile,alphafile,iprint,ierr)
- use io,             only:id,master
- use dim,            only:maxvxyzu,use_dust,use_dustgrowth,use_krome
- use eos,            only:polyk,gamma,polyk2,qfacdisc,extract_eos_from_hdr
- use options,        only:ieos,iexternalforce
- use part,           only:massoftype,Bextx,Bexty,Bextz,mhd,periodic,&
-                          maxtypes,grainsize,graindens,ndusttypes
- use checkconserved, only:get_conserv,etot_in,angtot_in,totmom_in,mdust_in
- use setup_params,   only:rhozero
- use externalforces, only:read_headeropts_extern,extract_iextern_from_hdr
- use boundary,       only:xmin,xmax,ymin,ymax,zmin,zmax,set_boundary
- use dump_utils,     only:extract
- type(dump_h), intent(in)  :: hdr
- logical,      intent(in)  :: phantomdump
- integer,      intent(in)  :: iprint,ntypesinfile,nptmass
- real,         intent(out) :: tfile,hfactfile,alphafile
- integer,      intent(out) :: ierr
-
- integer, parameter :: lu = 173
- integer            :: ierrs(10),iextern_in_file
- real               :: rk2,xmini,xmaxi,ymini,ymaxi,zmini,zmaxi,dtmaxi
- real               :: alphaufile,alphaBfile,C_courfile,C_forcefile,tolhfile
- logical            :: iexist
-
- ierr  = 0
- call extract('time',tfile,hdr,ierr)
- if (ierr/=0)  call extract('gt',tfile,hdr,ierr)  ! this is sphNG's label for time
- call extract('dtmax',dtmaxi,hdr,ierr)
- call extract('gamma',gamma,hdr,ierr)
- call extract('rhozero',rhozero,hdr,ierr)
- call extract('RK2',rk2,hdr,ierr)
- polyk = 2./3.*rk2
- if (id==master) then
-    if (maxvxyzu >= 4) then
-       if (use_krome) then
-          write(iprint,*) 'KROME eos: initial gamma = 1.666667'
-       else
-          write(iprint,*) 'adiabatic eos: gamma = ',gamma
-       endif
-    else
-       write(iprint,*) 'setting isothermal sound speed^2 (polyk) = ',polyk,' gamma = ',gamma
-       if (polyk <= tiny(polyk)) write(iprint,*) 'WARNING! sound speed zero in dump!, polyk = ',polyk
-    endif
- endif
-
- Bextx = 0.
- Bexty = 0.
- Bextz = 0.
- if (phantomdump) then
-    call extract('hfact',hfactfile,hdr,ierr)
-    call extract('tolh',tolhfile,hdr,ierr)
-    call extract('C_cour',C_courfile,hdr,ierr)
-    call extract('C_force',C_forcefile,hdr,ierr)
-    call extract('alpha',alphafile,hdr,ierr)
-    if (maxvxyzu >= 4) then
-       call extract('alphau',alphaufile,hdr,ierr)
-    else
-       alphaufile = 0.
-    endif
-    if (mhd) then
-       call extract('alphaB',alphaBfile,hdr,ierr)
-    endif
-    call extract('polyk2',polyk2,hdr,ierr)
-    call extract('qfacdisc',qfacdisc,hdr,ierr)
-    if (extract_eos_from_hdr) call extract('ieos',ieos,hdr,ierr)
-    if (ieos==3) then
-       if (qfacdisc <= tiny(qfacdisc)) then
-          write(iprint,*) 'ERROR: qfacdisc <= 0'
-          ierr = 2
-       else
-          write(iprint,*) 'qfacdisc = ',qfacdisc
-       endif
-    endif
-    call extract('massoftype',massoftype(1:ntypesinfile),hdr,ierr)
-    if (ierr /= 0) then
-       write(*,*) '*** ERROR reading massoftype from dump header ***'
-       ierr = 4
-    endif
-    call extract('iexternalforce',iextern_in_file,hdr,ierrs(1))
-    if (extract_iextern_from_hdr) iexternalforce = iextern_in_file
-    if (iexternalforce /= 0) then
-       call read_headeropts_extern(iexternalforce,hdr,nptmass,ierrs(1))
-       if (ierrs(1) /= 0) ierr = 5
-    elseif (iextern_in_file /= 0) then
-       call read_headeropts_extern(iextern_in_file,hdr,nptmass,ierrs(1))
-       if (ierrs(1) /= 0) ierr = 5
-    endif
- else
-    massoftype(1) = 0.
-    polyk2 = 0.
-    hfactfile = 0.
- endif
-
- if (periodic) then
-    call extract('xmin',xmini,hdr,ierrs(1))
-    call extract('xmax',xmaxi,hdr,ierrs(2))
-    call extract('ymin',ymini,hdr,ierrs(3))
-    call extract('ymax',ymaxi,hdr,ierrs(4))
-    call extract('zmin',zmini,hdr,ierrs(5))
-    call extract('zmax',zmaxi,hdr,ierrs(6))
-    if (any(ierrs(1:6) /= 0)) then
-       write(*,"(2(/,a))") ' ERROR: dump does not contain boundary positions', &
-                           '        but we are using periodic boundaries'
-       inquire(file='bound.tmp',exist=iexist)
-       if (iexist) then
-          open(unit=lu,file='bound.tmp')
-          read(lu,*) xmini,xmaxi,ymini,ymaxi,zmini,zmaxi
-          close(lu)
-          call set_boundary(xmini,xmaxi,ymini,ymaxi,zmini,zmaxi)
-          write(*,"(a,6(es10.3,1x))") ' READ from bound.tmp ',xmin,xmax,ymin,ymax,zmin,zmax
-       else
-          write(*,"(3(/,a),/,/,a)") ' To silence this error and restart from an older dump file ', &
-                           ' create an ascii file called "bound.tmp" in the current directory', &
-                           ' with xmin,xmax,ymin,ymax,zmin & zmax in it, e.g.: ', &
-                           ' 0. 1. 0. 1. 0. 1.'
-          ierr = 5  ! spit fatal error
-       endif
-    else
-       call set_boundary(xmini,xmaxi,ymini,ymaxi,zmini,zmaxi)
-    endif
- endif
-
- if (mhd) then
-    call extract('Bextx',Bextx,hdr,ierrs(1))
-    call extract('Bexty',Bexty,hdr,ierrs(2))
-    call extract('Bextz',Bextz,hdr,ierrs(3))
-    if (id==master) then
-       if (any(ierrs(1:3) /= 0)) then
-          write(*,*) 'ERROR reading external field (setting to zero)'
-       else
-          write(*,*) 'External field found, Bext = ',Bextx,Bexty,Bextz
-       endif
-    endif
- endif
-
- ! values to track that conserved values remain conserved
- call extract('get_conserv',get_conserv,hdr,ierrs(1))
- call extract('etot_in',    etot_in,    hdr,ierrs(2))
- call extract('angtot_in',  angtot_in,  hdr,ierrs(3))
- call extract('totmom_in',  totmom_in,  hdr,ierrs(4))
- call extract('mdust_in',   mdust_in(1:ndusttypes), hdr,ierrs(5))
- if (any(ierrs(1:4) /= 0)) then
-    write(*,*) 'ERROR reading values to verify conservation laws.  Resetting initial values.'
-    get_conserv = 1.0
- endif
- if (abs(gamma-1.) > tiny(gamma) .and. maxvxyzu < 4) then
-    write(*,*) 'WARNING! compiled for isothermal equation of state but gamma /= 1, gamma=',gamma
- endif
-
- !--pull grain size and density arrays if they are in the header
- !-- i.e. if dustgrowth is not ON
- if (use_dust .and. .not.use_dustgrowth) then
-    call extract('grainsize',grainsize(1:ndusttypes),hdr,ierrs(1))
-    call extract('graindens',graindens(1:ndusttypes),hdr,ierrs(2))
-    if (any(ierrs(1:2) /= 0)) then
-       write(*,*) 'ERROR reading grain size/density from file header'
-    endif
- endif
-
- return
-end subroutine unfill_rheader
-
-
-!-----------------------------------------------------------------
-!+
-!  if tags not read, give expected order of variables in header
-!  this is for backwards compatibility with old (untagged) format
-!+
-!-----------------------------------------------------------------
-subroutine fake_header_tags(hdr,phantomdump,mhd,maxtypes)
- type(dump_h), intent(inout) :: hdr
- logical,      intent(in)    :: phantomdump,mhd
- integer,      intent(in)    :: maxtypes
- character(len=lentag) :: tagarr(49)
- integer :: nread,n
-
- ! default int
- tagarr(1) = 'nparttot'
- tagarr(2:6) =  'npartoftype'
- tagarr(7) = 'nblocks'
- tagarr(8) = 'isink'
- if (allocated(hdr%inttags)) then
-    n = min(size(hdr%inttags),8)
-    hdr%inttags(1:n) = tagarr(1:n)
- endif
-
- ! int*8
- tagarr(1) = 'nparttot'
- tagarr(2:1+maxtypes) = 'npartoftype'
- if (allocated(hdr%int8tags)) then
-    n = min(size(hdr%int8tags),1+maxtypes)
-    hdr%int8tags(1:n) = tagarr(1:n)
- endif
-
- ! default real
- nread = hdr%nums(i_real)
- tagarr = ''
- if (nread > 5) then
-    tagarr(1:5) = (/'time   ','dtmax  ','gamma  ','rhozero','RK2    '/)
- endif
- if (phantomdump) then
-    if (nread >= 14) then
-       tagarr(6:14) = (/'hfact   ','tolh    ','C_cour  ','C_force ', &
-                       'alpha   ','alphau  ','alphaB  ','polyk2  ','qfacdisc'/)
-    endif
-    if (nread >= 19) tagarr(15:19) = 'massoftype'
-    if (mhd .and. nread >= 22) tagarr(20:22) = (/'Bextx','Bexty','Bextz'/)
-
-    ! 20 quantities related to external binary potential
-    if (nread >= 24) then
-       tagarr(24:40) = (/'x1 ','y1 ','z1 ','m1 ','h1 ','x2 ','y2 ','z2 ','m2 ', &
-                        'h2 ','vx1','vy1','vz1','vx2','vy2','vz2','a0 '/)
-       tagarr(41:43) = (/'direction    ','accretedmass1','accretedmass2'/)
-    endif
-
-    if (nread >= 49) tagarr(44:49) = (/'xmin','xmax','ymin','ymax','zmin','zmax'/)
- else
-    if (mhd .and. nread >= 18) tagarr(16:18) = (/'Bextx','Bexty','Bextz'/)
- endif
- if (allocated(hdr%realtags)) then
-    n = min(size(hdr%realtags),nread)
-    hdr%realtags(1:n) = tagarr(1:n)
- endif
-
- ! real*8
- tagarr(1:3) = (/'udist','umass','utime'/)
- if (allocated(hdr%real8tags)) then
-    n = min(size(hdr%real8tags),3)
-    hdr%real8tags(1:n) = tagarr(1:n)
- endif
-
-end subroutine fake_header_tags
-
-!-----------------------------------------------------------------
-!+
-!  if tags not read, give expected order of variables in header
-!  this is for backwards compatibility with old (untagged) format
-!+
-!-----------------------------------------------------------------
-subroutine fake_array_tags(iblock,ikind,tags,phantomdump)
- use dim, only:maxvxyzu,h2chemistry
- integer, intent(in) :: iblock,ikind
- logical, intent(in) :: phantomdump
- character(len=lentag), intent(out) :: tags(:)
- integer :: ilen
->>>>>>> 66d2013d
 
   end subroutine init_readwrite_dumps
 
-!--------------------------------------------------------------------
-!+
-!  subroutine to write output to full dump file
-!  in GADGET format
-!+
-!-------------------------------------------------------------------
-subroutine write_gadgetdump(dumpfile,t,xyzh,particlemass,vxyzu,rho,utherm,npart)
- use io,       only:iprint,idump,real4
+  !--------------------------------------------------------------------
+  !+
+  !  subroutine to write output to full dump file
+  !  in GADGET format
+  !+
+  !-------------------------------------------------------------------
+  subroutine write_gadgetdump(dumpfile,t,xyzh,particlemass,vxyzu,rho,utherm,npart)
+    use io,       only:iprint,idump,real4
 #ifdef PERIODIC
- use boundary, only:dxbound
+    use boundary, only:dxbound
 #endif
- real,             intent(in) :: t,particlemass,utherm
- character(len=*), intent(in) :: dumpfile
- integer,          intent(in) :: npart
- real,             intent(in) :: xyzh(:,:),vxyzu(:,:)
- real,             intent(in) :: rho(:)
+    real,             intent(in) :: t,particlemass,utherm
+    character(len=*), intent(in) :: dumpfile
+    integer,          intent(in) :: npart
+    real,             intent(in) :: xyzh(:,:),vxyzu(:,:)
+    real,             intent(in) :: rho(:)
 
- integer(kind=4) :: particleid(size(rho))
- integer :: npartoftype(6),nall(6),ncrap(6)
- real(kind=8) :: massoftype(6)
- real(kind=8)                          :: time,boxsize
- real(kind=8), parameter               :: dumz = 0.d0
- real(kind=4) :: unused(15)
- integer, parameter :: iflagsfr = 0, iflagfeedback = 0, iflagcool = 0
- integer, parameter :: nfiles = 1
- integer            :: ierr,i,j
-!
-!--open dumpfile
-!
- write(iprint,"(/,/,'-------->   TIME = ',f12.4,"// &
-              "': full dump written to file ',a,'   <--------',/)")  t,trim(dumpfile)
+    integer(kind=4) :: particleid(size(rho))
+    integer :: npartoftype(6),nall(6),ncrap(6)
+    real(kind=8) :: massoftype(6)
+    real(kind=8)                          :: time,boxsize
+    real(kind=8), parameter               :: dumz = 0.d0
+    real(kind=4) :: unused(15)
+    integer, parameter :: iflagsfr = 0, iflagfeedback = 0, iflagcool = 0
+    integer, parameter :: nfiles = 1
+    integer            :: ierr,i,j
+    !
+    !--open dumpfile
+    !
+    write(iprint,"(/,/,'-------->   TIME = ',f12.4,"// &
+         "': full dump written to file ',a,'   <--------',/)")  t,trim(dumpfile)
 
- write(iprint,*) 'writing to unit ',idump
- open(unit=idump,file=dumpfile,status='replace',form='unformatted',iostat=ierr)
- if (ierr /= 0) then
-    write(iprint,*) 'error: can''t create new dumpfile ',trim(dumpfile)
-    stop
- endif
+    write(iprint,*) 'writing to unit ',idump
+    open(unit=idump,file=dumpfile,status='replace',form='unformatted',iostat=ierr)
+    if (ierr /= 0) then
+       write(iprint,*) 'error: can''t create new dumpfile ',trim(dumpfile)
+       stop
+    endif
 
- npartoftype(:) = 0
- npartoftype(1) = npart
- nall(:)  = npartoftype(:)
- ncrap(:) = 0
- time     = t
+    npartoftype(:) = 0
+    npartoftype(1) = npart
+    nall(:)  = npartoftype(:)
+    ncrap(:) = 0
+    time     = t
 #ifdef PERIODIC
- boxsize = dxbound
+    boxsize = dxbound
 #else
- boxsize = 0.
+    boxsize = 0.
 #endif
 
- massoftype(:) = 0.
- massoftype(1) = particlemass
- unused(:) = 0
+    massoftype(:) = 0.
+    massoftype(1) = particlemass
+    unused(:) = 0
 
- do i=1,npart
-    particleid(i) = i
- enddo
- write(idump,iostat=ierr) npartoftype(1:6),massoftype(1:6),time,dumz, &
-                          iflagsfr,iflagfeedback,nall(1:6),iflagcool,nfiles,boxsize, &
-                          dumz,dumz,dumz,iflagsfr,iflagsfr,ncrap(1:6),iflagsfr,unused(:)
+    do i=1,npart
+       particleid(i) = i
+    enddo
+    write(idump,iostat=ierr) npartoftype(1:6),massoftype(1:6),time,dumz, &
+         iflagsfr,iflagfeedback,nall(1:6),iflagcool,nfiles,boxsize, &
+         dumz,dumz,dumz,iflagsfr,iflagsfr,ncrap(1:6),iflagsfr,unused(:)
 
- write(idump,iostat=ierr) ((real4(xyzh(j,i)),j=1,3),i=1,npart)
- if (ierr /= 0) then
-    print*,' error writing positions'
+    write(idump,iostat=ierr) ((real4(xyzh(j,i)),j=1,3),i=1,npart)
+    if (ierr /= 0) then
+       print*,' error writing positions'
+       return
+    endif
+    write(idump,iostat=ierr) ((real4(vxyzu(j,i)),j=1,3),i=1,npart)
+    if (ierr /= 0) then
+       print*,' error writing velocities'
+       return
+    endif
+    write(idump,iostat=ierr) (particleid(i),i=1,npart)
+    if (ierr /= 0) then
+       print*,' error writing particle ID'
+       return
+    endif
+    if (size(vxyzu(:,1)) >= 4) then
+       write(idump,iostat=ierr) (real4(vxyzu(4,i)),i=1,npart)
+    else
+       write(idump,iostat=ierr) (real4(utherm),i=1,npart)
+    endif
+    if (ierr /= 0) then
+       print*,' error writing utherm'
+       return
+    endif
+    write(idump,iostat=ierr) (real4(rho(i)),i=1,npart)
+    if (ierr /= 0) then
+       print*,' error writing rho'
+       return
+    endif
+    write(idump,iostat=ierr) (real4(xyzh(4,i)),i=1,npart)
+    if (ierr /= 0) then
+       print*,' error writing h'
+       return
+    endif
+    print*,' finished writing file -- OK'
+
     return
- endif
- write(idump,iostat=ierr) ((real4(vxyzu(j,i)),j=1,3),i=1,npart)
- if (ierr /= 0) then
-    print*,' error writing velocities'
-    return
- endif
- write(idump,iostat=ierr) (particleid(i),i=1,npart)
- if (ierr /= 0) then
-    print*,' error writing particle ID'
-    return
- endif
- if (size(vxyzu(:,1)) >= 4) then
-    write(idump,iostat=ierr) (real4(vxyzu(4,i)),i=1,npart)
- else
-    write(idump,iostat=ierr) (real4(utherm),i=1,npart)
- endif
- if (ierr /= 0) then
-    print*,' error writing utherm'
-    return
- endif
- write(idump,iostat=ierr) (real4(rho(i)),i=1,npart)
- if (ierr /= 0) then
-    print*,' error writing rho'
-    return
- endif
- write(idump,iostat=ierr) (real4(xyzh(4,i)),i=1,npart)
- if (ierr /= 0) then
-    print*,' error writing h'
-    return
- endif
- print*,' finished writing file -- OK'
-
- return
-end subroutine write_gadgetdump
+  end subroutine write_gadgetdump
 
 end module readwrite_dumps