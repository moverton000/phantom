--- conflicted
+++ resolved
@@ -568,13 +568,8 @@
     if (beta < 0.)     call fatal(label,'beta < 0')
     if (beta > 4.)     call warn(label,'very high beta viscosity set')
 #ifndef MCFOST
-<<<<<<< HEAD
-    if (maxvxyzu >= 4 .and. (ieos /= 2 .and. ieos /= 10 .and. ieos /= 11)) &
-    call fatal(label,'only ieos=2 makes sense if storing thermal energy')
-=======
-    if (maxvxyzu >= 4 .and. (ieos /= 2 .and. ieos /= 10 .and. ieos /= 15)) &
+    if (maxvxyzu >= 4 .and. (ieos /= 2 .and. ieos /= 10 .and. ieos /=11 .and. ieos /= 15)) &
        call fatal(label,'only ieos=2 makes sense if storing thermal energy')
->>>>>>> 17b37499
 #endif
     if (irealvisc < 0 .or. irealvisc > 12)  call fatal(label,'invalid setting for physical viscosity')
     if (shearparam < 0.)                     call fatal(label,'stupid value for shear parameter (< 0)')
