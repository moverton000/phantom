--- conflicted
+++ resolved
@@ -100,13 +100,8 @@
                           iphase,iamtype,massoftype,maxphase,igas,idust,mhd,&
                           iamboundary,get_ntypes,npartoftypetot,&
                           dustfrac,dustevol,ddustevol,eos_vars,alphaind,nptmass,&
-<<<<<<< HEAD
                           dustprop,ddustprop,dustproppred,ndustsmall,pxyzu,dens,metrics,ics,&
                           filfac,filfacpred,mprev,filfacprev
- use cooling,        only:cooling_in_step,ufloor
-=======
-                          dustprop,ddustprop,dustproppred,ndustsmall,pxyzu,dens,metrics,ics
->>>>>>> edfe6930
  use options,        only:avdecayconst,alpha,ieos,alphamax
  use deriv,          only:derivs
  use timestep,       only:dterr,bignumber,tolv
@@ -136,12 +131,8 @@
  use porosity,       only:get_filfac
  use damping,        only:idamp
  use cons2primsolver, only:conservative2primitive,primitive2conservative
-<<<<<<< HEAD
- use eos, only:equationofstate
-=======
  use eos,             only:equationofstate
 
->>>>>>> edfe6930
  integer, intent(inout) :: npart
  integer, intent(in)    :: nactive
  real,    intent(in)    :: t,dtsph
@@ -188,11 +179,7 @@
  !$omp shared(rad,drad,pxyzu)&
  !$omp shared(Bevol,dBevol,dustevol,ddustevol,use_dustfrac) &
  !$omp shared(dustprop,ddustprop,dustproppred,ufloor) &
-<<<<<<< HEAD
  !$omp shared(mprev,filfacprev,filfac,use_porosity) &
-#ifdef IND_TIMESTEPS
-=======
->>>>>>> edfe6930
  !$omp shared(ibin,ibin_old,twas,timei) &
  !$omp firstprivate(itype) &
  !$omp private(i,hdti) &
@@ -643,6 +630,7 @@
                    vpred(:,i) = vxyzu(:,i)
                 endif
                 if (use_dustgrowth) dustproppred(:,i) = dustprop(:,i)
+                if (use_porosity) filfacpred(i) = filfac(i)
                 if (mhd)          Bpred(:,i)  = Bevol(:,i)
                 if (use_dustfrac) dustpred(:,i) = dustevol(:,i)
                 if (do_radiation) radpred(:,i) = rad(:,i)
@@ -658,34 +646,6 @@
              if (mhd)          Bpred(:,i)  = Bevol(:,i)
              if (use_dustfrac) dustpred(:,i) = dustevol(:,i)
              if (do_radiation) radpred(:,i) = rad(:,i)
-<<<<<<< HEAD
-          endif
-#else
-          if (gr) then
-             ppred(:,i) = pxyzu(:,i)
-          else
-             vpred(:,i) = vxyzu(:,i)
-          endif
-          if (use_dustgrowth) dustproppred(:,i) = dustprop(:,i)
-          if (use_porosity) filfacpred(i) = filfac(i)
-          if (mhd)          Bpred(:,i)  = Bevol(:,i)
-          if (use_dustfrac) dustpred(:,i) = dustevol(:,i)
-          if (do_radiation) radpred(:,i) = rad(:,i)
-          !
-          ! shift v back to the half step
-          !
-          if (gr) then
-             pxyzu(:,i) = pxyzu(:,i) - hdtsph*fxyzu(:,i)
-          else
-             vxyzu(:,i) = vxyzu(:,i) - hdtsph*fxyzu(:,i)
-          endif
-          if (itype==idust .and. use_dustgrowth) dustprop(:,i) = dustprop(:,i) - hdtsph*ddustprop(:,i)
-          if (itype==igas) then
-             if (mhd)          Bevol(:,i)  = Bevol(:,i)  - hdtsph*dBevol(:,i)
-             if (use_dustfrac) then
-                dustevol(:,i) = dustevol(:,i) - hdtsph*ddustevol(:,i)
-                if (use_dustgrowth) dustprop(:,i) = dustprop(:,i) - hdtsph*ddustprop(:,i)
-=======
              !
              ! shift v back to the half step
              !
@@ -702,7 +662,6 @@
                    if (use_dustgrowth) dustprop(:,i) = dustprop(:,i) - hdtsph*ddustprop(:,i)
                 endif
                 if (do_radiation) rad(:,i) = rad(:,i) - hdtsph*drad(:,i)
->>>>>>> edfe6930
              endif
           endif
        enddo until_converged
