--- conflicted
+++ resolved
@@ -98,12 +98,8 @@
                           iamboundary,get_ntypes,npartoftypetot,apr_level,&
                           dustfrac,dustevol,ddustevol,eos_vars,alphaind,nptmass,&
                           dustprop,ddustprop,dustproppred,pxyzu,dens,metrics,ics,&
-<<<<<<< HEAD
                           filfac,filfacpred,mprev,filfacprev,aprmassoftype,isionised,&
-                          fxyz_ptmass_tree
-=======
-                          filfac,filfacpred,mprev,filfacprev,aprmassoftype,isionised,epot_sinksink
->>>>>>> 6b52ee51
+                          epot_sinksink,fxyz_ptmass_tree
  use options,        only:avdecayconst,alpha,ieos,alphamax
  use deriv,          only:derivs
  use timestep,       only:dterr,bignumber,tolv,C_force
@@ -133,14 +129,9 @@
  use cons2primsolver, only:conservative2primitive,primitive2conservative
  use eos,             only:equationofstate
  use substepping,     only:substep,substep_gr, &
-<<<<<<< HEAD
-                           substep_sph_gr,substep_sph
- use ptmass,          only:ptmass_kick
-=======
                            substep_sph_gr,substep_sph,combine_forces_gr
- use ptmass,         only:get_accel_sink_sink,get_accel_sink_gas
-
->>>>>>> 6b52ee51
+ use ptmass,         only:get_accel_sink_sink,get_accel_sink_gas,ptmass_kick
+
  integer, intent(inout) :: npart
  integer, intent(in)    :: nactive
  real,    intent(in)    :: t,dtsph
@@ -303,15 +294,9 @@
  else
     if (nptmass > 0 .or. iexternalforce > 0 .or. h2chemistry .or. cooling_in_step .or. idamp > 0) then
        call substep(npart,ntypes,nptmass,dtsph,dtextforce,t,xyzh,vxyzu,&
-<<<<<<< HEAD
                     fext,xyzmh_ptmass,vxyz_ptmass,fxyz_ptmass,fxyz_ptmass_tree,dsdt_ptmass,&
-                    dptmass,linklist_ptmass,fsink_old,nbinmax,ibin_wake,gtgrad,group_info,&
-                    bin_info,nmatrix,n_group,n_ingroup,n_sing,isionised)
-=======
-                    fext,xyzmh_ptmass,vxyz_ptmass,fxyz_ptmass,dsdt_ptmass,&
                     dptmass,sf_ptmass,fsink_old,nbinmax,ibin_wake,gtgrad, &
                     group_info,bin_info,nmatrix,n_group,n_ingroup,n_sing,isionised)
->>>>>>> 6b52ee51
     else
        call substep_sph(dtsph,npart,xyzh,vxyzu)
     endif
