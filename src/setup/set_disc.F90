!--------------------------------------------------------------------------!
! The Phantom Smoothed Particle Hydrodynamics code, by Daniel Price et al. !
! Copyright (c) 2007-2025 The Authors (see AUTHORS)                        !
! See LICENCE file for usage and distribution conditions                   !
! http://phantomsph.github.io/                                             !
!--------------------------------------------------------------------------!
module setdisc
!
! This module contains utility routines for accretion disc setups
!
! :References:
!   Lodato & Pringle (2007), MNRAS 381, 1287-1300
!   Lodato & Price (2010), MNRAS 405, 1212-1226
!   Meru & Bate (2012), MNRAS 427, 2022-2046
!
! :Owner: Daniel Mentiplay
!
! :Runtime parameters:
!   - G           : *in code units*
!   - M_disc      : *disc mass*
!   - M_star      : *mass of central star*
!   - Qmin        : *minimum Toomre Q parameter*
!   - R_c         : *characteristic radius of the exponential taper*
!   - R_in        : *inner disc boundary*
!   - R_out       : *outer disc boundary*
!   - R_ref       : *reference radius*
!   - R_warp      : *position of warp*
!   - T_in        : *temperature (K) at R=R_in*
!   - T_out       : *temperature (K) at R=R_out*
!   - T_ref       : *temperature (K) at R=R_ref*
!   - alphaSS_max : *maximum Shakura-Sunyaev alpha viscosity in disc*
!   - alphaSS_min : *minimum Shakura-Sunyaev alpha viscosity in disc*
!   - c           : *in code units*
!   - cs0         : *sound speed at R=1*
!   - n           : *number of particles in the disc*
!   - p_index     : *power law index of surface density profile*
!   - psi_max     : *maximum warp amplitude*
!   - q_index     : *power law index of sound speed profile*
!   - sig_in      : *surface density (g/cm^2) at R=R_in*
!   - sig_max     : *maximum surface density (g/cm^2)*
!   - sig_out     : *surface density (g/cm^2) at R=R_out*
!   - sig_ref     : *surface density (g/cm^2) at R=R_ref*
!   - udist       : *distance units (cgs)*
!   - umass       : *mass units (cgs)*
!   - utime       : *time units (cgs)*
!
! :Dependencies: centreofmass, dim, eos, externalforces, infile_utils, io,
!   mpidomain, mpiutils, options, part, physcon, random, units, vectorutils
!
 use dim,      only:maxvxyzu
 use mpidomain,only:i_belong_i4
 use io,       only:warning,error,fatal
 use mpiutils, only:reduceall_mpi
 use part,     only:igas,labeltype,maxp
 use physcon,  only:c,gg,pi
 use units,    only:umass,udist,utime,unit_angmom
 implicit none
 public :: set_disc,set_incline_or_warp,get_disc_mass,scaled_sigma

 private
<<<<<<< HEAD
 integer, parameter, public :: maxbins = 4096

=======
 integer, parameter :: maxbins = 4096
>>>>>>> f2e690fd
contains

!----------------------------------------------------------------
!
! This subroutine is a utility for setting up discs
!
!----------------------------------------------------------------
subroutine set_disc(id,master,mixture,nparttot,npart,npart_start,rmin,rmax, &
                    rmindust,rmaxdust,phimin,phimax,indexprofile,indexprofiledust, &
                    rc,rcdust,p_index,p_indexdust,q_index,q_indexdust,HoverR,HoverRdust,gamma, &
                    disc_mass,disc_massdust,sig_norm,star_mass,xyz_origin,vxyz_origin, &
                    particle_type,particle_mass,hfact,xyzh,vxyzu,polyk, &
<<<<<<< HEAD
                    position_angle,inclination,ismooth,alpha,rwarp,warp_smoothl, &
                    bh_spin,bh_spin_angle,rref,enc_mass,r_grid,writefile,ierr,prefix,verbose)
 use io,           only:stdout
 use part,         only:maxp,idust,maxtypes
=======
                    position_angle,inclination,ismooth,alpha,rwarp,warp_smoothl,e0,eindex,phiperi,eccprofile, &
                    bh_spin,bh_spin_angle,rref,writefile,ierr,prefix,verbose)
 use io,   only:stdout
 use part, only:maxp,idust,maxtypes
>>>>>>> f2e690fd
 use centreofmass, only:get_total_angular_momentum
 use allocutils, only:allocate_array
 use grids_for_setup, only: init_grid_sigma,init_grid_ecc,deallocate_sigma,deallocate_ecc
 integer,           intent(in)    :: id,master
 integer, optional, intent(in)    :: nparttot
 integer,           intent(inout) :: npart
 integer, optional, intent(in)    :: npart_start,indexprofile,indexprofiledust
 real,              intent(in)    :: rmin,rmax
 real, optional,    intent(in)    :: rmindust,rmaxdust,p_indexdust,q_indexdust,HoverRdust,disc_massdust
 real, optional,    intent(in)    :: rc,rcdust,rref
 real, optional,    intent(in)    :: phimin,phimax
 real, optional,    intent(inout) :: alpha
 real,              intent(in)    :: p_index,q_index,HoverR,gamma,hfact
 real, optional,    intent(in)    :: disc_mass,star_mass,sig_norm
 real, optional,    intent(in)    :: xyz_origin(3),vxyz_origin(3)
 integer, optional, intent(in)    :: particle_type
 real, optional,    intent(in)    :: position_angle,inclination
 real, optional,    intent(in)    :: rwarp,warp_smoothl,bh_spin,bh_spin_angle
<<<<<<< HEAD
 real, optional,    intent(in)    :: enc_mass(maxbins),r_grid(maxbins)
=======
 real, optional,    intent(in)    :: e0,eindex,phiperi
 integer, optional, intent(in)    :: eccprofile
>>>>>>> f2e690fd
 logical, optional, intent(in)    :: ismooth,mixture
 real,              intent(out)   :: xyzh(:,:)
 real,              intent(out)   :: vxyzu(:,:)
 real,              intent(out)   :: polyk,particle_mass
 logical, optional, intent(in)    :: writefile,verbose
 integer, optional, intent(out)   :: ierr
 character(len=20), optional, intent(in) :: prefix
 integer :: itype,npart_tot,npart_start_count,i,npart_set
 integer :: sigmaprofile,sigmaprofiledust
 real    :: Q,G,cs0,cs0dust,clight
 real    :: R_in,R_out,phi_min,phi_max,H_R,H_Rdust,R_indust,R_outdust,p_inddust,q_inddust,R_c,R_c_dust
 real    :: star_m,disc_m,disc_mdust,sigma_norm,sigma_normdust,Q_tmp
 real    :: honH,alphaSS_min,alphaSS_max,rminav,rmaxav,honHmin,honHmax
 real    :: aspin,aspin_angle,posangl,incl,R_warp,H_warp,psimax
 real    :: e_0,e_index,phi_peri
 integer :: ecc_profile
 real    :: xorigini(3),vorigini(3),R_ref,L_tot(3),L_tot_mag
 real    :: enc_m(maxbins),rad(maxbins),enc_m_tmp(maxbins),rad_tmp(maxbins)
 logical :: smooth_surface_density,do_write,do_mixture
 logical :: do_verbose,exponential_taper,exponential_taper_dust
 logical :: exponential_taper_alternative,exponential_taper_dust_alternative
 logical :: use_sigma_file,use_sigmadust_file
 real :: ecc_arr(maxp),a_arr(maxp)

 !
 !--set problem parameters
 !
 H_R            = HoverR       !--HoverR is H/R at R=R_ref (R_ref=R_in unless specified)
 R_in           = rmin
 R_out          = rmax
 if (present(star_mass)) then
    star_m = star_mass
 else
    star_m = 1.d0
 endif
 if (present(npart_start)) then
    npart_start_count = npart_start
 else
    npart_start_count = 1
 endif
 if (rmax < rmin) then
    if (id==master) call error('set_disc','outer radius < inner radius')
    if (present(ierr)) ierr = 2
    return
 endif
 if (present(nparttot)) then
    npart_set = nparttot
 else
    npart_set = npart
 endif
 if (npart_set <= 0) then
    if (id==master) call error('set_disc','nparttot <= 0')
    if (present(ierr)) ierr = 3
    return
 endif
 if (present(xyz_origin)) then
    xorigini = xyz_origin
 else
    xorigini = 0.
 endif
 if (present(vxyz_origin)) then
    vorigini = vxyz_origin
 else
    vorigini = 0.
 endif
 smooth_surface_density = .false.
 if (present(ismooth)) smooth_surface_density = ismooth

 exponential_taper = .false.
 exponential_taper_alternative = .false.
 use_sigma_file = .false.
 if (present(indexprofile)) then
    if (indexprofile==1) exponential_taper = .true.
    if (indexprofile==2) exponential_taper_alternative = .true.
    if (indexprofile==3) use_sigma_file = .true.
 endif

 !--loading grids for initialising sigma and eccentricity from file
 if(indexprofile==3) call init_grid_sigma(R_in,R_out)
 if(eccprofile==4) call init_grid_ecc(R_in,R_out)



 exponential_taper_dust = .false.
 exponential_taper_dust_alternative = .false.
 use_sigmadust_file = .false.
 if (present(indexprofiledust)) then
    if (indexprofiledust==1) exponential_taper_dust = .true.
    if (indexprofiledust==2) exponential_taper_dust_alternative = .true.
    if (indexprofiledust==3) use_sigmadust_file = .true.
 endif

 aspin = 0.
 if (present(bh_spin)) then
    if (.not.isnan(bh_spin)) aspin = bh_spin
 endif

 aspin_angle = 0.
 if (present(bh_spin_angle)) aspin_angle = bh_spin_angle

 !--reference radius for normalisation of sigma, temperature profiles
 if (present(rref)) then
    R_ref = rref
 else
    R_ref = R_in
 endif
 do_verbose = .true.
 if (present(verbose)) do_verbose = verbose
 phi_min = 0.
 phi_max = 2.*pi
 if (present(phimin)) phi_min = phimin
 if (present(phimax)) phi_max = phimax
 G      = gg*umass*utime**2/(udist**3)
 clight = c*utime/udist
 if (id==master .and. do_verbose) then
    print "(/,a)",' Phantom: general disc setup (see .discparams file for details)'
 endif
 if (present(particle_type)) then
    itype = particle_type
 else
    itype = igas
 endif
 do_mixture = .false.
 q_inddust = 0.  ! avoid compiler warning if not set
 if (present(mixture)) then
    do_mixture = mixture
    if (do_mixture) then
       if (.not.(present(rmindust) .and. present(rmaxdust) .and. present(p_indexdust) &
           .and. present(q_indexdust) .and. present(HoverRdust) .and. present(disc_massdust))) then
          call fatal('set_disc','setup for dusty disc in the mixture is not specified')
          H_Rdust = 0. ! to prevent compiler warning
       else
          if (rmaxdust < rmindust) then
             if (id==master) call error('set_disc','dust outer radius < dust inner radius')
             if (present(ierr)) ierr = 2
             return
          endif
          if (HoverR < HoverRdust .or. q_indexdust < q_index) then
             if (id==master) call error('set_disc','dust scale height > gas scale height')
             if (present(ierr)) ierr = 2
             return
          endif
          R_indust  = rmindust
          R_outdust = rmaxdust
          p_inddust = p_indexdust
          q_inddust = q_indexdust
          H_Rdust   = HoverRdust
       endif
    endif
 endif
 if (id==master .and. do_verbose) then
    if (do_mixture) then
       print "(a,i8,a)",' Setting up disc mixture containing ',npart_set,' '// &
              trim(labeltype(itype))//'/'//trim(labeltype(itype+1))//' particles'
    else
       print "(a,i8,a)",' Setting up disc containing ',npart_set,' '//trim(labeltype(itype))//' particles'
    endif
 endif
 !
 !--set sound speed (cs0 is sound speed at R=1; H_R is at R=R_ref)
 !  and polyk
 !
 cs0 = H_R*sqrt(G*star_m/R_ref)*R_ref**q_index
 polyk = cs0**2
 if (do_mixture) cs0dust = H_Rdust*sqrt(G*star_m/R_ref)*R_ref**q_inddust   !variable to compute the dust scale height
 !
 !--set surface density profile
 !
 !    0 = power law
 !    1 = exponentially tapered power law
 !    2 = smoothed power law
 !    3 = both tapered and smoothed
 !    4 = alternative taper
 !    5 = alternative taper with smoothing
 !    6 = density profile from file
 sigmaprofile = 0
 if (exponential_taper) then
    sigmaprofile = 1
    if (present(rc)) then
       R_c = rc
    else
       R_c = R_out
    endif
 endif
 if (smooth_surface_density) sigmaprofile = 2
 if (smooth_surface_density .and. exponential_taper) sigmaprofile = 3
 if (exponential_taper_alternative) sigmaprofile = 4
 if (exponential_taper_alternative .and. smooth_surface_density) sigmaprofile = 5
 if (use_sigma_file) sigmaprofile = 6
 !--mixture
 if (do_mixture) then
    sigmaprofiledust = 0
    if (exponential_taper_dust) then
       sigmaprofiledust = 1
       if (present(rcdust)) then
          R_c_dust = rcdust
       else
          R_c_dust = R_outdust
       endif
    endif
    if (smooth_surface_density) sigmaprofiledust = 2
    if (smooth_surface_density .and. exponential_taper_dust) sigmaprofiledust = 3
    if (exponential_taper_dust_alternative) sigmaprofiledust = 4
    if (exponential_taper_dust_alternative .and. smooth_surface_density) sigmaprofiledust = 5
    if (use_sigmadust_file) sigmaprofiledust = 6
 endif
 !
 !--disc mass and sigma normalisation
 !
 if (present(r_grid)) then
    rad = r_grid
 else
    do i=1,maxbins
       rad(i) = R_in + (i-1) * (R_out-R_in)/real(maxbins-1)
       !R_in + 0.5*(R_out-R_in)/maxbins
    enddo
 endif

 if (present(sig_norm)) then
    if (present(disc_mass)) then
       call fatal('set_disc','cannot set disc_mass and sig_norm at same time')
    endif
    !--set disc mass from sigma_norm
    sigma_norm = sig_norm
    call get_disc_mass(disc_m,enc_m,rad,Q,sigmaprofile,sigma_norm, &
                       star_m,p_index,q_index,R_in,R_out,R_ref,R_c,H_R)
 elseif (present(disc_mass)) then
    !--compute trial disc mass and Toomre Q
    sigma_norm = 1.d0
    call get_disc_mass(disc_m,enc_m,rad,Q_tmp,sigmaprofile,sigma_norm, &
                       star_m,p_index,q_index,R_in,R_out,R_ref,R_c,H_R)
    sigma_norm = sigma_norm * disc_mass / disc_m
    !--recompute actual disc mass, enc_m, rad, and Toomre Q
    call get_disc_mass(disc_m,enc_m,rad,Q,sigmaprofile,sigma_norm, &
                       star_m,p_index,q_index,R_in,R_out,R_ref,R_c,H_R)
 else
    disc_m = 0.
    sigma_norm = 0.
    call fatal('set_disc','need to set disc mass directly or via sigma normalisation')
 endif
 enc_m = enc_m + star_m
 !print*, 'encm in setdisc', enc_m(1:20)
 !
 !--dust mass
 !
 sigma_normdust = 1.d0
 if (do_mixture) then
    if (present(r_grid)) then
       rad_tmp = r_grid
    else
       do i=1,maxbins
          rad_tmp(i) = R_indust + (i-1) * (R_outdust-R_indust)/real(maxbins-1)
       enddo
    endif
    !--sigma_normdust set from dust disc mass
    call get_disc_mass(disc_mdust,enc_m_tmp,rad_tmp,Q_tmp,sigmaprofiledust, &
                       sigma_normdust,star_m,p_indexdust,q_inddust, &
                       R_indust,R_outdust,R_ref,R_c_dust,H_Rdust)
    sigma_normdust = sigma_normdust*disc_massdust/disc_mdust
    disc_mdust = disc_massdust
 endif
 !
 !--set the particle mass
 !
 if (.not.do_mixture) then
    particle_mass = disc_m / dble(npart_set)
 else
    particle_mass = (disc_m+disc_mdust) / dble(npart_set)
 endif
 !
 !--count particles on this MPI thread
 !
 if (present(nparttot)) then
    npart = 0
    do i=1,npart_set
       if (i_belong_i4(i)) npart = npart + 1
    enddo
 endif
 !
 !--set particle positions and smoothing lengths
 !
 ecc_profile=0
 e_0=0.
 e_index=0.
 phi_peri=0.
 if(present(e0)) e_0=e0
 if(present(eindex)) e_index=eindex
 if(present(phiperi)) phi_peri=phiperi

 npart_tot = npart_start_count + npart_set - 1
 if (npart_tot > maxp) call fatal('set_disc', &
    'number of particles > array size, use e.g. "./phantomsetup --maxp=10000000"')
 call set_disc_positions(npart_tot,npart_start_count,do_mixture,R_ref,R_in,R_out,&
                         R_indust,R_outdust,phi_min,phi_max,sigma_norm,sigma_normdust,&
                         sigmaprofile,sigmaprofiledust,R_c,R_c_dust,p_index,p_inddust,cs0,cs0dust,&
<<<<<<< HEAD
                         q_index,q_inddust,star_m,G,particle_mass,hfact,itype,xyzh,honH,do_verbose)

=======
                         q_index,q_inddust,e_0,e_index,phi_peri,ecc_arr,a_arr,eccprofile,&
                         star_m,G,particle_mass,hfact,itype,xyzh,honH,do_verbose)
 !
 !--set particle velocities
 !
>>>>>>> f2e690fd
 if (present(inclination)) then
    incl = inclination
 else
    incl = 0.
 endif
 !
 !--override enclosed mass with the correct version
 !  for the case where multiple calls to set_disc are used
 !  e.g. for discs with gas and dust
 !
 if (present(enc_mass)) then
    enc_m = enc_mass
 endif
 !
 !--set particle velocities
 !
 call set_disc_velocities(npart_tot,npart_start_count,itype,G,star_m,aspin,aspin_angle, &
                          clight,cs0,exponential_taper,p_index,q_index,gamma,R_in, &
                          rad,enc_m,smooth_surface_density,xyzh,vxyzu,incl,ecc_arr,a_arr)
 !
 !--inclines and warps
 !
 posangl = 0.
 incl = 0.
 R_warp = 0.
 H_warp = 0.
 psimax = 0.
 if (present(position_angle)) posangl = position_angle
 if (present(rwarp))           R_warp = rwarp
 if (present(warp_smoothl))    H_warp = warp_smoothl
 !
 !--work out h/H in order to set the artificial viscosity parameter to match a chosen alpha_SS
 !
 if (do_verbose) write(*,'(/,1x,"(<h>/H) per particle...: ",f9.4)') honH
 if (smooth_surface_density .and. p_index > 0.) then
    rminav = R_in*((1.+2.*p_index)**2)/(4.*p_index**2)
 else
    rminav = R_in
 endif
 rmaxav = R_out
 call get_honH(xyzh,rminav,rmaxav,honHmin,honHmax,honH,cs0,q_index,star_m,&
               npart_start_count,npart_tot,do_verbose,R_warp)

 if (present(inclination)) then
    !--incline disc at position angle and poss. warp disc
    incl = inclination
    call set_incline_or_warp(xyzh,vxyzu,npart_tot,npart_start_count,posangl,incl,&
                             R_warp,H_warp,psimax)
 endif

#ifdef DISC_VISCOSITY
 !
 !--if disc viscosity is used, set the artificial viscosity parameter
 !  in the input file so as to give the desired alpha_SS
 !
 if (present(alpha)) then
    if (do_verbose) print "(a,g11.4)", ' alphaSS requested = ', alpha
    alpha = alpha/(honH/10.0)
    !--and the min and max alphaSS present
    alphaSS_min = alpha*honHmin/10.
    alphaSS_max = alpha*honHmax/10.
    if (do_verbose) print "(a,g11.4,a)", ' Setting alpha_AV  = ',alpha,' to give alphaSS as requested'
 else
    alphaSS_min = honHmin/10.
    alphaSS_max = honHmax/10.
 endif
#else
 !
 !--if disc viscosity is not used, simply return the range of alphaSS
 !  implied in the disc by the chosen artificial viscosity parameter
 !  see Meru & Bate (2010)
 !
 alphaSS_min = honHmin*(31./525.)
 alphaSS_max = honHmax*(31./525.)
#endif
 !
 !--adjust positions and velocities so the centre of mass is at the origin
 !  also shift particles to new origin if this is not at (0,0,0)
 !
 if (present(phimax)) then
    if (do_verbose) print "(a)",'Setting up disc sector - not adjusting centre of mass'
 else
    call adjust_centre_of_mass(xyzh,vxyzu,particle_mass,npart_start_count,npart_tot,xorigini,vorigini,e_0,eccprofile)
 endif
 ! Calculate the total angular momentum of the disc only
 call get_total_angular_momentum(xyzh,vxyzu,npart,L_tot)
 L_tot_mag = sqrt(dot_product(L_tot,L_tot))*unit_angmom
 !
 !--print out disc parameters, to file and to the screen
 !
 if (id==master) then
    if (present(writefile)) then
       do_write = writefile
    else
       do_write = .true.
    endif
    if (do_write .and. present(prefix)) then
       if (itype /= igas .and. itype > 0 .and. itype <= maxtypes) then
          open(1,file=trim(prefix)//'-'//trim(labeltype(itype))//'.discparams', &
             status='replace',form='formatted')
       else
          open(1,file=trim(prefix)//'.discparams',status='replace',form='formatted')
       endif
       call write_discinfo(1,R_in,R_out,R_ref,Q,npart,sigmaprofile,R_c,p_index,q_index, &
                           star_m,disc_m,sigma_norm,real(incl*180.0/pi),honH,cs0, &
                           alphaSS_min,alphaSS_max,R_warp,psimax,L_tot_mag,itype)
       close(1)
       if (do_mixture) then
          open(1,file=trim(prefix)//'-'//trim(labeltype(idust))//'.discparams', &
             status='replace',form='formatted')
          call write_discinfo(1,R_indust,R_outdust,R_ref,Q,npart,sigmaprofiledust, &
                              R_c_dust,p_inddust,q_inddust,star_m,disc_massdust, &
                              sigma_normdust,real(incl*180.0/pi),honH,cs0dust, &
                              alphaSS_min,alphaSS_max,R_warp,psimax,L_tot_mag,idust)
          close(1)
       endif
    endif
    !--write disc parameters to screen
    if (do_verbose) then
       call write_discinfo(stdout,R_in,R_out,R_ref,Q,npart,sigmaprofile, &
                           R_c,p_index,q_index,star_m,disc_m,sigma_norm, &
                           real(incl*180.0/pi),honH,cs0,alphaSS_min,alphaSS_max, &
                           R_warp,psimax,L_tot_mag,itype)
    endif
    if (do_mixture) then
       call write_discinfo(stdout,R_indust,R_outdust,R_ref,Q,npart,sigmaprofiledust, &
                           R_c_dust,p_inddust,q_inddust,star_m,disc_massdust, &
                           sigma_normdust,real(incl*180.0/pi),honH,cs0dust, &
                           alphaSS_min,alphaSS_max,R_warp,psimax,L_tot_mag,idust)
    endif
 endif

 if(indexprofile==3) call deallocate_sigma()
 if(eccprofile==4) call deallocate_ecc()

 return
end subroutine set_disc

!----------------------------------------------------------------
!
! function to return the sound speed given the radius
!
!----------------------------------------------------------------
pure real function cs_func(cs0,r,q_index)
 real, intent(in) :: cs0,r,q_index

 cs_func = cs0*r**(-q_index)

end function cs_func

!---------------------------------------------------------
!
! set up the particle positions and smoothing length
! using a Monte Carlo approach
!
!---------------------------------------------------------
subroutine set_disc_positions(npart_tot,npart_start_count,do_mixture,R_ref,R_in,R_out,&
                              R_indust,R_outdust,phi_min,phi_max,sigma_norm,sigma_normdust,&
                              sigmaprofile,sigmaprofiledust,R_c,R_c_dust,p_index,p_inddust,cs0,cs0dust,&
                              q_index,q_inddust,e_0,e_index,phi_peri,ecc_arr,a_arr,eccprofile,&
                              star_m,G,particle_mass,hfact,itype,xyzh,honH,verbose)
 use io,             only:id,master
 use part,           only:set_particle_type
 use random,         only:ran2
 use load_from_file, only: load_data_file
 integer, intent(in)    :: npart_start_count,npart_tot
 real,    intent(in)    :: R_ref,R_in,R_out,phi_min,phi_max
 real,    intent(in)    :: sigma_norm,p_index,cs0,q_index,star_m,G,particle_mass,hfact
 real,    intent(in)    :: sigma_normdust,R_indust,R_outdust,R_c,R_c_dust,p_inddust,q_inddust,cs0dust
 real,    intent(in)    :: e_0,e_index,phi_peri
 real,    intent(inout) :: ecc_arr(:),a_arr(:)
 logical, intent(in)    :: do_mixture,verbose
 integer, intent(in)    :: itype,sigmaprofile,sigmaprofiledust,eccprofile
 real,    intent(inout) :: xyzh(:,:)
 real,    intent(out)   :: honH
 integer :: i,j,iseed,ninz
 integer :: ipart
 real    :: rand_no,randtest,R,phi,zi,ea,Mmean
 real    :: f,fr_max,fz_max,sigma,cs,omega,fmixt,distr_corr_max,distr_corr_val
 real    :: HH,HHsqrt2,z_min,z_max
 real    :: rhopart,rhoz,hpart
 real    :: xcentreofmass(3)
 real    :: dR,dphi,f_val,sigmamixt,HHdust,HHsqrt2dust,rhozmixt,csdust
 real    :: R_ecc,Rin,Rout,Rindust,Routdust,phi_perirad
 !--seed for random number generator
 iseed = -34598 + (itype - igas)
 honH = 0.
 ninz = 0
 
 !--converting phi_peri to radians
 phi_perirad=phi_peri*3.1415/180.

 !--reset Rin-Rout for eccentric discs (if e=0, Rin=Rin, Rout=Rout)
 !--R_in and then R_out are re-assigned to the original values at the
 Rin=R_in!/(1.-e_0*(R_in/R_ref)**(-e_index))
 Rout=R_out!/(1.+e_0*(R_out/R_ref)**(-e_index))
 !--same for the dust
 Rindust=R_indust!/(1.-e_0*(R_indust/R_ref)**(-e_index))
 Routdust=R_outdust!/(1.+e_0*(R_outdust/R_ref)**(-e_index))

 !--set maximum f=R*sigma value
 dR = (Rout-Rin)/real(maxbins-1)
 fr_max = 0.
 dphi= (6.283185)/real(maxbins-1)

 do i=1,maxbins
    R = Rin + (i-1)*dR
    !---------This if cycle can be entirely skipped if generating mean anomaly
    if(e_0 < 1.) then 
       do j=1,maxbins
          phi=(j-1)*dphi
          distr_corr_val=distr_ecc_corr(R,phi,R_ref,e_0,e_index,phi_peri,eccprofile)!*&
                !distr_ecc_azimuth(R,phi,R_ref,e_0,e_index,phi_peri,p_index)
          if(distr_corr_val < 0.) then
             call fatal('set_disc','set_disc_positions: distr_corr<0, choose a shallower eccentricity profile')
          endif
          distr_corr_max=max(distr_corr_max,distr_corr_val)
          enddo
    else
       distr_corr_max=1
    endif
    f_val = R*sigma_norm*scaled_sigma(R,sigmaprofile,p_index,R_ref,&
                                      Rin,Rout,R_c)*distr_corr_max
                  !--distr_corr_max is maximum correction 
                  !--in distr_ecc_corr(....) for eccentric topology
    if (do_mixture) then
       if (R>=Rindust .and. R<=Routdust) then
          f_val = f_val + R*sigma_normdust*&
                  scaled_sigma(R,sigmaprofiledust,p_inddust,R_ref,&
                               Rindust,Routdust,R_c_dust)*distr_corr_max 
       endif
    endif
    fr_max = max(fr_max,f_val)
 enddo

 sigmamixt = 0.
 rhozmixt = 0.
 xcentreofmass = 0.
 ipart = npart_start_count - 1

 !--loop over particles
<<<<<<< HEAD
 do i=npart_start_count,npart_tot,2
    if (id==master .and. mod(i,max(npart_tot/10,10))==0 .and. verbose) print*,i
=======
 do i=npart_start_count,npart_tot,1
    if (id==master .and. mod(i,npart_tot/10)==0 .and. verbose) print*,i
>>>>>>> f2e690fd
    !--get a random angle between phi_min and phi_max
    rand_no = ran2(iseed)
    phi = 0.! if circular no need of phi! phi_min + (phi_max - phi_min)*ran2(iseed)
    !--now get radius
    f = 0.
    randtest = 1.
    do while (randtest > f)
       R = Rin + (Rout - Rin)*ran2(iseed)
       !--Note that here R is the semi-maj axis, if e0=0. R=a
       ea=ecc_distrib(R,e_0,R_ref,e_index,eccprofile)
       if((e_0 .ne. 0.) .or. (eccprofile == 4)) then !-- We generate mean anomalies 
          Mmean = phi_min + (phi_max - phi_min)*ran2(iseed)
       !--This is because rejection must occur on the couple (a,phi)
       !--and not only on a.
       !--we convert Mean anomaly to true anomaly, this produces right
       !--azimuthal density
          phi=m_to_f(ea,Mmean)
       else
          phi=phi_min + (phi_max - phi_min)*ran2(iseed)
       endif
       !phi=Mmean+2.*ea*sin(Mmean)+5./4.*ea**2.*sin(2.*Mmean)+&
       !      ea**3*(13./12.*sin(3.*Mmean)-1./4.*sin(3.*Mmean))+&
       !      ea**4*(103./96.*sin(4.*Mmean)-11./24.*sin(4.*Mmean))
       !-- Eq. 2.88 Murray & Dermott to 4th order

       randtest = fr_max*ran2(iseed)
       f = R*sigma_norm*scaled_sigma(R,sigmaprofile,&
                                     p_index,R_ref,Rin,Rout,R_c)*&
                        distr_ecc_corr(R,phi,R_ref,e_0,e_index,phi_peri,eccprofile)!*&
                   ! distr_ecc_azimuth(R,phi,R_ref,e_0,e_index,phi_peri,p_index)
       sigma = f/(R*distr_ecc_corr(R,phi,R_ref,e_0,e_index,phi_peri,eccprofile))
       if (do_mixture) then
          if (R>=Rindust .and. R<=Routdust) then
             fmixt = R*sigma_normdust*scaled_sigma(R,sigmaprofiledust,&
                                                   p_inddust,R_ref,Rindust,&
                                                   Routdust,R_c_dust)*&
                       distr_ecc_corr(R,phi,R_ref,e_0,e_index,phi_peri,eccprofile)!*&
                ! distr_ecc_azimuth(R,phi,R_ref,e_0,e_index,phi_peri,p_inddust)

             f     = f + fmixt
             sigmamixt = fmixt/(R*distr_ecc_corr(R,phi,R_ref,e_0,&
                                                 e_index,phi_peri,eccprofile))
          endif
       endif
    enddo

    !--set z
    !--first get sound speed at R
    cs = cs_func(cs0,R,q_index)
    !--then pressure scale-height - multiplied by sqrt(2)
    !  for convenience in rhoz calc.
    omega   = sqrt(G*star_m/R**3)
    HH      = cs/omega
    HHsqrt2 = sqrt(2.0d0)*HH
    if (do_mixture) then
       !-- get HH of dust at R
       csdust = cs_func(cs0dust,R,q_inddust)
       HHdust = csdust/omega
       HHsqrt2dust = sqrt(2.0d0)*HHdust
    endif
    z_min = -3.0d0*HHsqrt2
    z_max =  3.0d0*HHsqrt2

    fz_max = sigma/(HHsqrt2*sqrt(pi))
    if (do_mixture) fz_max = fz_max + sigmamixt/(HHsqrt2dust*sqrt(pi))
    f = 0.
    randtest = 1.
    do while(randtest > f)
       zi = z_min + (z_max - z_min)*ran2(iseed)
       randtest = fz_max*ran2(iseed)
       f = sigma*exp(-(zi/(HHsqrt2))**2)/(HHsqrt2*sqrt(pi))
       rhoz = f
       if (do_mixture) then
          fmixt = sigmamixt*exp(-(zi/(HHsqrt2dust))**2)/(HHsqrt2dust*sqrt(pi))
          f    = f + fmixt
          rhozmixt = fmixt
       endif
    enddo

    !--starting estimate of smoothing length for h-rho iterations
    rhopart = rhoz
    if (do_mixture) rhopart = rhopart + rhozmixt
    hpart = hfact*(particle_mass/rhopart)**(1./3.)

    if(ecc_arr(ipart)>0.99) then
       call fatal('set_disc', 'set_disc_positions: some particles have ecc >1.')
    endif
 !  if (i_belong_i4(i)) then
       ipart = ipart + 1
       !--Setting ellipse properties after MC sampling
       ecc_arr(ipart)=ea
       a_arr(ipart)=R
 
       R_ecc=R*(1.-ecc_arr(ipart)**2.)/&
               (1.+ecc_arr(ipart)*cos(phi-phi_perirad))

       !--set positions -- move to origin below
       xyzh(1,ipart) = R_ecc*cos(phi)
       xyzh(2,ipart) = R_ecc*sin(phi)
       xyzh(3,ipart) = zi
       xyzh(4,ipart) = hpart
       !--set particle type
       call set_particle_type(ipart,itype)

!----This part halves the number of iterations on the particles by making them
!----negative symmetric, however this does not work for our non-axisymmetric
!----setup. Note that the do file was skipping 2 part at the time.

  !  endif
  !  if (i_belong_i4(i+1) .and. i+1 <= npart_tot) then
  !     ipart = ipart + 1
  !    !--set positions -- move to origin below
  !     if(e_0==0.) then
  !       xyzh(1,ipart) = -R_ecc*cos(phi)
  !        xyzh(2,ipart) = -R_ecc*sin(phi)
  !        xyzh(3,ipart) = -zi
  !      else
  !        xyzh(1,ipart) = R_ecc*cos(phi)
  !        xyzh(2,ipart) = R_ecc*sin(phi)
  !        xyzh(3,ipart) = zi
  !      endif
  !     xyzh(4,ipart) = hpart
  !     !--set particle type
  !     call set_particle_type(ipart,itype)
  !  endif

    !--HH is scale height
    if (zi*zi < HH*HH) then
       ninz = ninz + 1
       honH = honH + hpart/HH
    endif
 enddo

 !--set honH
 honH = honH/real(ninz)

end subroutine set_disc_positions

!----------------------------------------------------------------
!
! set up the particle velocities
!
!----------------------------------------------------------------
! Note that phi_peri must be added if different from 0.
subroutine set_disc_velocities(npart_tot,npart_start_count,itype,G,star_m,aspin, &
                               aspin_angle,clight,cs0,do_sigmapringle,p_index, &
                               q_index,gamma,R_in,rad,enc_m,smooth_sigma,xyzh,vxyzu,inclination,&
                               ecc_arr,a_arr)
 use externalforces, only:iext_einsteinprec
 use options,        only:iexternalforce
 use part,           only:gravity
 use dim,            only:gr
 integer, intent(in)    :: npart_tot,npart_start_count,itype
 real,    intent(in)    :: G,star_m,aspin,aspin_angle,clight,cs0,p_index,q_index
 real,    intent(in)    :: rad(:),enc_m(:),gamma,R_in
 logical, intent(in)    :: do_sigmapringle,smooth_sigma
 real,    intent(in)    :: xyzh(:,:),inclination
 real,    intent(in)    :: ecc_arr(:),a_arr(:)
 real,    intent(inout) :: vxyzu(:,:)
 real :: term,term_pr,term_bh,det,vr,vphi,cs,R,phi,a_smj,ecc
 integer :: i,itable,ipart,ierr
 real :: rg,vkep
 logical :: isecc

 isecc=any(ecc_arr(:)/=0)
 ierr = 0
 ipart = npart_start_count - 1

 do i=npart_start_count,npart_tot
    if (i_belong_i4(i)) then
       ipart = ipart + 1
       !
       !--set velocities to give centrifugal balance:
       !  v_phi^2 = GM/R - term_pr - 2*vphi*term_bh
       !
       R    = sqrt(xyzh(1,ipart)**2 + xyzh(2,ipart)**2)
       phi  = atan2(xyzh(2,ipart),xyzh(1,ipart))
       ecc  = ecc_arr(i)
       a_smj= a_arr(i)
       !--term is v_phi^2, corrected for eccentricity
       term = G*star_m/a_smj
       !
       !--correction for Einstein precession (assumes Rg=1)
       !
       if (iexternalforce==iext_einsteinprec) term = term*(1.0 + 6.0/R)
       !
       !--correction due to self-gravity
       !
       if (gravity) then
          itable = nint((R-rad(1))/(rad(2)-rad(1))) + 1
          term = G*enc_m(itable)/R
       endif
       !
       !--add contribution from pressure gradients
       !  pressure contribution from a powerlaw disc
       !
       select case(itype)
       case(igas)
          cs = cs_func(cs0,R,q_index)
          if (do_sigmapringle) then
             term_pr = 0.
          else
             ! NB: We do NOT correct for the smoothing of the inner disc profile in
             ! the orbital speed (as we did previously), this produces a strong response
             ! which is not desired. Instead we allow a non-zero vr in the inner disc
             term_pr = -cs**2*(1.5+p_index+q_index)
          endif
          if (term + term_pr < 0.) then
             call fatal('set_disc', 'set_disc_velocities: '// &
                'pressure correction causing -ve sqrt while setting velocities')
          endif
       case default
          cs = 0.
          term_pr = 0.
       end select
       !
       !--correction due to Lense-Thirring precession:
       !  Nealon, Nixon & Price correction for Nelson & Papaloizou v x h term
       !  this is Eq. 5.21 in Nealon (2013) multiplied by -R
       !
       term_bh = -2.*aspin*(G*star_m/R)**2/clight**3
       if (aspin_angle > tiny(aspin_angle)) then
          ierr = 1
       endif
       !
       !--now solve quadratic equation for vphi
       !
       det = term_bh**2 + 4.*(term + term_pr)
       Rg   = G*star_m/clight**2
       vkep = sqrt(G*star_m/a_smj)
       if (gr) then
          ! Pure post-Newtonian velocity i.e. no pressure corrections
          vphi = vkep**4/clight**3 * (sqrt(aspin**2 + (R/Rg)**3) - aspin) * cos(inclination)
          vr=0.
       elseif (isecc) then
          !--if eccentric we ignore pressure correction for setup
          !--eccentric velocities (Eq. 2.31-2.32 in Murray & Dermott, 1999)
          vphi=vkep*(1.+ecc*cos(phi))/sqrt(1.-ecc**2)
          vr = vkep*ecc*sin(phi)/sqrt(1.-ecc**2)
       else
          vphi = 0.5*(term_bh + sqrt(det))
          vr=0.
       endif
       !
       !--set velocities -- move to origin below
       !
       vxyzu(1,ipart) = -vphi*sin(phi)+ vr*cos(phi)
       vxyzu(2,ipart) = vphi*cos(phi) + vr*sin(phi)
       vxyzu(3,ipart) = 0.0d0
       !
       !--set thermal energy
       !  utherm generally should not be stored
       !  for an isothermal equation of state
       if (maxvxyzu >= 4) then
          if (itype==igas) then
             if (gamma > 1.) then
                vxyzu(4,ipart) = cs**2/(gamma - 1.)/gamma
             else
                vxyzu(4,ipart) = 1.5*cs**2
             endif
          else
             vxyzu(4,ipart) = 0.
          endif
       endif
    endif
 enddo
 if (ierr /= 0) call warning('set_disc','set_disc_velocities: '// &
    'assuming that the disc and black hole are aligned')

end subroutine set_disc_velocities

!-------------------------------------------------------------
!
! shift the particles so the centre of mass is at the origin
!
!-------------------------------------------------------------
subroutine adjust_centre_of_mass(xyzh,vxyzu,particle_mass,i1,i2,x0,v0,&
                                 e_0,eccprofile)
 real,    intent(inout) :: xyzh(:,:), vxyzu(:,:)
 real,    intent(in)    :: particle_mass
 integer, intent(in)    :: i1,i2,eccprofile
 real,    intent(in)    :: x0(3),v0(3),e_0
 real :: xcentreofmass(3), vcentreofmass(3)
 integer :: i,ipart
 real    :: totmass

 xcentreofmass = 0.
 vcentreofmass = 0.
 totmass       = 0.
 ipart = i1 - 1
 do i=i1,i2
     if (i_belong_i4(i)) then
        ipart = ipart + 1
        if((e_0 == 0.) .and. (eccprofile .ne. 4)) then
           xcentreofmass = xcentreofmass + particle_mass*xyzh(1:3,ipart)
        endif
        vcentreofmass = vcentreofmass + particle_mass*vxyzu(1:3,ipart)
        totmass = totmass + particle_mass
     endif
  enddo

    totmass = reduceall_mpi('+',totmass)

    xcentreofmass = xcentreofmass/totmass
    vcentreofmass = vcentreofmass/totmass

    xcentreofmass = reduceall_mpi('+',xcentreofmass)
    vcentreofmass = reduceall_mpi('+',vcentreofmass)


 ipart = i1 - 1
 do i=i1,i2
    if (i_belong_i4(i)) then
       ipart = ipart + 1
       xyzh(1:3,ipart)  = xyzh(1:3,ipart)  - xcentreofmass + x0
       vxyzu(1:3,ipart) = vxyzu(1:3,ipart) - vcentreofmass + v0
    endif
 enddo

end subroutine adjust_centre_of_mass

!----------------------------------------------------------------
!
! This subroutine is a utility for inclining discs and
! setting up warps
!
!----------------------------------------------------------------
pure subroutine set_incline_or_warp(xyzh,vxyzu,npart_tot,npart_start,posangl,incl,&
                                    Rwarp,Hwarp,psimax)
 use vectorutils, only:rotatevec
 real,    intent(inout) :: xyzh(:,:)
 real,    intent(inout) :: vxyzu(:,:)
 real,    intent(out)   :: psimax
 integer, intent(in)    :: npart_start,npart_tot
 real,    intent(in)    :: posangl,incl,Rwarp,Hwarp
 real    :: R,inc,k(3),psi
 integer :: i

 !--rotation axis
 k = (/-sin(posangl), cos(posangl), 0./)

 psi = 0.
 do i=npart_start,npart_tot
    R = sqrt(dot_product(xyzh(1:3,i),xyzh(1:3,i)))
    if (R < Rwarp-Hwarp) then
       inc = 0.
    elseif (R < Rwarp+Hwarp) then
       inc = asin(0.5*(1.+sin(pi/(2.*Hwarp)*(R-Rwarp)))*sin(incl))
!       inc = incl*(0.5*tanh((R-Rwarp)/1.) +0.5)
       psi = pi*Rwarp/(4.*Hwarp)*sin(incl)/sqrt(1. - (0.5*sin(incl))**2)
       psimax = max(psimax,psi)
    else
       inc = incl
    endif
    !--rotate position and velocity
    call rotatevec(xyzh(1:3,i),k,inc)
    call rotatevec(vxyzu(1:3,i),k,inc)
 enddo

end subroutine set_incline_or_warp

!------------------------------------
!
!  Compute H/R at a given radius
!
!------------------------------------
pure real function get_HonR(r,cs0,q_index,star_m,G)
 real, intent(in) :: r,cs0,q_index,star_m,G
 real :: omega,cs,HH

 omega = sqrt(G*star_m/r**3)
 cs    = cs_func(cs0,r,q_index)
 HH    = cs/omega
 get_HonR = HH/r

end function get_HonR

!-----------------------------------------------------------------------------
!
!  Print useful information about the disc to the discparams file
!
!-----------------------------------------------------------------------------
subroutine write_discinfo(iunit,R_in,R_out,R_ref,Q,npart,sigmaprofile, &
                          R_c,p_index,q_index,star_m,disc_m,sigma_norm, &
                          inclination,honH,cs0,alphaSS_min,alphaSS_max, &
                          R_warp,psimax,L_tot_mag,itype)
 use eos,          only:gmw
 use infile_utils, only:write_inopt
 use part,         only:igas
 use physcon,      only:kb_on_mh
 use units,        only:unit_velocity
 use grids_for_setup, only: init_grid_sigma,deallocate_sigma

 integer, intent(in) :: iunit,npart,itype,sigmaprofile
 real,    intent(in) :: R_in,R_out,R_ref,Q,p_index,q_index,star_m,disc_m,sigma_norm,L_tot_mag
 real,    intent(in) :: alphaSS_min,alphaSS_max,R_warp,psimax,R_c,inclination,honH,cs0
 integer :: i
 real    :: T0,T_ref,sig,dR,R

 write(iunit,"(/,a)") '# '//trim(labeltype(itype))//' disc parameters - this file is NOT read by setup'
 call write_inopt(R_in,'R_in','inner disc boundary',iunit)
 call write_inopt(R_ref,'R_ref','reference radius',iunit)
 call write_inopt(R_out,'R_out','outer disc boundary',iunit)
 if (R_warp > 0.) call write_inopt(R_warp,'R_warp','position of warp',iunit)
 if (psimax > 0.) call write_inopt(psimax,'psi_max','maximum warp amplitude',iunit)
 call write_inopt(get_HonR(R_in,cs0,q_index,star_m,1.),'H/R_in','disc aspect ratio H/R at R=R_in',iunit)
 call write_inopt(get_HonR(R_ref,cs0,q_index,star_m,1.),'H/R_ref','disc aspect ratio H/R at R=R_ref',iunit)
 call write_inopt(get_HonR(R_out,cs0,q_index,star_m,1.),'H/R_out','disc aspect ratio H/R at R=R_out',iunit)
 if (R_warp > 0.) then
    call write_inopt(get_HonR(R_warp,cs0,q_index,star_m,1.),'H/R_warp','disc aspect ratio H/R at R=R_warp',iunit)
 endif
 sig = sigma_norm*scaled_sigma(R_in,sigmaprofile,p_index,R_ref,R_in,R_out,R_c)
 sig = sig*umass/udist**2
 call write_inopt(sig,'sig_in','surface density (g/cm^2) at R=R_in',iunit)
 sig = sigma_norm*scaled_sigma(R_ref,sigmaprofile,p_index,R_ref,R_in,R_out,R_c)
 sig = sig*umass/udist**2
 call write_inopt(sig,'sig_ref','surface density (g/cm^2) at R=R_ref',iunit)
 sig = sigma_norm*scaled_sigma(R_out,sigmaprofile,p_index,R_ref,R_in,R_out,R_c)
 sig = sig*umass/udist**2
 call write_inopt(sig,'sig_out','surface density (g/cm^2) at R=R_out',iunit)
 dR = (R_out-R_in)/real(maxbins-1)
 sig = 0.
 do i=1,maxbins
    R = R_in + (i-1)*dR
    sig = max(sig,sigma_norm*scaled_sigma(R,sigmaprofile,p_index,R_ref,R_in,R_out,R_c))
 enddo
 sig = sig*umass/udist**2
 call write_inopt(sig,'sig_max','maximum surface density (g/cm^2)',iunit)
 call write_inopt(Q,'Qmin','minimum Toomre Q parameter',iunit)
 call write_inopt(npart,'n','number of particles in the disc',iunit)
 call write_inopt(p_index,'p_index','power law index of surface density profile',iunit)
 if (sigmaprofile==1 .or. sigmaprofile==3) call write_inopt(R_c,'R_c','characteristic radius of the exponential taper',iunit)
 call write_inopt(q_index,'q_index','power law index of sound speed profile',iunit)
 call write_inopt(star_m,'M_star','mass of central star',iunit)
 call write_inopt(disc_m,'M_disc','disc mass',iunit)
 call write_inopt(disc_m/star_m,'M_disc/M_star','relative disc mass',iunit)
 if (itype == igas) call write_inopt(cs0,'cs0','sound speed at R=1',iunit)

 if (itype == igas) then
    T0 = (cs_func(cs0,R_in,q_index)*unit_velocity)**2*gmw/kb_on_mh
    call write_inopt(T0,'T_in','temperature (K) at R=R_in',iunit)
    T_ref = (cs_func(cs0,R_ref,q_index)*unit_velocity)**2*gmw/kb_on_mh
    call write_inopt(T_ref,'T_ref','temperature (K) at R=R_ref',iunit)
    T0 = (cs_func(cs0,R_out,q_index)*unit_velocity)**2*gmw/kb_on_mh
    call write_inopt(T0,'T_out','temperature (K) at R=R_out',iunit)
 else
    T_ref = 0
 endif

 call write_inopt(inclination,'inc.deg','disc inclination in degrees',iunit)
 call write_inopt(honH,'<h/H>','approx. mean smoothing length over disc scale height',iunit)
 call write_inopt(alphaSS_min,'alphaSS_min','minimum Shakura-Sunyaev alpha viscosity in disc',iunit)
 call write_inopt(alphaSS_max,'alphaSS_max','maximum Shakura-Sunyaev alpha viscosity in disc',iunit)
 call write_inopt(udist,'udist','distance units (cgs)',iunit)
 call write_inopt(umass,'umass','mass units (cgs)',iunit)
 call write_inopt(utime,'utime','time units (cgs)',iunit)
 call write_inopt(gg/(udist**3/(utime**2*umass)),'G','in code units',iunit)
 call write_inopt(c/(udist/utime),'c','in code units',iunit)
 write(iunit,"(a)")

 !--print some of these diagnostics in more useful form
 if (itype == igas) then
    if (T_ref < 1.0d3) then
       write(iunit,"(a,f5.1,a,f5.1,a,f5.2,a,/)")  '# Temperature profile  = ',T_ref,'K (R/',R_ref,')^(',-2.*q_index,')'
    else
       write(iunit,"(a,es9.2,a,f5.1,a,f5.2,a,/)") '# Temperature profile  = ',T_ref,'K (R/',R_ref,')^(',-2.*q_index,')'
    endif
 endif
 if (sigmaprofile==0) then
    write(iunit,"(a,es9.2,a,f5.1,a,f4.1,a,/)") '# Surface density      = ',&
         sigma_norm*umass/udist**2,' g/cm^2 (R/',R_ref,')^(',-p_index,')'
 elseif (sigmaprofile==1) then
    write(iunit,"(a,es9.2,a,f5.1,a,f4.1,a,f5.1,a,f4.1,a,/)") '# Surface density      = ',&
         sigma_norm*umass/udist**2,' g/cm^2 (R/',R_ref,')^(',-p_index,') exp[-(R/',R_c,')^(2-',p_index,')]'
 elseif (sigmaprofile==2) then
    write(iunit,"(a,es9.2,a,f5.1,a,f4.1,a,f4.1,a,/)") '# Surface density      = ',&
         sigma_norm*umass/udist**2,' g/cm^2 (R/',R_ref,')^(',-p_index,') (1 - sqrt(',R_in,'/R))'
 elseif (sigmaprofile==3) then
    write(iunit,"(a,es9.2,a,f5.1,a,f4.1,a,f5.1,a,f4.1,a,f4.1,a,/)") '# Surface density      = ',&
         sigma_norm*umass/udist**2,' g/cm^2 (R/',R_ref,')^(',-p_index,') exp[-(R/',R_c,')^(2-',p_index,')] (1 - sqrt(',R_in,'/R))'
 elseif (sigmaprofile==4) then
    write(iunit, "(a,es9.2,a,f5.1,a,f4.1,a,f5.1,a,f4.1,a,f4.1,a,/)") '# Surface density      = ',&
         sigma_norm*umass/udist**2,' g/cm^2 (R/',R_ref,')^(',-p_index,') (1-exp(R-',R_out,'))'
 elseif (sigmaprofile==5) then
    write(iunit, "(a,es9.2,a,f5.1,a,f4.1,a,f5.1,a,f4.1,a,f4.1,a,/)") '# Surface density      = ',&
         sigma_norm*umass/udist**2,' g/cm^2 (R/',R_ref,')^(',-p_index,') (1-exp(R-',R_out,')) (1 - sqrt(',R_in,'/R))'
 endif
 write(iunit,"(a,es9.2,a,/)") '# Disc total angular momentum = ',L_tot_mag,' g*cm^2/sec'

 return
end subroutine write_discinfo

!-----------------------------------------------------------------------------
!
!  Routine to compute ratio of smoothing length to disc scale height
!  Used to determine alpha viscosity in the disc when using the
!  artificial viscosity to represent Shakura-Sunyaev viscosity
!
!  Input:
!   xyzh - positions and smoothing lengths
!   rminav, rmaxav - rmin and rmax to perform calculation
!   cs0 - sound speed at R=1
!   q_index - power-law index of temperature profile
!   M_star - mass of star
!   i1,i2 - range of particle indices to use
!   rwarp - location of warp (optional)
!
!  Output:
!   honHmin, honH, honHmax - max mean and min ratio of h/H within range of R
!-----------------------------------------------------------------------------
subroutine get_honH(xyzh,rminav,rmaxav,honHmin,honHmax,honH,cs0,q_index,M_star,i1,i2,verbose,rwarp)
 real,    intent(in)  :: xyzh(:,:)
 real,    intent(out) :: honHmax,honHmin,honH
 integer, intent(in)  :: i1,i2
 real,    intent(in)  :: cs0,q_index,M_star,rminav,rmaxav,rwarp
 logical, intent(in)  :: verbose

 integer :: i,ii,iwarp
 real :: G,rmin,rmax,dr,ri
 real :: rad(maxbins),ninbin(maxbins),h_smooth(maxbins),cs(maxbins),H(maxbins),omega(maxbins)
 integer :: ipart

 G = 1.0

 !--setup rmin and rmax for the analysis
 rmin = rminav
 rmax = rmaxav

 !--set up the radius array
 dr = (rmax-rmin)/real(maxbins-1)
 iwarp = 0
 do i=1,maxbins
    rad(i)=rmin + real(i-1)*dr
    if (rwarp > tiny(rwarp)) then
       if (rad(i) > rwarp) iwarp = i - 1
    endif
 enddo

 !--initialise arrays to zero
 ninbin = 0
 h_smooth = 0.0

 !--and thus the sound speed array
 do i=1,maxbins
    cs(i) = cs_func(cs0,rad(i),q_index)
    omega(i) = sqrt(G*M_star/rad(i)**3)
 enddo

 !--and thus the disc scale height
 do i=1,maxbins
    H(i) = cs(i)/omega(i)
 enddo

 !--loop over particles putting properties into the correct bin
 ipart = i1 - 1
 do i=i1,i2
    if (i_belong_i4(i)) then
       ipart = ipart + 1
       if (xyzh(4,ipart) > tiny(xyzh)) then ! IF ACTIVE
          ri = sqrt(dot_product(xyzh(1:3,ipart),xyzh(1:3,ipart)))
          ii = int((ri-rad(1))/dr + 1)

          if (ii > maxbins) cycle
          if (ii < 1) cycle

          !--ignoring the large smoothing length particles far from the mid-plane
          if (xyzh(3,ipart)**2 < 4.*H(ii)*H(ii)) then
             h_smooth(ii) = h_smooth(ii) + xyzh(4,ipart)
             ninbin(ii) = ninbin(ii) + 1
          endif
       endif
    endif
 enddo

 h_smooth = reduceall_mpi('+', h_smooth)
 ninbin = reduceall_mpi('+', ninbin)

 !--average h_smooth
 do i=1,maxbins
    if (ninbin(i) > 0) h_smooth(i) = h_smooth(i)/ninbin(i)
 enddo

 !--now loop over rings to calculate required quantities
 do i=1,maxbins
    if (H(i) > 0.) then
       h_smooth(i) = h_smooth(i)/H(i)
    endif
 enddo

 !--print out an average value for <h>/H and thus \alpha_SS/\alpha_AV
 honH = 0.0
 honHmin = minval(h_smooth)
 honHmax = maxval(h_smooth)
 do i=1,maxbins
    honH = honH + h_smooth(i)
 enddo
 honH = honH/real(maxbins)

 if (verbose) then
    write(*,'(1x,"(<h>/H) mean...........: ",f9.4)') honH
    write(*,'(1x,"(<h>/H) minimum........: ",f9.4)') honHmin
    write(*,'(1x,"(<h>/H) maximum........: ",f9.4)') honHmax
    if (rwarp > tiny(rwarp) .and. iwarp > 0) then
       write(*,'(1x,"(<h>/H) at R_warp......: ",f9.4)') h_smooth(iwarp)
    endif
    write(*,'(1x,"e.g. for alpha_SS = 0.1,  use alpha_AV = ",f10.5)') 0.1/(honH/10.0)
    write(*,'(1x,"   using alpha_AV = 1.0 gives alpha_SS ~ ",f8.4,"->",f8.4)') honHmin/10.0,honHmax/10.0
 endif

end subroutine get_honH

!------------------------------------------------------------------------
!
! returns surface density (sigma) at any value of R for a given profile
! with an arbitrary scaling
!
! sigmaprofile options:
!
!    0) power law
!         sigma ~ (R/Rref)^-p
!
!    1) exponentially tapered power law
!         sigma ~ (R/Rref)^-p * exp[-(R/Rc)^(2-p)]
!
!    2) smoothed power law
!         sigma ~ (R/Rref)^-p * (1 - sqrt(Rin/R))
!
!    3) both tapered and smoothed
!         sigma ~ (R/Rref)^-p * exp[-(R/Rc)^(2-p)] * (1 - sqrt(Rin/R))
!
!    4) alternative taper
!         sigma ~ (R/Rref)^-p * [1 - exp(R-Rout)]
!
!    5) alternative taper with smoothing
!         sigma ~ (R/Rref)^-p * [1 - exp(R-Rout)] * (1 - sqrt(Rin/R))
!
!    TODO: accept any surface density profile from function or file
!
!------------------------------------------------------------------------
function scaled_sigma(R,sigmaprofile,pindex,R_ref,R_in,R_out,R_c) result(sigma)
 use interpolate_grid, only: interpolate_1d
 use grids_for_setup, only: datasigma,sigma_initialised,dsigmadx
 real,    intent(in)  :: R,R_ref,pindex
 real,    intent(in)  :: R_in,R_out,R_c
 integer, intent(in)  :: sigmaprofile

 real :: sigma

 select case (sigmaprofile)
 case (0)
    sigma = (R/R_ref)**(-pindex)
 case (1)
    sigma = (R/R_ref)**(-pindex)*exp(-(R/R_c)**(2.-pindex))
 case (2)
    sigma = (R/R_ref)**(-pindex)*(1.-sqrt(R_in/R))
 case (3)
    sigma = (R/R_ref)**(-pindex)*exp(-(R/R_c)**(2.-pindex))*(1.-sqrt(R_in/R))
 case (4)
    sigma = (R/R_ref)**(-pindex)*(1-exp(R-R_out))
 case (5)
    sigma = (R/R_ref)**(-pindex)*(1-exp(R-R_out))*(1-sqrt(R_in/R))
 case (6) 
    if(sigma_initialised) then
       sigma = interpolate_1d(R,datasigma,dsigmadx)
    else
       call fatal('set_disc', 'sigma grid not initialised, something went wrong')
    endif
 case default
    call error('set_disc','unavailable sigmaprofile; surface density is set to zero')
    sigma = 0.
 end select

end function scaled_sigma
!-------------------------------

function ecc_distrib(a,e_0,R_ref,e_index,eccprofile) result(eccval)
 use interpolate_grid, only: interpolate_1d
 use grids_for_setup, only: dataecc,ecc_initialised,deda
 real, intent(in) :: a,e_0,R_ref,e_index
 integer, intent(in) :: eccprofile
 real :: eccval
 
 select case (eccprofile)
 case(0)
    eccval=0.
 case(1)
    eccval=e_0*(a/R_ref)**(-e_index)
 case(4)
     if(ecc_initialised) then
       eccval=interpolate_1d(a,dataecc,deda)
     else
       call fatal('set_disc', 'ecc grid not initialised, something went wrong')
     endif
 case default
    call error('set_disc','unavailable eccentricity profile, eccentricity is set to zero')
    eccval = 0.
 end select

end function ecc_distrib

!--This function corrects the distribution to account for eccentricity when
!--sampling both a and true anomaly
function distr_ecc_corr_az(a,phi,R_ref,e_0,e_index,phi_peri,eccprofile) result(distr)
 real,     intent(in) :: a,phi,R_ref,e_0,e_index,phi_peri
 integer,  intent(in) :: eccprofile
 real :: distr,drda,ea,deda

    ea = ecc_distrib(a,e_0,R_ref,e_index,eccprofile) !e_0*(a/R_ref)**(-e_index)
  deda = -e_index*ea/a
  drda = ((1-ea**2)*(1+ea*cos(phi-phi_peri)-a*deda*cos(phi-phi_peri))+ &
            2*a*deda*ea*(1+ea*cos(phi-phi_peri))) &
                                              /(1+ea*cos(phi-phi_peri))**2
 distr = ((1-ea**2)/&
         (1+ea*cos(phi-phi_peri)))*drda
 !--distr=1 for e_0=0.

end function distr_ecc_corr_az

!--This function corrects the distribution to account for eccentricity when
!--sampling a and uniform mean anomaly
function distr_ecc_corr(a,phi,R_ref,e_0,e_index,phi_peri,eccprofile) result(distr)
 real,     intent(in) :: a,phi,R_ref,e_0,e_index,phi_peri
 integer,  intent(in) :: eccprofile
 real :: distr,ea,deda
  
  ea = ecc_distrib(a,e_0,R_ref,e_index,eccprofile) !e_0*(a/R_ref)**(-e_index)
  deda = -e_index*ea/a
  
 distr = 2*pi*(sqrt(1-ea**2)-(a*ea*deda)/2/sqrt(1-ea**2))
 !--distr=1 for e_0=0.

end function distr_ecc_corr

function distr_ecc_azimuth(a,phi,R_ref,e_0,e_index,&
                           phi_peri,p_index,eccprofile) result(distr)
 real,     intent(in) :: a,phi,R_ref,e_0,e_index,phi_peri,p_index
 integer,  intent(in) :: eccprofile 
 real :: distr,ea,drda,deda


 ea=ecc_distrib(a,e_0,R_ref,e_index,eccprofile) !e_0*(a/R_ref)**(-e_index)
 deda = -e_index*ea/a
 drda = ((1-ea**2)*(1+ea*cos(phi-phi_peri)-a*deda*cos(phi-phi_peri))+ &
            2*a*deda*ea*(1+ea*cos(phi-phi_peri))) &
                                              /(1+ea*cos(phi-phi_peri))**2
 ! distr=1+(a*eR*(a/R_ref)**(-1-p_index)*(-e_index-p_index))*cos(phi-phi_peri)/R_ref
 !- -e_index seems lacking because it is already in eR, so everything is good
 distr=sqrt((1-ea**2)/(1+2*ea*cos(phi-phi_peri)+ea**2))/drda
 !--distr=1 for phi-phi_peri=3.1415

end function distr_ecc_azimuth
!------------------------------------------------------------------------
!
!
!------------------------------------------------------------------------
subroutine get_disc_mass(disc_m,enc_m,rad,toomre_min,sigmaprofile,sigma_norm, &
                         star_m,pindex,qindex,R_in,R_out,R_ref,R_c,H_R)
 real,           intent(in)  :: sigma_norm,star_m,pindex,qindex,R_in,R_out,R_ref,H_R
 real, optional, intent(in)  :: R_c
 integer,        intent(in)  :: sigmaprofile
 real,           intent(in)  :: rad(:)
 real,           intent(out) :: disc_m,enc_m(:),toomre_min

 real    :: dr,dM,R,sigma,cs0,cs,kappa,G
 integer :: i

 G = gg*umass*utime**2/(udist**3)
 cs0 = H_R*sqrt(G*star_m/R_ref)*R_ref**qindex
 enc_m = 0.
 toomre_min = huge(toomre_min)
 disc_m = 0.
 dR = rad(2)-rad(1)
 do i=1,maxbins
    R = rad(i)
    sigma = sigma_norm * scaled_sigma(R,sigmaprofile,pindex,R_ref,R_in,R_out,R_c)
    !--disc mass
    dM = 2.*pi*R*sigma*dR
    disc_m = disc_m + dM
    enc_m(i) = disc_m
    !--Toomre Q
    cs = cs_func(cs0,R,qindex)
    kappa = sqrt(G*star_m/R**3)
    if (sigma > epsilon(sigma)) then
       toomre_min = min(toomre_min,real(cs*kappa/(pi*G*sigma)))
    endif
 enddo

end subroutine get_disc_mass

function m_to_f(ecc,M) result(F)

   integer          :: i
   real             :: E,A
   real             :: F
   real, intent(in)  :: ecc,M
   !--First find eccentric anomaly
   if(ecc < 1.) then
        if(ecc < 0.8) then
           E=M
        else
           E=pi
        endif
        A = E - ecc*sin(E) - M;
        do i=0,200
            E = E - A/(1.-ecc*cos(E));
            A = E - ecc*sin(E) - M;
            if(abs(A) < 1.E-16) then
                exit
            endif
        enddo
        !--then convert to true anomaly
        F = 2.*atan(sqrt((1.+ecc)/(1.-ecc))*tan(0.5*E))
        F=mod(2*pi + mod(f, 2*pi), 2*pi)
    else
        call fatal('set_disc', 'm_to_f: some particles have ecc >1.') 
    endif

end function m_to_f

end module setdisc<|MERGE_RESOLUTION|>--- conflicted
+++ resolved
@@ -58,12 +58,8 @@
  public :: set_disc,set_incline_or_warp,get_disc_mass,scaled_sigma
 
  private
-<<<<<<< HEAD
  integer, parameter, public :: maxbins = 4096
 
-=======
- integer, parameter :: maxbins = 4096
->>>>>>> f2e690fd
 contains
 
 !----------------------------------------------------------------
@@ -76,17 +72,11 @@
                     rc,rcdust,p_index,p_indexdust,q_index,q_indexdust,HoverR,HoverRdust,gamma, &
                     disc_mass,disc_massdust,sig_norm,star_mass,xyz_origin,vxyz_origin, &
                     particle_type,particle_mass,hfact,xyzh,vxyzu,polyk, &
-<<<<<<< HEAD
                     position_angle,inclination,ismooth,alpha,rwarp,warp_smoothl, &
+                    e0,eindex,phiperi,eccprofile, &
                     bh_spin,bh_spin_angle,rref,enc_mass,r_grid,writefile,ierr,prefix,verbose)
- use io,           only:stdout
- use part,         only:maxp,idust,maxtypes
-=======
-                    position_angle,inclination,ismooth,alpha,rwarp,warp_smoothl,e0,eindex,phiperi,eccprofile, &
-                    bh_spin,bh_spin_angle,rref,writefile,ierr,prefix,verbose)
  use io,   only:stdout
  use part, only:maxp,idust,maxtypes
->>>>>>> f2e690fd
  use centreofmass, only:get_total_angular_momentum
  use allocutils, only:allocate_array
  use grids_for_setup, only: init_grid_sigma,init_grid_ecc,deallocate_sigma,deallocate_ecc
@@ -105,12 +95,9 @@
  integer, optional, intent(in)    :: particle_type
  real, optional,    intent(in)    :: position_angle,inclination
  real, optional,    intent(in)    :: rwarp,warp_smoothl,bh_spin,bh_spin_angle
-<<<<<<< HEAD
  real, optional,    intent(in)    :: enc_mass(maxbins),r_grid(maxbins)
-=======
  real, optional,    intent(in)    :: e0,eindex,phiperi
  integer, optional, intent(in)    :: eccprofile
->>>>>>> f2e690fd
  logical, optional, intent(in)    :: ismooth,mixture
  real,              intent(out)   :: xyzh(:,:)
  real,              intent(out)   :: vxyzu(:,:)
@@ -406,16 +393,9 @@
  call set_disc_positions(npart_tot,npart_start_count,do_mixture,R_ref,R_in,R_out,&
                          R_indust,R_outdust,phi_min,phi_max,sigma_norm,sigma_normdust,&
                          sigmaprofile,sigmaprofiledust,R_c,R_c_dust,p_index,p_inddust,cs0,cs0dust,&
-<<<<<<< HEAD
-                         q_index,q_inddust,star_m,G,particle_mass,hfact,itype,xyzh,honH,do_verbose)
-
-=======
                          q_index,q_inddust,e_0,e_index,phi_peri,ecc_arr,a_arr,eccprofile,&
                          star_m,G,particle_mass,hfact,itype,xyzh,honH,do_verbose)
- !
- !--set particle velocities
- !
->>>>>>> f2e690fd
+
  if (present(inclination)) then
     incl = inclination
  else
@@ -608,13 +588,11 @@
  !--converting phi_peri to radians
  phi_perirad=phi_peri*3.1415/180.
 
- !--reset Rin-Rout for eccentric discs (if e=0, Rin=Rin, Rout=Rout)
- !--R_in and then R_out are re-assigned to the original values at the
- Rin=R_in!/(1.-e_0*(R_in/R_ref)**(-e_index))
- Rout=R_out!/(1.+e_0*(R_out/R_ref)**(-e_index))
+ Rin=R_in
+ Rout=R_out
  !--same for the dust
- Rindust=R_indust!/(1.-e_0*(R_indust/R_ref)**(-e_index))
- Routdust=R_outdust!/(1.+e_0*(R_outdust/R_ref)**(-e_index))
+ Rindust=R_indust
+ Routdust=R_outdust
 
  !--set maximum f=R*sigma value
  dR = (Rout-Rin)/real(maxbins-1)
@@ -623,19 +601,16 @@
 
  do i=1,maxbins
     R = Rin + (i-1)*dR
-    !---------This if cycle can be entirely skipped if generating mean anomaly
+    !---------This if cycle needed to discover maximum value of distr_ecc_corr needed for ecc geom.
     if(e_0 < 1.) then 
-       do j=1,maxbins
-          phi=(j-1)*dphi
-          distr_corr_val=distr_ecc_corr(R,phi,R_ref,e_0,e_index,phi_peri,eccprofile)!*&
-                !distr_ecc_azimuth(R,phi,R_ref,e_0,e_index,phi_peri,p_index)
-          if(distr_corr_val < 0.) then
-             call fatal('set_disc','set_disc_positions: distr_corr<0, choose a shallower eccentricity profile')
-          endif
-          distr_corr_max=max(distr_corr_max,distr_corr_val)
-          enddo
+        phi=0.
+        distr_corr_val=distr_ecc_corr(R,phi,R_ref,e_0,e_index,phi_peri,eccprofile)!*&
+        if(distr_corr_val < 0.) then
+           call fatal('set_disc','set_disc_positions: distr_corr<0, choose a shallower eccentricity profile')
+        endif
+        distr_corr_max=max(distr_corr_max,distr_corr_val)
     else
-       distr_corr_max=1
+     distr_corr_max=6.28
     endif
     f_val = R*sigma_norm*scaled_sigma(R,sigmaprofile,p_index,R_ref,&
                                       Rin,Rout,R_c)*distr_corr_max
@@ -657,13 +632,8 @@
  ipart = npart_start_count - 1
 
  !--loop over particles
-<<<<<<< HEAD
- do i=npart_start_count,npart_tot,2
-    if (id==master .and. mod(i,max(npart_tot/10,10))==0 .and. verbose) print*,i
-=======
  do i=npart_start_count,npart_tot,1
     if (id==master .and. mod(i,npart_tot/10)==0 .and. verbose) print*,i
->>>>>>> f2e690fd
     !--get a random angle between phi_min and phi_max
     rand_no = ran2(iseed)
     phi = 0.! if circular no need of phi! phi_min + (phi_max - phi_min)*ran2(iseed)
@@ -674,6 +644,7 @@
        R = Rin + (Rout - Rin)*ran2(iseed)
        !--Note that here R is the semi-maj axis, if e0=0. R=a
        ea=ecc_distrib(R,e_0,R_ref,e_index,eccprofile)
+
        if((e_0 .ne. 0.) .or. (eccprofile == 4)) then !-- We generate mean anomalies 
           Mmean = phi_min + (phi_max - phi_min)*ran2(iseed)
        !--This is because rejection must occur on the couple (a,phi)
@@ -684,25 +655,19 @@
        else
           phi=phi_min + (phi_max - phi_min)*ran2(iseed)
        endif
-       !phi=Mmean+2.*ea*sin(Mmean)+5./4.*ea**2.*sin(2.*Mmean)+&
-       !      ea**3*(13./12.*sin(3.*Mmean)-1./4.*sin(3.*Mmean))+&
-       !      ea**4*(103./96.*sin(4.*Mmean)-11./24.*sin(4.*Mmean))
-       !-- Eq. 2.88 Murray & Dermott to 4th order
-
+       !--distr_ecc_corr is there because variable is "a" but standard density integrates on R
+       !--distr_ecc_corr accounts for the change of variable RdR --> R dR/da da
        randtest = fr_max*ran2(iseed)
        f = R*sigma_norm*scaled_sigma(R,sigmaprofile,&
                                      p_index,R_ref,Rin,Rout,R_c)*&
-                        distr_ecc_corr(R,phi,R_ref,e_0,e_index,phi_peri,eccprofile)!*&
-                   ! distr_ecc_azimuth(R,phi,R_ref,e_0,e_index,phi_peri,p_index)
+                        distr_ecc_corr(R,phi,R_ref,e_0,e_index,phi_peri,eccprofile)
        sigma = f/(R*distr_ecc_corr(R,phi,R_ref,e_0,e_index,phi_peri,eccprofile))
        if (do_mixture) then
           if (R>=Rindust .and. R<=Routdust) then
              fmixt = R*sigma_normdust*scaled_sigma(R,sigmaprofiledust,&
                                                    p_inddust,R_ref,Rindust,&
                                                    Routdust,R_c_dust)*&
-                       distr_ecc_corr(R,phi,R_ref,e_0,e_index,phi_peri,eccprofile)!*&
-                ! distr_ecc_azimuth(R,phi,R_ref,e_0,e_index,phi_peri,p_inddust)
-
+                       distr_ecc_corr(R,phi,R_ref,e_0,e_index,phi_peri,eccprofile)
              f     = f + fmixt
              sigmamixt = fmixt/(R*distr_ecc_corr(R,phi,R_ref,e_0,&
                                                  e_index,phi_peri,eccprofile))
@@ -751,7 +716,6 @@
     if(ecc_arr(ipart)>0.99) then
        call fatal('set_disc', 'set_disc_positions: some particles have ecc >1.')
     endif
- !  if (i_belong_i4(i)) then
        ipart = ipart + 1
        !--Setting ellipse properties after MC sampling
        ecc_arr(ipart)=ea
@@ -1327,7 +1291,7 @@
     sigma = (R/R_ref)**(-pindex)*(1-exp(R-R_out))*(1-sqrt(R_in/R))
  case (6) 
     if(sigma_initialised) then
-       sigma = interpolate_1d(R,datasigma,dsigmadx)
+       sigma = interpolate_1d(R,datasigma(:,1),datasigma(:,2),dsigmadx)
     else
        call fatal('set_disc', 'sigma grid not initialised, something went wrong')
     endif
@@ -1353,7 +1317,7 @@
     eccval=e_0*(a/R_ref)**(-e_index)
  case(4)
      if(ecc_initialised) then
-       eccval=interpolate_1d(a,dataecc,deda)
+       eccval=interpolate_1d(a,dataecc(:,1),dataecc(:,2),deda)
      else
        call fatal('set_disc', 'ecc grid not initialised, something went wrong')
      endif
@@ -1364,23 +1328,31 @@
 
 end function ecc_distrib
 
-!--This function corrects the distribution to account for eccentricity when
-!--sampling both a and true anomaly
-function distr_ecc_corr_az(a,phi,R_ref,e_0,e_index,phi_peri,eccprofile) result(distr)
- real,     intent(in) :: a,phi,R_ref,e_0,e_index,phi_peri
- integer,  intent(in) :: eccprofile
- real :: distr,drda,ea,deda
-
-    ea = ecc_distrib(a,e_0,R_ref,e_index,eccprofile) !e_0*(a/R_ref)**(-e_index)
-  deda = -e_index*ea/a
-  drda = ((1-ea**2)*(1+ea*cos(phi-phi_peri)-a*deda*cos(phi-phi_peri))+ &
-            2*a*deda*ea*(1+ea*cos(phi-phi_peri))) &
-                                              /(1+ea*cos(phi-phi_peri))**2
- distr = ((1-ea**2)/&
-         (1+ea*cos(phi-phi_peri)))*drda
- !--distr=1 for e_0=0.
-
-end function distr_ecc_corr_az
+function deda_distrib(a,e_0,R_ref,e_index,eccprofile) result(dedaval)
+ use interpolate_grid, only: interpolate_1d
+ use grids_for_setup, only: ecc_initialised,dataecc,deda,ddeda
+ real, intent(in) :: a,e_0,R_ref,e_index
+ integer, intent(in) :: eccprofile
+ real :: dedaval,ea
+ 
+ select case (eccprofile)
+ case(0)
+    dedaval=0.
+ case(1)
+    ea=e_0*(a/R_ref)**(-e_index)
+    dedaval=-e_index*ea/a
+ case(4)
+     if(ecc_initialised) then
+       dedaval=interpolate_1d(a,dataecc(:,1),deda,ddeda)
+     else
+       call fatal('set_disc', 'ecc grid not initialised, something went wrong')
+     endif
+ case default
+    call error('set_disc','unavailable eccentricity profile, eccentricity is set to zero')
+    dedaval = 0.
+ end select
+
+end function deda_distrib
 
 !--This function corrects the distribution to account for eccentricity when
 !--sampling a and uniform mean anomaly
@@ -1390,31 +1362,13 @@
  real :: distr,ea,deda
   
   ea = ecc_distrib(a,e_0,R_ref,e_index,eccprofile) !e_0*(a/R_ref)**(-e_index)
-  deda = -e_index*ea/a
+  deda = deda_distrib(a,e_0,R_ref,e_index,eccprofile)
   
  distr = 2*pi*(sqrt(1-ea**2)-(a*ea*deda)/2/sqrt(1-ea**2))
  !--distr=1 for e_0=0.
 
 end function distr_ecc_corr
 
-function distr_ecc_azimuth(a,phi,R_ref,e_0,e_index,&
-                           phi_peri,p_index,eccprofile) result(distr)
- real,     intent(in) :: a,phi,R_ref,e_0,e_index,phi_peri,p_index
- integer,  intent(in) :: eccprofile 
- real :: distr,ea,drda,deda
-
-
- ea=ecc_distrib(a,e_0,R_ref,e_index,eccprofile) !e_0*(a/R_ref)**(-e_index)
- deda = -e_index*ea/a
- drda = ((1-ea**2)*(1+ea*cos(phi-phi_peri)-a*deda*cos(phi-phi_peri))+ &
-            2*a*deda*ea*(1+ea*cos(phi-phi_peri))) &
-                                              /(1+ea*cos(phi-phi_peri))**2
- ! distr=1+(a*eR*(a/R_ref)**(-1-p_index)*(-e_index-p_index))*cos(phi-phi_peri)/R_ref
- !- -e_index seems lacking because it is already in eR, so everything is good
- distr=sqrt((1-ea**2)/(1+2*ea*cos(phi-phi_peri)+ea**2))/drda
- !--distr=1 for phi-phi_peri=3.1415
-
-end function distr_ecc_azimuth
 !------------------------------------------------------------------------
 !
 !
