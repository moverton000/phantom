--- conflicted
+++ resolved
@@ -27,11 +27,8 @@
 !--------------------------------------------------------------------------
 module setsoftenedcore
  use physcon,          only:pi,gg
-<<<<<<< HEAD
  use eos_idealplusrad, only:get_idealgasplusrad_tempfrompres,&
                             get_idealplusrad_enfromtemp
-=======
->>>>>>> 60e7fb08
  implicit none
  real(kind=8)  :: hsoft,msoft,mcore
  integer       :: hidx
@@ -41,11 +38,7 @@
  ! msoft: Softened mass (mass at softening length minus mass of core
  !        particle)
  ! hphi:  Softening length for the point particle potential, defined in
-<<<<<<< HEAD
- !        Price & Monaghan (2006). Set to be 0.5*hsoft. 
-=======
  !        Price & Monaghan (2006). Set to be 0.5*hsoft.
->>>>>>> 60e7fb08
 
 contains
 
@@ -64,14 +57,9 @@
                                             ene(:),temp(:),drho(:)
  character(len=120), intent(in)          :: filepath,outputpath
  real(kind=8), intent(inout)             :: mcore,hsoft
-<<<<<<< HEAD
  real(kind=8)                            :: mc,mh,h,hphi,tolerance,tempi,eni
  logical                                 :: isort_decreasing,iexclude_core_mass
  integer                                 :: i
-=======
- real(kind=8)                            :: mc,mh,h,hphi,tolerance
- logical                                 :: isort_decreasing,iexclude_core_mass
->>>>>>> 60e7fb08
 
  ! Output data to be sorted from stellar surface to interior?
  isort_decreasing = .true. ! Needs to be true if to be read by Phantom
@@ -84,7 +72,6 @@
 
  ! We iteratively look for a value of mcore for given hsoft that produces a nice softened
  ! density profile, and vice-versa. We also check for errors.
-<<<<<<< HEAD
  !
  ! Case 1 (default): hsoft specified only
  !
@@ -157,10 +144,6 @@
  else
      stop 'ERROR: Neither hsoft nor mcore were specified.'
  endif
-=======
- !
- ! Case 1 (default): hsoft specified only
->>>>>>> 60e7fb08
  !
  if ((hsoft > 0) .and. (mcore < 0)) then ! Default case
     h = hsoft * solarr ! Convert to cm
@@ -231,20 +214,14 @@
  else
     stop 'ERROR: Neither hsoft nor mcore were specified.'
  endif
-
+ !
  ! Calculate gravitational potential
-<<<<<<< HEAD
- !
-=======
->>>>>>> 60e7fb08
+ !
  hphi = 0.5*h
  call calc_phi(r, m-mc, phi, mc, hphi)
  !
  ! Calculate pressure profile inside softening length
-<<<<<<< HEAD
- !
-=======
->>>>>>> 60e7fb08
+ !
  pres = pres0
  call calc_pres(r, rho, phi, pres)
  !
@@ -274,7 +251,6 @@
  ! Reverse arrays so that data is sorted from stellar surface to stellar centre.
  !
  if (isort_decreasing) then
-<<<<<<< HEAD
      call flip_array(m)
      call flip_array(pres)
      call flip_array(temp)
@@ -288,21 +264,6 @@
      m = m - mc
  endif
 
-=======
-    call flip_array(m)
-    call flip_array(pres)
-    call flip_array(temp)
-    call flip_array(r)
-    call flip_array(rho)
-    call flip_array(ene)
-    call flip_array(phi)
- endif
-
- if (iexclude_core_mass) then
-    m = m - mc
- endif
-
->>>>>>> 60e7fb08
  call write_softened_profile(outputpath, m, pres, temp, r, rho, ene)
 end subroutine set_softened_core
 
@@ -313,12 +274,8 @@
  real(kind=8), intent(in) :: mc, h
  real(kind=8), dimension(1:hidx+1), intent(in) :: r
  real(kind=8), dimension(1:hidx+1), intent(inout) :: rho, m
-<<<<<<< HEAD
  
-=======
-
->>>>>>> 60e7fb08
-! a, b, d: Coefficients of cubic density profile defined by rho(r) = ar**3 + br**2 + d
+ ! a, b, d: Coefficients of cubic density profile defined by rho(r) = ar**3 + br**2 + d
  drhodr_h = (rho(hidx+1) - rho(hidx)) / (r(hidx+1) - r(hidx)) ! drho/dr at r = h
  a = 2./h**2. * drhodr_h - 10./h**3. * rho(hidx) + 7.5/pi/h**6. * msoft
  b = 0.5*drhodr_h/h - 1.5*a*h
@@ -369,21 +326,12 @@
  ! (ii) Gravitational potential due to softened gas
  phi_gas(size(r)) = - gg * mgas(size(r)) / r(size(r)) ! Surface boundary condition for phi
  do i = 1, size(r) - 1
-<<<<<<< HEAD
      phi_gas(size(r)-i) = phi_gas(size(r)-i+1) - gg * mgas(size(r)-i) / r(size(r)-i)**2. &
                                                * (r(size(r)-i+1) - r(size(r)-i))
  end do
       
  ! (iii) Add the potentials 
  phi = phi_gas + phi_core 
-=======
-    phi_gas(size(r)-i) = phi_gas(size(r)-i+1) - gg * mgas(size(r)-i) / r(size(r)-i)**2. &
-                                               * (r(size(r)-i+1) - r(size(r)-i))
- enddo
-
- ! (iii) Add the potentials
- phi = phi_gas + phi_core
->>>>>>> 60e7fb08
 end subroutine calc_phi
 
 
@@ -439,11 +387,7 @@
  allocate(darray(size(array)-1))
  do i = 1, size(array)-1
     darray(i) = array(i+1) - array(i)
-<<<<<<< HEAD
- end do
-=======
- enddo
->>>>>>> 60e7fb08
+ enddo
 end subroutine diff
 
 
@@ -452,17 +396,10 @@
  real(kind=8), allocatable, dimension(:) :: m(:),rho(:),pres(:),r(:),ene(:),temp(:)
  character(len=120), intent(in)          :: outputpath
  integer                                 :: i
-<<<<<<< HEAD
  open(1, file = outputpath, status = 'new')  
  write(1,'(a)') '[    Mass   ]  [  Pressure ]  [Temperature]  [   Radius  ]  [  Density  ]  [   E_int   ]'
  write(1,42) (m(i), pres(i), temp(i), r(i), rho(i), ene(i), i = 1, size(r))
  42 format (es13.7, 2x, es13.7, 2x, es13.7, 2x, es13.7, 2x, es13.7, 2x, es13.7)
-=======
- open(1, file = outputpath, status = 'new')
- write(1,'(a)') '[    Mass   ]  [  Pressure ]  [Temperature]  [   Radius  ]  [  Density  ]  [   E_int   ]'
- write(1,42) (m(i), pres(i), temp(i), r(i), rho(i), ene(i), i = 1, size(r))
-42 format (es13.7, 2x, es13.7, 2x, es13.7, 2x, es13.7, 2x, es13.7, 2x, es13.7)
->>>>>>> 60e7fb08
  close(1, status = 'keep')
 end subroutine write_softened_profile
 
