--- conflicted
+++ resolved
@@ -143,13 +143,8 @@
  shkfile = trim(fileprefix)//'.setup'
  call read_setupfile(shkfile,iprint,nstates,gamma,polyk,dtg,ierr)
  if (ierr /= 0 .and. id==master) then
-<<<<<<< HEAD
     call choose_shock(gamma,polyk,dtg,ndim,iexist) ! Choose shock
     call write_setupfile(shkfile,iprint,nstates,gamma,polyk,dtg)       ! write shock file with defaults
-=======
-    call choose_shock(gamma,polyk,iexist) ! Choose shock
-    call write_setupfile(shkfile,iprint,nstates,gamma,polyk)       ! write shock file with defaults
->>>>>>> 30f8ee2f
  endif
  dxleft = -xleft/float(nx)
  xshock = 0.5*(xleft + xright)
@@ -333,11 +328,7 @@
 !  Choose which shock tube problem to set up
 !+
 !-----------------------------------------------------------------------
-<<<<<<< HEAD
 subroutine choose_shock (gamma,polyk,dtg,ndim,iexist)
-=======
-subroutine choose_shock (gamma,polyk,iexist)
->>>>>>> 30f8ee2f
  use io,          only:fatal,id,master
  use dim,         only:mhd,maxvxyzu 
  use physcon,     only:pi
