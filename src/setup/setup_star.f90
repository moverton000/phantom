--- conflicted
+++ resolved
@@ -37,11 +37,7 @@
 !    ieos               -- 1=isothermal,2=adiabatic,10=MESA,12=idealplusrad
 !    initialtemp        -- initial temperature of the star
 !    isinkcore          -- Add a sink particle stellar core
-<<<<<<< HEAD
-!    isoftcore          -- Option for softening the core of an input MESA profile
-=======
 !    isoftcore          -- 0=no core softening, 1=cubic core, 2=constant entropy core
->>>>>>> 1e183f7d
 !    isofteningopt      -- 1=supply hsoft, 2=supply mcore, 3=supply both
 !    mass_unit          -- mass unit (e.g. solarm)
 !    mcore              -- Mass of sink particle stellar core
@@ -546,12 +542,6 @@
 
  if (iprofile==imesa) then
     print*,'Soften the core density profile and add a sink particle core?'
-<<<<<<< HEAD
-    print "(2(/,a))",'1. Use cubic softened density profile', &
-                     '2. Use constant entropy softened profile'
-    call prompt('Select option above : ',isoftcore)
-    if (isoftcore == 0) then
-=======
     print "(3(/,a))",'0: Do not soften profile', &
                      '1: Use cubic softened density profile', &
                      '2: Use constant entropy softened profile'
@@ -559,7 +549,6 @@
 
     select case (isoftcore)
     case(0)
->>>>>>> 1e183f7d
        call prompt('Add a sink particle stellar core?',isinkcore)
        if (isinkcore) then
           call prompt('Enter mass of the created sink particle core',mcore,0.)
@@ -587,13 +576,6 @@
        end select
 
        call prompt('Enter output file name of cored stellar profile:',outputfilename)
-<<<<<<< HEAD
-    endif
-    if (isinkcore .and. (isoftcore == 0)) then
-       call prompt('Enter mass of the created sink particle core',mcore,0.)
-       call prompt('Enter softening length of the sink particle core',hsoft,0.)
-    endif
-=======
     case(2)
        isinkcore = .true. ! Create sink particle core automatically
        unsoftened_profile = densityfile
@@ -603,7 +585,6 @@
        call prompt('Enter output file name of cored stellar profile:',outputfilename)
     end select
 
->>>>>>> 1e183f7d
  endif
  call prompt('Relax star automatically during setup?',relax_star_in_setup)
 
@@ -762,19 +743,6 @@
     write(iunit,"(/,a)") '# core softening and sink stellar core options'
     call write_inopt(isoftcore,'isoftcore','0=no core softening, 1=cubic core, 2=constant entropy core',iunit)
     if (isoftcore > 0) then
-<<<<<<< HEAD
-       call write_inopt(isofteningopt,'isofteningopt','1=supply hsoft, 2=supply mcore, 3=supply both',iunit)
-       call write_inopt(unsoftened_profile,'unsoftened_profile','Path to MESA profile for softening',iunit)
-       call write_inopt(outputfilename,'outputfilename','Output path for softened MESA profile',iunit)
-       call write_inopt(hdens,'hdens','Radius of core softening',iunit)
-       call write_inopt(mcore,'mcore','Mass of sink particle stellar core',iunit)
-       call write_inopt(hsoft,'hsoft','Softening length of sink particle stellar core',iunit)
-    endif
-    call write_inopt(isinkcore,'isinkcore','Add a sink particle stellar core',iunit)
-    if (isinkcore .and. (isoftcore == 0)) then
-       call write_inopt(mcore,'mcore','Mass of sink particle stellar core',iunit)
-       call write_inopt(hsoft,'hsoft','Softening length of sink particle stellar core',iunit)
-=======
        call write_inopt(unsoftened_profile,'unsoftened_profile','Path to MESA profile for softening',iunit)
        call write_inopt(outputfilename,'outputfilename','Output path for softened MESA profile',iunit)
        if (isoftcore == 1) then
@@ -795,7 +763,6 @@
           call write_inopt(mcore,'mcore','Mass of sink particle stellar core',iunit)
           call write_inopt(hsoft,'hsoft','Softening length of sink particle stellar core',iunit)
        endif
->>>>>>> 1e183f7d
     endif
  endif
 
@@ -862,26 +829,17 @@
  ! core softening
  if (iprofile==imesa) then
     call read_inopt(isoftcore,'isoftcore',db,errcount=nerr)
-<<<<<<< HEAD
-    if (isoftcore > 0) then
-       call read_inopt(isofteningopt,'isofteningopt',db,errcount=nerr)
-=======
     if (isoftcore == 1) call read_inopt(isofteningopt,'isofteningopt',db,errcount=nerr)
     if ((isofteningopt==1) .or. (isofteningopt==3) .or. (isoftcore == 2)) call read_inopt(hdens,'hdens',db,errcount=nerr)
     if ((isofteningopt==2) .or. (isofteningopt==3) .or. (isoftcore == 2)) call read_inopt(mcore,'mcore',db,errcount=nerr)
     if (isoftcore > 0) then
->>>>>>> 1e183f7d
        call read_inopt(unsoftened_profile,'unsoftened_profile',db,errcount=nerr)
        call read_inopt(outputfilename,'outputfilename',db,errcount=nerr)
        if (ieos==2) call read_inopt(gamma,'gamma',db,errcount=nerr)
     endif
 
     ! sink particle core
-<<<<<<< HEAD
-    call read_inopt(isinkcore,'isinkcore',db,errcount=nerr)
-=======
     if (isoftcore == 0) call read_inopt(isinkcore,'isinkcore',db,errcount=nerr)
->>>>>>> 1e183f7d
     if (isinkcore .and. (isoftcore == 0)) then
        call read_inopt(mcore,'mcore',db,errcount=nerr)
        call read_inopt(hsoft,'hsoft',db,errcount=nerr)
