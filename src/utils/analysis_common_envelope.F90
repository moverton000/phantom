!--------------------------------------------------------------------------!
! The Phantom Smoothed Particle Hydrodynamics code, by Daniel Price et al. !
! Copyright (c) 2007-2021 The Authors (see AUTHORS)                        !
! See LICENCE file for usage and distribution conditions                   !
! http://phantomsph.bitbucket.io/                                          !
!--------------------------------------------------------------------------!
module analysis
!
! Analysis routine for common envelope simulations
!
! :References: None
!
! :Owner: Thomas Reichardt
!
! :Runtime parameters: None
!
! :Dependencies: centreofmass, energies, eos, eos_mesa, kernel, part,
!   physcon, prompting, ptmass, setbinary, sortutils, table_utils, units
!

 use part,         only:xyzmh_ptmass,vxyz_ptmass,nptmass,poten,ihsoft,ihacc,&
                        rhoh,nsinkproperties,maxvxyzu,maxptmass,isdead_or_accreted
 use units,        only:print_units,umass,utime,udist,unit_ergg,unit_density,&
                        unit_pressure,unit_velocity,unit_Bfield,unit_energ
 use physcon,      only:gg,pi,c,kb_on_mh
 use prompting,    only:prompt
 use centreofmass, only:get_centreofmass, reset_centreofmass
 use energies,     only:compute_energies,ekin,etherm,epot,etot
 use ptmass,       only:get_accel_sink_gas,get_accel_sink_sink
 use kernel,       only:kernel_softening,radkern,wkern,cnormk
 use eos,          only:equationofstate,ieos,init_eos,finish_eos,X_in,Z_in,gmw,get_spsound
 use eos_mesa,     only:get_eos_kappa_mesa,get_eos_pressure_temp_mesa,&
                        get_eos_various_mesa,get_eos_pressure_temp_gamma1_mesa
 use setbinary,    only:Rochelobe_estimate,L1_point
 use sortutils,    only:set_r2func_origin,r2func_origin,indexxfunc
 use table_utils,  only:logspace
 implicit none
 character(len=20), parameter, public :: analysistype = 'common_envelope'
 integer                              :: analysis_to_perform
 integer                              :: dump_number = 0

 real                                 :: omega_corotate=0,init_radius,rho_surface,gamma
 logical, dimension(5)                :: switch = .false.


 public                               :: do_analysis

 private

contains

subroutine do_analysis(dumpfile,num,xyzh,vxyzu,particlemass,npart,time,iunit)

 !general variables
 character(len=*), intent(in) :: dumpfile
 integer,          intent(in) :: num,npart,iunit
 real,             intent(inout) :: xyzh(:,:),vxyzu(:,:)
 real,             intent(in) :: particlemass,time
 integer                      :: unitnum,i,ierr,ncols


 !case 5 variables
 real                         :: rhopart

 !case 7 variables
 character(len=17), dimension(:), allocatable :: columns

 !case 12 variables
 real                         :: etoti, ekini, einti, epoti, phii


 real, dimension(3)           :: com_xyz, com_vxyz
 real, dimension(3)           :: xyz_a, vxyz_a
 real, dimension(6,npart)     :: histogram_data
 real                         :: ang_vel


 real, dimension(npart)      :: pres_1, proint_1, peint_1, temp_1, troint_1, teint_1, entrop_1, abad_1, gamma1_1, gam_1

 !case 16 variables
 real                        :: thermodynamic_quantities(5,npart)
 real, dimension(npart)      :: radius_1, dens_1


 !chose analysis type
 if (dump_number==0) then
    print "(29(a,/))", &
            ' 1) Sink separation', &
            ' 2) Bound and unbound quantities', &
            ' 3) Energies', &
            ' 4) Profile from centre of mass', &
            ' 5) Roche-lobe utils', &
            ' 6) Star stabilisation suite', &
            ' 7) Simulation units and particle properties', &
            ' 8) Output .divv', &
            ' 9) EoS testing', &
            '11) Profile of newly unbound particles', &
            '12) Sink properties', &
            '13) MESA EoS compute total entropy and other average td quantities', &
            '14) MESA EoS save on file thermodynamical quantities for all particles', &
            '15) Gravitational drag on sinks', &
            '16) CoM of gas around primary core', &
            '17) Miscellaneous', &
            '18) J-E plane', &
            '19) Rotation profile', &
            '20) Energy profile', &
            '21) Recombination statistics', &
            '22) Optical depth profile', &
            '23) Particle tracker', &
            '24) Unbound ion fraction', &
            '25) Optical depth at recombination', &
            '26) Envelope binding energy', &
            '27) Print dumps number matching separation', &
            '28) Companion mass coordinate vs. time', &
            '29) Energy histogram',&
            '30) Analyse disk'

    analysis_to_perform = 1

    call prompt('Choose analysis type ',analysis_to_perform,1,30)

 endif

 call reset_centreofmass(npart,xyzh,vxyzu,nptmass,xyzmh_ptmass,vxyz_ptmass)
 call adjust_corotating_velocities(npart,particlemass,xyzh,vxyzu,xyzmh_ptmass,vxyz_ptmass,omega_corotate,dump_number)

 if ( ANY((/2,3,4,6,8,9,11,13,14,15,20,21,22,23,24,25,26,29,30/) == analysis_to_perform) .and. dump_number == 0 ) then
    ieos = 2
    call prompt('Enter ieos:',ieos)

    select case(ieos)
    case(2)
       gamma = 1.6667
       call prompt('Enter gamma for adiabatic EoS:',gamma,0.)
    case(12)
       gmw = 0.618212823
       call prompt('Enter mean molecular weight for ieos 12:',gmw,0.)
    case(10)
       X_in = 0.69843
       Z_in = 0.01426
       call prompt('Enter hydrogen mass fraction:',X_in,0.)
       call prompt('Enter metallicity:',Z_in,0.)
    end select
    call init_eos(ieos,ierr)
 endif

 !analysis
 select case(analysis_to_perform)
 case(1) !sink separation
    call separation_vs_time(time)
 case(2) !bound and unbound quantities
    call bound_mass(time,npart,particlemass,xyzh,vxyzu)
 case(3) !Energies and bound mass
    call calculate_energies(time,npart,particlemass,xyzh,vxyzu)
 case(4) !Profile from COM (can be used for stellar profile)
    call create_profile(time, num, npart, particlemass, xyzh, vxyzu)
 case(5) !Mass within roche lobes
    call roche_lobe_values(time,npart,particlemass,xyzh,vxyzu)
 case(6) !Star stabilisation suite 
    call star_stabilisation_suite(time,npart,particlemass,xyzh,vxyzu)
 case(7) !Units
    call print_simulation_parameters(npart,particlemass)
 case(8) !Output .divv
    call output_divv_files(time,dumpfile,npart,particlemass,xyzh,vxyzu)
 case(9) !EoS testing
    call eos_surfaces
 case(11) !New unbound particle profiles in time
    call unbound_profiles(time,num,npart,particlemass,xyzh,vxyzu)
 case(19) ! Rotation profile
    call rotation_profile(time,num,npart,xyzh,vxyzu)
 case(20) ! Energy profile
    call energy_profile(time,npart,particlemass,xyzh,vxyzu)
 case(21) ! Recombination statistics
    call recombination_stats(time,num,npart,particlemass,xyzh,vxyzu)
 case(22) ! Optical depth profile
    call tau_profile(time,num,npart,particlemass,xyzh)
 case(23) ! Particle tracker
    call track_particle(time,particlemass,xyzh,vxyzu)
 case(24) ! Unbound ion fractions
    call unbound_ionfrac(time,npart,particlemass,xyzh,vxyzu)
 case(25) ! Optical depth at recombination
    call recombination_tau(time,npart,particlemass,xyzh,vxyzu)
 case(26) ! Calculate binding energy outside core
    call env_binding_ene(npart,particlemass,xyzh,vxyzu)
 case(27) ! Print dump number corresponding to given set of sink-sink separations
    call print_dump_numbers(dumpfile)
 case(28) ! Companion mass coordinate (spherical mass shells) vs. time
    call m_vs_t(time,npart,particlemass,xyzh)
 case(29) ! Energy histogram
    call energy_hist(time,npart,particlemass,xyzh,vxyzu)
 case(30) ! Analyse disk around companion
    call analyse_disk(num,npart,particlemass,xyzh,vxyzu)
 case(12) !sink properties
    call sink_properties(time,npart,particlemass,xyzh,vxyzu)
 case(13) !MESA EoS compute total entropy and other average thermodynamical quantities
    call bound_unbound_thermo(time,npart,particlemass,xyzh,vxyzu)
 case(14) !MESA EoS save on file thermodynamical quantities for all particles
    do i=1,npart

       !particle radius
       radius_1(i) = distance(xyzh(1:3,i)) * udist

       !particles density in code units
       rhopart = rhoh(xyzh(4,i), particlemass)
       dens_1(i) = rhopart * unit_density

       !gets entropy for the current particle
       call get_eos_various_mesa(rhopart*unit_density,vxyzu(4,i) * unit_ergg, &
                                    pres_1(i),proint_1(i),peint_1(i),temp_1(i),troint_1(i), &
                                    teint_1(i),entrop_1(i),abad_1(i),gamma1_1(i),gam_1(i))

       !stores everything in an array
       thermodynamic_quantities(1,i) = radius_1(i)
       thermodynamic_quantities(2,i) = dens_1(i)
       thermodynamic_quantities(3,i) = pres_1(i)
       thermodynamic_quantities(4,i) = temp_1(i)
       thermodynamic_quantities(5,i) = entrop_1(i)

    enddo
    ncols = 5
    allocate(columns(ncols))
    columns = (/'      radius', &
                '     density', &
                '    pressure', &
                ' temperature', &
                '     entropy'/)
    call write_file('td_quantities', 'thermodynamics', columns, thermodynamic_quantities, npart, ncols, num)

    unitnum = unitnum + 1

 case(15) !Gravitational drag on sinks
    call gravitational_drag(time,npart,particlemass,xyzh,vxyzu)

 case(16) 
    call get_core_gas_com(time,npart,xyzh,vxyzu)

 case(17)
    ncols = 6
    allocate(columns(ncols))
    columns = (/'           x', &
                '           y', &
                '           z', &
                '           r', &
                'spec. energy', &
                ' omega ratio'/)

    call orbit_com(npart,xyzh,vxyzu,nptmass,xyzmh_ptmass,vxyz_ptmass,com_xyz,com_vxyz)

    ang_vel = 0.

    do i=1,nptmass
       if (xyzmh_ptmass(4,i) > 0.) then
          xyz_a(1:3) = xyzmh_ptmass(1:3,i) - com_xyz(1:3)
          vxyz_a(1:3) = vxyz_ptmass(1:3,i) - com_vxyz(1:3)
          ang_vel = ang_vel + (-xyz_a(2) * vxyz_a(1) + xyz_a(1) * vxyz_a(2)) / dot_product(xyz_a(1:2), xyz_a(1:2))
       endif
    enddo

    ang_vel = ang_vel / 2.

    do i=1,npart
       xyz_a(1:3) = xyzh(1:3,i) - com_xyz(1:3)
       vxyz_a(1:3) = vxyzu(1:3,i) - com_vxyz(1:3)

       call calc_gas_energies(particlemass,poten(i),xyzh(:,i),vxyzu(:,i),xyzmh_ptmass,phii,epoti,ekini,einti,etoti)
       histogram_data(1:3,i) = xyzh(1:3,i)
       histogram_data(4,i) = distance(xyz_a(1:3))
       histogram_data(5,i) = epoti + ekini
       histogram_data(6,i) = (-xyz_a(2) * vxyz_a(1) + xyz_a(1) * vxyz_a(2)) / dot_product(xyz_a(1:2), xyz_a(1:2))
       histogram_data(6,i) = (histogram_data(6,i) - ang_vel) / ang_vel
    enddo

    call write_file('specific_energy_particles', 'histogram', columns, histogram_data, size(histogram_data(1,:)), ncols, num)

   case(18)
       call J_E_plane(num,npart,particlemass,xyzh,vxyzu)
 end select
 !increase dump number counter
 dump_number = dump_number + 1

end subroutine do_analysis

!!!!!!!!!!!!!!!!!!!!!!!!!!!!!!!!!!!!!!!!!!!!!!!!!!!!!!!!!!!!
!!!!!                Analysis  routines                !!!!!
!!!!!!!!!!!!!!!!!!!!!!!!!!!!!!!!!!!!!!!!!!!!!!!!!!!!!!!!!!!!


!----------------------------------------------------------------
!+
!  Separation vs. time
!+
!----------------------------------------------------------------
subroutine separation_vs_time(time)
 real, intent(in)               :: time
 character(len=17), allocatable :: columns(:)
 real                           :: sink_separation(4,nptmass-1)
 integer                        :: i,ncols
 ncols = 4*(nptmass-1)
 allocate(columns(ncols))

 do i=1,(nptmass-1)
    call separation_vector(xyzmh_ptmass(1:3,1),xyzmh_ptmass(1:3,i+1),sink_separation(1:4,i))

    write(columns((i*4)-3), '(A11,I1)') '    x sep. ', i
    write(columns((i*4)-2), '(A11,I1)') '    y sep. ', i
    write(columns((i*4)-1), '(A11,I1)') '    z sep. ', i
    write(columns((i*4)),   '(A11,I1)') '      sep. ', i
 enddo

 call write_time_file('separation_vs_time', columns, time, sink_separation, ncols, dump_number)
 deallocate(columns)
end subroutine separation_vs_time


!----------------------------------------------------------------
!+
!  Companion mass coordinate (spherical mass shells) vs. time
!+
!----------------------------------------------------------------
subroutine m_vs_t(time,npart,particlemass,xyzh)
 integer, intent(in) :: npart
 real, intent(in)    :: time,particlemass,xyzh(:,:)
 character(len=17)   :: colname
 real                :: sinksinksep,mass(1)
 integer             :: i,k,iorder(npart)

 call set_r2func_origin(xyzmh_ptmass(1,1),xyzmh_ptmass(2,1),xyzmh_ptmass(3,1)) ! Order particles by distance from core
 call indexxfunc(npart,r2func_origin,xyzh,iorder)

 sinksinksep = separation(xyzmh_ptmass(1:3,1), xyzmh_ptmass(1:3,2))
 do i=1,npart
    k = iorder(i)
    if (separation(xyzh(1:3,k), xyzmh_ptmass(1:3,1)) > sinksinksep) exit
 enddo

 mass = i*particlemass + xyzmh_ptmass(4,1)
 write(colname, '(A11)') ' mass coord'
 call write_time_file('            m_vs_t',colname,time,mass,1,dump_number)
end subroutine m_vs_t


!----------------------------------------------------------------
!+
!  Bound mass
!+
!----------------------------------------------------------------
subroutine bound_mass(time,npart,particlemass,xyzh,vxyzu)
 use part, only:eos_vars,itemp
 use ptmass, only:get_accel_sink_gas
 integer, intent(in)            :: npart
 real, intent(in)               :: time,particlemass
 real, intent(inout)            :: xyzh(:,:),vxyzu(:,:)
 real                           :: etoti,ekini,epoti,phii,einti,ethi
 real                           :: E_H2,E_HI,E_HeI,E_HeII,Zfrac
 real, save                     :: Xfrac,Yfrac
 real                           :: rhopart,ponrhoi,spsoundi,dum
 real, dimension(3)             :: rcrossmv
 real, dimension(28)            :: bound
 integer                        :: i,bound_i,ncols
 integer, parameter             :: ib=1,ibt=9,ibe=17
 character(len=17), allocatable :: columns(:)

 call reset_centreofmass(npart,xyzh,vxyzu,nptmass,xyzmh_ptmass,vxyz_ptmass)
 ncols = 28
 bound = 0.
 allocate(columns(ncols))
 columns = (/'  b num part', & ! Total bound number of particles
             '      b mass', & ! Total bound gas mass
             '   b ang mom', & ! Total bound gas angular momentum wrt CoM of entire system
             '    b tot en', & ! Total bound energy of gas
             ' ub num part', &
             '     ub mass', &
             '  ub ang mom', &
             '   ub tot en', &
             ' bt num part', &
             '     bt mass', &
             '  bt ang mom', &
             '   bt tot en', &
             'ubt num part', &
             '    ubt mass', &
             ' ubt ang mom', &
             '  ubt tot en', &
             ' be num part', &
             '     be mass', &
             '  be ang mom', &
             '   be tot en', &
             'ube num part', &
             '    ube mass', &
             ' ube ang mom', &
             '  ube tot en', &
             '     HeII bm', & ! Bound mass including ionisation energy of HeII
             ' HeII+HeI bm', & ! Bound mass including ionisation energy of HeII
             '    He+HI bm', & ! Bound mass including ionisation energy of HeII, HeI, HI
             ' He+HI+H2 bm'/)  ! Bound mass including ionisation energy of HeII, HeI, HI, H2

 if (dump_number == 0) then
    Xfrac = 0.69843
    Zfrac = 0.01426
    if (ieos /= 10) then ! For MESA EoS, just use X_in and Z_in from eos module
       call prompt('Enter hydrogen mass fraction to assume for recombination:',Xfrac,0.,1.)
       call prompt('Enter metallicity to assume for recombination:',Zfrac,0.,1.)
       Yfrac = 1. - Xfrac - Zfrac
    endif
 endif

 Yfrac = 1. - Xfrac - Zfrac

 ! Ionisation energies per particle (in code units)
 E_H2   = 0.5*Xfrac*0.0022866 * particlemass
 E_HI   = Xfrac*0.0068808 * particlemass
 E_HeI  = 0.25*Yfrac*0.012442 * particlemass
 E_HeII = 0.25*Yfrac*0.027536 * particlemass

 do i = 1,npart
    if (.not. isdead_or_accreted(xyzh(4,i))) then
       call calc_gas_energies(particlemass,poten(i),xyzh(:,i),vxyzu(:,i),xyzmh_ptmass,phii,epoti,ekini,einti,etoti)
       call get_accel_sink_gas(nptmass,xyzh(1,i),xyzh(2,i),xyzh(3,i),xyzh(4,i),xyzmh_ptmass,dum,dum,dum,phii)
       rhopart = rhoh(xyzh(4,i), particlemass)
       call equationofstate(ieos,ponrhoi,spsoundi,rhopart,xyzh(1,i),xyzh(2,i),xyzh(3,i),vxyzu(4,i))
       call cross(xyzh(1:3,i), particlemass * vxyzu(1:3,i), rcrossmv) ! Angular momentum w.r.t. CoM
       call calc_thermal_energy(particlemass,ieos,xyzh(:,i),vxyzu(:,i),ponrhoi*rhopart,eos_vars(itemp,i),ethi)
       etoti = ekini + epoti + ethi ! Overwrite etoti outputted by calc_gas_energies to use ethi instead of einti
    else
       ! How to get quantities for accreted particles? Set to 0 for now
       etoti   = 0.
       epoti   = 0.
       ekini   = 0.
       einti   = 0.
       ethi    = 0.
       phii    = 0.
       ponrhoi = 0.
       rcrossmv = (/ 0., 0., 0. /)
    endif


    ! Bound criterion
    if ((epoti + ekini < 0.) .or. isdead_or_accreted(xyzh(4,i))) then
       bound_i = ib
    else
       bound_i = ib + 4 ! Unbound
    endif

    bound(bound_i)     = bound(bound_i)     + 1
    bound(bound_i + 1) = bound(bound_i + 1) + particlemass
    bound(bound_i + 2) = bound(bound_i + 2) + distance(rcrossmv)
    bound(bound_i + 3) = bound(bound_i + 3) + etoti

    ! Bound criterion INCLUDING thermal energy
    if ((epoti + ekini + ethi < 0.) .or. isdead_or_accreted(xyzh(4,i))) then
       bound_i = ibt
    else
       bound_i = ibt + 4
    endif

    bound(bound_i)     = bound(bound_i)     + 1
    bound(bound_i + 1) = bound(bound_i + 1) + particlemass
    bound(bound_i + 2) = bound(bound_i + 2) + distance(rcrossmv)
    bound(bound_i + 3) = bound(bound_i + 3) + etoti

    ! Bound criterion using enthalpy
    if ((epoti + ekini + ethi + ponrhoi*particlemass < 0.)  .or. isdead_or_accreted(xyzh(4,i))) then
       bound_i = ibe
    else
       bound_i = ibe + 4
    endif

    bound(bound_i)     = bound(bound_i)     + 1
    bound(bound_i + 1) = bound(bound_i + 1) + particlemass
    bound(bound_i + 2) = bound(bound_i + 2) + distance(rcrossmv)
    bound(bound_i + 3) = bound(bound_i + 3) + etoti

    ! Bound criterion including HeI + HeII ionisation energy
    if ((epoti + ekini + ethi + E_HeII < 0.)  .or. isdead_or_accreted(xyzh(4,i))) then
       bound(25) = bound(25) + particlemass
    endif

    ! Bound criterion including HeI + HeII ionisation energy
    if ((epoti + ekini + ethi + E_HeII + E_HeI < 0.)  .or. isdead_or_accreted(xyzh(4,i))) then
       bound(26) = bound(26) + particlemass
    endif

    ! Bound criterion including HeI + HeII + HI ionisation energy
    if ((epoti + ekini + ethi + E_HeII + E_HeI + E_HI < 0.)  .or. isdead_or_accreted(xyzh(4,i))) then
      bound(27) = bound(27) + particlemass
    endif

    ! Bound criterion including HeI + HeII + HI + H2 ionisation energy
    if ((epoti + ekini + ethi + E_HeII + E_HeI + E_HI + E_H2 < 0.)  .or. isdead_or_accreted(xyzh(4,i))) then
      bound(28) = bound(28) + particlemass
   endif
 enddo

 call write_time_file('boundunbound_vs_time', columns, time, bound, ncols, dump_number)
 deallocate(columns)

end subroutine bound_mass


!----------------------------------------------------------------
!+
!  Calculate energies
!+
!----------------------------------------------------------------
subroutine calculate_energies(time,npart,particlemass,xyzh,vxyzu)
 integer, intent(in)            :: npart
 real, intent(in)               :: time,particlemass
 real, intent(inout)            :: xyzh(:,:),vxyzu(:,:)
 real                           :: etoti,ekini,einti,epoti,phii,phii1,jz,fxi,fyi,fzi
 real                           :: rhopart,ponrhoi,spsoundi,r_ij,radvel
 real, dimension(3)             :: rcrossmv
 character(len=17), allocatable :: columns(:)
 integer                        :: i, j, ncols
 logical                        :: inearsink
 integer, parameter             :: ie_tot        = 1
 integer, parameter             :: ie_pot        = ie_tot + 1
 integer, parameter             :: ie_kin        = ie_pot + 1
 integer, parameter             :: ie_therm      = ie_kin + 1
 integer, parameter             :: ipot_sink     = ie_therm + 1
 integer, parameter             :: ikin_sink     = ipot_sink + 1
 integer, parameter             :: iorb_sink     = ikin_sink + 1
 integer, parameter             :: iorb_comp     = iorb_sink + 1
 integer, parameter             :: ipot_env      = iorb_comp + 1
 integer, parameter             :: ie_env        = ipot_env + 1
 integer, parameter             :: ikin_bound    = ie_env + 1
 integer, parameter             :: ikin_unbound  = ikin_bound + 1
 integer, parameter             :: imass_bound   = ikin_unbound + 1
 integer, parameter             :: imass_unbound = imass_bound + 1
 integer, parameter             :: ipot_pp       = imass_unbound + 1
 integer, parameter             :: ipot_ps       = ipot_pp + 1
 integer, parameter             :: ijz_tot       = ipot_ps + 1
 integer, parameter             :: ijz_bound     = ijz_tot + 1
 integer, parameter             :: ijz_unbound   = ijz_bound + 1
 integer, parameter             :: ijz_orb       = ijz_unbound + 1
 integer, parameter             :: ie_gas        = ijz_orb + 1
 integer, parameter             :: fallbackmass  = ie_gas + 1
 integer, parameter             :: fallbackmom   = fallbackmass + 1
 real, dimension(fallbackmom)   :: encomp

 ncols = 23
 allocate(columns(ncols))
 columns = (/'total energy',&
             '  pot energy',&
             '  kin energy',&
             'therm energy',&
             '    sink pot',&
             '    sink kin',&
             '    sink orb',&
             '    comp orb',&
             '     env pot',&
             '  env energy',&
             '   bound kin',&
             ' unbound kin',&
             '  bound mass',&
             'unbound mass',&
             '     p-p pot',&
             '     p-s pot',&
             ' tot ang mom',&
             '   b ang mom',&
             '  ub ang mom',&
             ' orb ang mom',&
             '  gas energy',&
             '    fallback',&
             'fallback mom'/)

 encomp(5:) = 0.
 call compute_energies(time)
 ekin = 0.

 do i=1,npart
    encomp(ipot_pp)  = encomp(ipot_pp) + poten(i) ! poten already includes factor of 1/2 to correct for double counting
    encomp(ipot_env) = encomp(ipot_env) + poten(i)

    call cross(xyzh(1:3,i),particlemass * vxyzu(1:3,i),rcrossmv)

    jz = rcrossmv(3)
    encomp(ijz_tot) = encomp(ijz_tot) + jz

    call calc_gas_energies(particlemass,poten(i),xyzh(:,i),vxyzu(:,i),xyzmh_ptmass,phii,epoti,ekini,einti,etoti)

    encomp(ipot_ps) = encomp(ipot_ps) + particlemass * phii

    phii1 = 0.
    call get_accel_sink_gas(1,xyzh(1,i),xyzh(2,i),xyzh(3,i),xyzh(4,i),xyzmh_ptmass,fxi,fyi,fzi,phii1)
    encomp(ipot_env) = encomp(ipot_env) + phii1 * particlemass

    do j=1,nptmass
       if (xyzmh_ptmass(4,j) > 0.) then
          r_ij = separation(xyzmh_ptmass(1:3,j),xyzh(1:3,i))
          if (r_ij < 80.) then
             inearsink = .true.
          endif
       endif
    enddo

    rhopart = rhoh(xyzh(4,i), particlemass)
    call equationofstate(ieos,ponrhoi,spsoundi,rhopart,xyzh(1,i),xyzh(2,i),xyzh(3,i),vxyzu(4,i))

    if (etoti < 0) then
       encomp(ikin_bound) = encomp(ikin_bound) + ekini
       encomp(imass_bound) = encomp(imass_bound) + particlemass
       encomp(ijz_bound) = encomp(ijz_bound) + jz
       radvel = dot_product(vxyzu(1:3,i),xyzh(1:3,i)) / distance(xyzh(1:3,i))

       if (inearsink .eqv. .false.) then
          if (radvel < 0.) then
             encomp(fallbackmass) = encomp(fallbackmass) + particlemass
             encomp(fallbackmom) = encomp(fallbackmom) + particlemass * radvel
          endif
       endif

    else
       encomp(ikin_unbound) = encomp(ikin_unbound) + ekini
       encomp(imass_unbound) = encomp(imass_unbound) + particlemass
       encomp(ijz_unbound) = encomp(ijz_unbound) + jz
    endif
 enddo

 do i=1,nptmass
    if (xyzmh_ptmass(4,i) > 0.) then
       call cross(xyzmh_ptmass(1:3,i), xyzmh_ptmass(4,i)*vxyz_ptmass(1:3,i), rcrossmv)

       jz = rcrossmv(3)
       encomp(ijz_tot) = jz + encomp(ijz_tot)
       encomp(ijz_orb) = jz + encomp(ijz_orb)
       encomp(ikin_sink) = encomp(ikin_sink) + 0.5 * xyzmh_ptmass(4,i) * distance(vxyz_ptmass(1:3,i))**2
       if (i==2) encomp(iorb_comp) = encomp(iorb_comp) + 0.5 * xyzmh_ptmass(4,i) * distance(vxyz_ptmass(1:3,i))**2
    endif
 enddo

 do i=1,nptmass-1
    if (xyzmh_ptmass(4,i) > 0.) then
       do j=i+1,nptmass
          if (xyzmh_ptmass(4,j) > 0.) then
             r_ij = separation(xyzmh_ptmass(1:3,i),xyzmh_ptmass(1:3,j))
             encomp(ipot_sink) = encomp(ipot_sink) - xyzmh_ptmass(4,i) * xyzmh_ptmass(4,j) / r_ij
             if (i==1 .and. j==2) encomp(iorb_comp) = encomp(iorb_comp) - xyzmh_ptmass(4,i) * xyzmh_ptmass(4,j) / r_ij
          endif
       enddo
    endif
 enddo

 ekin = encomp(ikin_bound) + encomp(ikin_unbound) + encomp(ikin_sink)
 encomp(iorb_sink) = encomp(ipot_sink) + encomp(ikin_sink)
 encomp(ie_env) = encomp(ipot_env) + etherm + encomp(ikin_bound)
 epot = encomp(ipot_pp) + encomp(ipot_ps) + encomp(ipot_sink)
 etot = epot + ekin + etherm
 encomp(ie_gas) = encomp(ikin_bound) + encomp(ikin_unbound) + encomp(ipot_ps)

 encomp(ie_tot) = etot
 encomp(ie_pot) = epot
 encomp(ie_kin) = ekin
 encomp(ie_therm) = etherm

 call write_time_file('energy', columns, time, encomp, ncols, dump_number)
 deallocate(columns)
 
end subroutine calculate_energies


!!!!! Create profile !!!!!
subroutine create_profile(time, num, npart, particlemass, xyzh, vxyzu)
 integer, intent(in)            :: npart, num
 real, intent(in)               :: time, particlemass
 real, intent(inout)            :: xyzh(:,:),vxyzu(:,:)
 character(len=17), allocatable :: columns(:)
 real, save                     :: profile_vector(3)
 integer                        :: ncols
 character(len=15)              :: name_in
 real, allocatable              :: profile(:,:)

 if (dump_number == 0) then
    profile_vector=(/1.,0.,0./)
    call prompt('Would you like simple profiles?', switch(1), .true.)
    call prompt('Choose profile vector x-component ',profile_vector(1))
    call prompt('Choose profile vector y-component ',profile_vector(2))
    call prompt('Choose profile vector z-component ',profile_vector(3))
 endif

 if (switch(1)) then
    ncols = 8
 else
    ncols = 18
 endif

 if (all(profile_vector <= tiny(profile_vector))) then
    write(*,*)'Using all particles!'
    call stellar_profile(time,ncols,particlemass,npart,xyzh,vxyzu,profile,switch(1))
    write(name_in, "(a)") 'part_profile'
 else
    write(*,*)'Profile_vector is:',profile_vector
    call stellar_profile(time,ncols,particlemass,npart,xyzh,vxyzu,profile,switch(1),profile_vector)
    write(name_in, "(a,i1,i1,i1)") 'ray_profile_',int(profile_vector(1:3))
 endif

 allocate(columns(18))
 columns = (/'      radius',&
             '  mass coord',&
             '     azimuth',&
             '     density',&
             '    velocity',&
             '   rad. vel.',&
             '    vxy tan.',&
             '       omega',& !Simple creates up to here
             ' int. energy',&
             '    pressure',&
             ' sound speed',&
             '        temp',&
             '       kappa',&
             '         mfp',&
             '      energy',&
             '    HII frac',&
             '   HeII frac',&
             '  HeIII frac'/)

 call write_file(name_in, 'profile', columns, profile, size(profile(1,:)), ncols, num)

 deallocate(profile)
 deallocate(columns)
end subroutine create_profile


!!!!! Roche lobe values !!!!!
subroutine roche_lobe_values(time,npart,particlemass,xyzh,vxyzu)
 integer, intent(in)            :: npart
 real, intent(in)               :: time, particlemass
 real, intent(inout)            :: xyzh(:,:),vxyzu(:,:)
 character(len=17), allocatable :: columns(:)
 integer                        :: i, j, nFB, nR1T, ncols
 integer, parameter             :: iRL1   = 1
 integer, parameter             :: iMRL1  = 2
 integer, parameter             :: iBMRL1 = 3
 integer, parameter             :: ijzRL1 = 4
 integer, parameter             :: iRL2   = 5
 integer, parameter             :: iMRL2  = 6
 integer, parameter             :: iBMRL2 = 7
 integer, parameter             :: ijzRL2 = 8
 integer, parameter             :: iR1    = 9
 integer, parameter             :: iR1T   = 10
 integer, parameter             :: iRej   = 11
 integer, parameter             :: iMej   = 12
 integer, parameter             :: iBMej  = 13
 integer, parameter             :: ijzej  = 14
 integer, parameter             :: iBjzej = 15
 integer, parameter             :: iMF    = 16
 integer, parameter             :: ijzMF  = 17
 integer, parameter             :: iDR    = 18
 integer, parameter             :: iFB    = 19
 integer, parameter             :: iFBV   = 20
 integer, parameter             :: iFBJz  = 21
 real, dimension(iFBJz)         :: MRL
 real                           :: etoti, ekini, einti, epoti, phii, jz
 logical, dimension(:), allocatable, save:: transferred
 real, save                     :: m1, m2
 real                           :: sep, sep1, sep2
 real                           :: rhovol, rhomass, rhopart, R1, rad_vel, sepCoO
 real                           :: temp_const, ponrhoi, spsoundi
 real, dimension(3)             :: rcrossmv, CoO, com_xyz, com_vxyz
 real, dimension(3,npart)       :: xyz_a
 integer                        :: npart_a, mean_rad_num, iorder(npart)

 MRL = 0.
 rhovol = 0.
 rhomass = 0.
 nFB = 0
 nR1T = 0
 temp_const = (unit_pressure / unit_density) * 1.34 / kb_on_mh

 if (dump_number == 0) then
    m1 = npart * particlemass + xyzmh_ptmass(4,1)
    m2 = xyzmh_ptmass(4,2)
    allocate(transferred(npart))
    transferred(1:npart) = .false.

    rho_surface = rhoh(xyzh(4,1), particlemass)
    do i=1,npart
       rhopart = rhoh(xyzh(4,i), particlemass)
       if (rhopart < rho_surface) then
          rho_surface = rhopart
       endif
    enddo
 endif

 mean_rad_num = npart / 200
 npart_a = 0

 do i=1,npart
    rhopart = rhoh(xyzh(4,i), particlemass)
    if (rhopart > rho_surface) then
       if (separation(xyzh(1:3,i), xyzmh_ptmass(1:3,1)) < &
              separation(xyzh(1:3,i), xyzmh_ptmass(1:3,2))) then
          rhomass = rhomass + particlemass
          rhovol = rhovol + particlemass / rhopart
          npart_a = npart_a + 1
          xyz_a(1:3,npart_a) = xyzh(1:3,i)
       endif
    endif
 enddo

 call set_r2func_origin(xyzmh_ptmass(1,1),xyzmh_ptmass(2,1),xyzmh_ptmass(3,1))
 call indexxfunc(npart_a,r2func_origin,xyz_a,iorder)

 R1 = 0
 do i=npart_a-mean_rad_num,npart_a
    j = iorder(i)
    R1 = R1 + separation(xyz_a(1:3,j),xyzmh_ptmass(1:3,1))
 enddo

 R1 = R1 / real(mean_rad_num)

 sep = separation(xyzmh_ptmass(1:3,1),xyzmh_ptmass(1:3,2))
 MRL(iRL1) = Rochelobe_estimate(m2,m1,sep)
 MRL(iRL2) = Rochelobe_estimate(m1,m2,sep)

 !R1 = (3. * rhovol/(4. * pi))**(1./3.)
 CoO(1:3) = (xyzmh_ptmass(1:3,1) + xyzmh_ptmass(1:3,2)) / 2.
 MRL(iR1) = R1
 MRL(iRej) = separation(CoO(1:3),xyzmh_ptmass(1:3,1)) + R1

 call orbit_com(npart,xyzh,vxyzu,nptmass,xyzmh_ptmass,vxyz_ptmass,com_xyz,com_vxyz)

 do i=1,npart
    call calc_gas_energies(particlemass,poten(i),xyzh(:,i),vxyzu(:,i),xyzmh_ptmass,phii,epoti,ekini,einti,etoti)

    sep1 = separation(xyzmh_ptmass(1:3,1),xyzh(1:3,i))
    sep2 = separation(xyzmh_ptmass(1:3,2),xyzh(1:3,i))
    sepCoO = separation(CoO(1:3),xyzh(1:3,i))

    call cross(xyzh(1:3,i) - com_xyz(1:3),particlemass * vxyzu(1:3,i),rcrossmv)
    jz = rcrossmv(3)

    if (sep1 < MRL(iRL1)) then
       MRL(iMRL1) = MRL(iMRL1) + particlemass
       MRL(ijzRL1) = MRL(ijzRL1) + jz
       if (etoti < 0) then
          MRL(iBMRL1) = MRL(iBMRL1) + particlemass
       endif
    endif

    if (sep2 < MRL(iRL2)) then
       MRL(iMRL2) = MRL(iMRL2) + particlemass
       MRL(ijzRL2) = MRL(ijzRL2) + jz

       if (transferred(i) .eqv. .false.) then
          MRL(iMF) = MRL(iMF) + particlemass
          MRL(ijzMF) = MRL(ijzMF) + jz
          transferred(i) = .true.
       endif

       if (etoti < 0) then
          MRL(iBMRL2) = MRL(iBMRL2) + particlemass
       endif
    endif

    if ((sep1 - xyzh(4,i) < R1) .and. (sep1 + xyzh(4,i) > R1)) then !!!!FIX THIS
       call equationofstate(ieos,ponrhoi,spsoundi,rhopart,xyzh(1,i),xyzh(2,i),xyzh(3,i),vxyzu(4,i))
       MRL(iR1T) = MRL(iR1T) + ponrhoi * temp_const
       nR1T = nR1T + 1
    endif

    if (sepCoO > MRL(iRej)) then
       rad_vel = dot_product(vxyzu(1:3,i),xyzh(1:3,i)) / distance(xyzh(1:3,i))

       MRL(iMej) = MRL(iMej) + particlemass
       MRL(ijzej) = MRL(ijzej) + jz

       if (etoti < 0) then
          MRL(iBMej) = MRL(iBMej) + particlemass
          MRL(iBjzej) = MRL(iBjzej) + jz
       endif

       if (rad_vel < 0) then
          MRL(iFB) = MRL(iFB) + particlemass
          MRL(iFBV) = MRL(iFBV) + rad_vel
          MRL(iFBJz) = MRL(iFBJz) + jz
          nFB = nFB + 1
       endif
    endif
 enddo

 MRL(iR1T) = MRL(iR1T) / real(nR1T)
 MRL(iFBV) = MRL(iFBV) / real(nFB)

 MRL(iMRL1) = MRL(iMRL1) + xyzmh_ptmass(4,1)
 MRL(iMRL2) = MRL(iMRL2) + xyzmh_ptmass(4,2)

 MRL(iDR) = (R1 - MRL(iRL1)) / R1

 call cross(xyzmh_ptmass(1:3,1) - com_xyz(1:3),xyzmh_ptmass(4,1) * vxyz_ptmass(1:3,1),rcrossmv)
 MRL(ijzRL1) = MRL(ijzRL1) + rcrossmv(3)

 call cross(xyzmh_ptmass(1:3,2) - com_xyz(1:3),xyzmh_ptmass(4,2) * vxyz_ptmass(1:3,2),rcrossmv)
 MRL(ijzRL2) = MRL(ijzRL2) + rcrossmv(3)

 m1 = rhomass + xyzmh_ptmass(4,1)
 m2 = MRL(iMRL2)

 ncols = 21
 allocate(columns(ncols))
 columns = (/'         RL1',&
             ' Mass in RL1',&
             '  B Mass RL1',&
             '   jz in RL1',&
             '         RL2',&
             ' Mass in RL2',&
             '  B Mass RL2',&
             '   jz in RL2',&
             '          R1',&
             '     R1 temp',&
             '    R_ejecta',&
             'Mass ejected',&
             'B Mass eject',&
             '  jz ejected',&
             '  B jz eject',&
             '   Mass flow',&
             'Mass flow jz',&
             '   R1-RL1/R1',&
             '    Fallback',&
             'Fallback vel',&
             ' Fallback Jz'/)

 call write_time_file('roche_lobes', columns, time, MRL, ncols, dump_number)
 deallocate(columns)
end subroutine roche_lobe_values


!----------------------------------------------------------------
!+
!  Star stabilisation
!+
!----------------------------------------------------------------
subroutine star_stabilisation_suite(time,npart,particlemass,xyzh,vxyzu)
 use part,   only:fxyzu
 use eos,    only:equationofstate
 integer, intent(in)            :: npart
 real, intent(in)               :: time, particlemass
 real, intent(inout)            :: xyzh(:,:),vxyzu(:,:)
 character(len=17), allocatable :: columns(:)
 integer                        :: i,j,k,ncols,mean_rad_num,iorder(npart),npart_a,iorder_a(npart)
 real, allocatable              :: star_stability(:)
 real                           :: total_mass,rhovol,totvol,rhopart,virialpart,virialfluid
 real                           :: phii,ponrhoi,spsoundi,epoti,ekini,einti,etoti,totekin,totepot,virialintegral,gamma
 integer, parameter             :: ivoleqrad    = 1
 integer, parameter             :: idensrad     = 2
 integer, parameter             :: imassout     = 3
 integer, parameter             :: imassfracout = 4
 integer, parameter             :: ipartrad     = 5
 integer, parameter             :: ipart2hrad   = 6
 integer, parameter             :: ipdensrad    = 7
 integer, parameter             :: ip2hdensrad  = 8
 integer, parameter             :: ivirialpart  = 9
 integer, parameter             :: ivirialfluid = 10

 ncols = 10
 allocate(columns(ncols),star_stability(ncols))
 columns = (/'vol. eq. rad',&
             ' density rad',&
             'mass outside',&
             'frac outside',&
             '    part rad',&
             ' part 2h rad',&
             '  p dens rad',&
             'p2h dens rad',&
             'part. virial',& ! Residual of virial theorem for self-gravitating particles
             'fluid virial'/) ! Residual of virial theorem for fluid

 ! Get order of particles by distance from sink particle core
 call set_r2func_origin(xyzmh_ptmass(1,1),xyzmh_ptmass(2,1),xyzmh_ptmass(3,1))
 call indexxfunc(npart,r2func_origin,xyzh,iorder)

 ! Get density of outermost particle in initial star dump
 if (dump_number == 0) then
    rho_surface = rhoh(xyzh(4,iorder(npart)), particlemass)
 endif

 npart_a = 0
 totvol = 0.
 rhovol = 0.
 virialpart = 0.
 totekin = 0.
 totepot = 0.
 virialintegral= 0.
 do i = 1,npart
    rhopart = rhoh(xyzh(4,i), particlemass)
    totvol = totvol + particlemass / rhopart ! Sum "volume" of all particles
    virialpart = virialpart + particlemass * ( dot_product(fxyzu(1:3,i),xyzh(1:3,i)) + dot_product(vxyzu(1:3,i),vxyzu(1:3,i)) )
    call calc_gas_energies(particlemass,poten(i),xyzh(:,i),vxyzu(:,i),xyzmh_ptmass,phii,epoti,ekini,einti,etoti)
    totekin = totekin + ekini
    totepot = totepot + 0.5*epoti ! Factor of 1/2 to correct for double counting
    if (rhopart > rho_surface) then
       ! Sum "volume" of particles within "surface" of initial star dump
       rhovol = rhovol + particlemass / rhopart
       npart_a = npart_a + 1 ! Count number of particles within "surface" of initial star dump
    endif
    ! Calculate residual of Virial theorem for fluid
    if (ieos == 2) then
       call equationofstate(ieos,ponrhoi,spsoundi,rhopart,xyzh(1,i),xyzh(2,i),xyzh(3,i),gamma_local=gamma)
    else
       call equationofstate(ieos,ponrhoi,spsoundi,rhopart,xyzh(1,i),xyzh(2,i),xyzh(3,i),vxyzu(4,i))
    endif
    virialintegral = virialintegral + 3. * ponrhoi * particlemass
 enddo
 virialpart = virialpart / (abs(totepot) + 2.*abs(totekin)) ! Normalisation for the virial
 virialfluid = (virialintegral + totepot) / (abs(virialintegral) + abs(totepot))

 ! Sort particles within "surface" by radius
 call indexxfunc(npart_a,r2func_origin,xyzh,iorder_a)

 mean_rad_num = npart / 200 ! 0.5 percent of particles
 star_stability = 0.
 ! Loop over the outermost npart/200 particles that are within the "surface"
 do i = npart_a - mean_rad_num,npart_a
    j = iorder(i)
    k = iorder_a(i)
    star_stability(ipartrad)    = star_stability(ipartrad)    + separation(xyzh(1:3,j),xyzmh_ptmass(1:3,1))
    star_stability(ipart2hrad)  = star_stability(ipart2hrad)  + separation(xyzh(1:3,j),xyzmh_ptmass(1:3,1)) + xyzh(4,j)
    star_stability(ipdensrad)   = star_stability(ipdensrad)   + separation(xyzh(1:3,k),xyzmh_ptmass(1:3,1))
    star_stability(ip2hdensrad) = star_stability(ip2hdensrad) + separation(xyzh(1:3,k),xyzmh_ptmass(1:3,1)) + xyzh(4,j)
 enddo

 star_stability(ipartrad)    = star_stability(ipartrad)    / real(mean_rad_num)
 star_stability(ipart2hrad)  = star_stability(ipart2hrad)  / real(mean_rad_num)
 star_stability(ipdensrad)   = star_stability(ipdensrad)   / real(mean_rad_num)
 star_stability(ip2hdensrad) = star_stability(ip2hdensrad) / real(mean_rad_num)
 star_stability(ivoleqrad)   = (3. * totvol/(4. * pi))**(1./3.)
 star_stability(idensrad)    = (3. * rhovol/(4. * pi))**(1./3.)
 star_stability(ivirialpart) = virialpart
 star_stability(ivirialfluid)= virialfluid

 if (dump_number == 0) then
    init_radius = star_stability(ivoleqrad)
 endif

 star_stability(imassout) = 0.
 total_mass = xyzmh_ptmass(4,1)
 do i = 1,npart
    if (separation(xyzmh_ptmass(1:3,1),xyzh(1:3,i)) > init_radius) then
       star_stability(imassout) = star_stability(imassout) + particlemass
    endif
    total_mass = total_mass + particlemass
 enddo

 star_stability(imassfracout) = star_stability(imassout) / total_mass
 call write_time_file('star_stability', columns, time, star_stability, ncols, dump_number)
 deallocate(columns)

end subroutine star_stabilisation_suite


!----------------------------------------------------------------
!+
!  Print simulation parameters
!+
!----------------------------------------------------------------
subroutine print_simulation_parameters(npart,particlemass)
 integer, intent(in)            :: npart
 real, intent(in)               :: particlemass
 integer                        :: i

 write(*,"(/,3(a,es10.3,1x),a)") '     Mass: ',umass,    'g       Length: ',udist,  'cm     Time: ',utime,'s'
 write(*,"(3(a,es10.3,1x),a)") '  Density: ',unit_density, 'g/cm^3  Energy: ',unit_energ,'erg    En/m: ',unit_ergg,'erg/g'
 write(*,"(3(a,es10.3,1x),a)") ' Velocity: ',unit_velocity,'cm/s    Bfield: ',unit_Bfield,'G  Pressure: ',&
                                     unit_pressure,'g/cm s^2'
 write(*,"(2(a,es10.3,1x),/)")   '        G: ', gg*umass*utime**2/udist**3,'             c: ',c*utime/udist

 do i=1,nptmass
    if (xyzmh_ptmass(4,i) > 0.) then
       write(*,'(A,I2,A,ES10.3,A,ES10.3)') 'Point mass ',i,': M = ',xyzmh_ptmass(4,i),' and h_soft = ',xyzmh_ptmass(ihsoft,i)
    endif
 enddo
 write(*,"(A,ES10.3)")  'Sink-sink separation: ', separation(xyzmh_ptmass(1:3,1), xyzmh_ptmass(1:3,2))

 write(*,'(A,I7,A,ES10.3)') 'Gas particles : ',npart,' particles, each of mass ',particlemass

end subroutine print_simulation_parameters


!----------------------------------------------------------------
!+
!  Write quantities (up to four) to divv file
!+
!----------------------------------------------------------------
subroutine output_divv_files(time,dumpfile,npart,particlemass,xyzh,vxyzu)
 use part,              only:eos_vars,itemp
 use eos,               only:entropy
 use eos_mesa,          only:get_eos_kappa_mesa
 use mesa_microphysics, only:getvalue_mesa
 use sortutils, only:set_r2func_origin,r2func_origin,indexxfunc
 integer, intent(in)          :: npart
 character(len=*), intent(in) :: dumpfile
 real, intent(in)             :: time,particlemass
 real, intent(inout)          :: xyzh(:,:),vxyzu(:,:)
 integer                      :: i,k,Nquantities,ierr
 integer, save                :: ans,quantities_to_calculate(4)
 integer, allocatable         :: iorder(:)
 real                         :: ekini,einti,epoti,ethi,phii,dum,rhopart,ponrhoi,spsoundi,&
                                 omega_orb,kappai,kappat,kappar,pgas,mu,entropyi
 real, allocatable, save      :: init_entropy(:)
 real                         :: quant(4,npart)
 real, dimension(3)           :: com_xyz,com_vxyz,xyz_a,vxyz_a

 Nquantities = 10
 if (dump_number == 0) then
     print "(10(a,/))",&
           '1) Total energy (kin + pot + therm)', &
           '2) Mach number', &
           '3) Opacity from MESA tables', &
           '4) Gas omega w.r.t. effective CoM', &
           '5) Fractional difference between gas and orbital omega', &
           '6) MESA EoS specific entropy', &
           '7) Fractional entropy gain', &
           '8) Specific recombination energy', &
           '9) Total energy (kin + pot)', &
           '10) Mass coordinate'
    ans = 1
    call prompt('Choose first quantity to compute ',ans,1,Nquantities)
    quantities_to_calculate(1) = ans
    ans = 2
    call prompt('Choose second quantity to compute ',ans,1,Nquantities)
    quantities_to_calculate(2) = ans
    ans = 4
    call prompt('Choose third quantity to compute ',ans,1,Nquantities)
    quantities_to_calculate(3) = ans
    ans = 5
    call prompt('Choose fourth quantity to compute ',ans,1,Nquantities)
    quantities_to_calculate(4) = ans
 endif

 ! Calculations performed outside particle loop
 call compute_energies(time)
 do k=1,4
    select case (quantities_to_calculate(k))
    case(1,2,3,6,8,9) ! Nothing to do
    case(4,5) ! Fractional difference between gas and orbital omega
       com_xyz  = (xyzmh_ptmass(1:3,1)*xyzmh_ptmass(4,1) + xyzmh_ptmass(1:3,2)*xyzmh_ptmass(4,2)) &
                  / (xyzmh_ptmass(4,1) + xyzmh_ptmass(4,2))
       com_vxyz = (vxyz_ptmass(1:3,1)*xyzmh_ptmass(4,1)  + vxyz_ptmass(1:3,2)*xyzmh_ptmass(4,2))  &
                  / (xyzmh_ptmass(4,1) + xyzmh_ptmass(4,2))
       omega_orb = 0.
       do i=1,nptmass
          xyz_a(1:3) = xyzmh_ptmass(1:3,i) - com_xyz(1:3)
          vxyz_a(1:3) = vxyz_ptmass(1:3,i) - com_vxyz(1:3)
          omega_orb = omega_orb + 0.5 * (-xyz_a(2) * vxyz_a(1) + xyz_a(1) * vxyz_a(2)) / dot_product(xyz_a(1:2), xyz_a(1:2))
       enddo
    case(7)
       if (dump_number==0) allocate(init_entropy(npart))
    case(10)
       call set_r2func_origin(0.,0.,0.)
       allocate(iorder(npart))
       call indexxfunc(npart,r2func_origin,xyzh,iorder)
    case default
       print*,"Error: Requested quantity is invalid."
       stop
    end select
 enddo

 ! Calculations performed in loop over particles
 do i=1,npart
    do k=1,4
       select case (quantities_to_calculate(k))
       case(1,9) ! Total energy (kin + pot + therm)
          rhopart = rhoh(xyzh(4,i), particlemass)
          call equationofstate(ieos,ponrhoi,spsoundi,rhopart,xyzh(1,i),xyzh(2,i),xyzh(3,i),vxyzu(4,i))
          call calc_gas_energies(particlemass,poten(i),xyzh(:,i),vxyzu(:,i),xyzmh_ptmass,phii,epoti,ekini,einti,dum)
          if (quantities_to_calculate(k)==1) then
             call calc_thermal_energy(particlemass,ieos,xyzh(:,i),vxyzu(:,i),ponrhoi*rhopart,eos_vars(itemp,i),ethi)
             quant(k,i) = (ekini + epoti + ethi) / particlemass ! Specific energy
          elseif (quantities_to_calculate(k)==9) then
             quant(k,i) = (ekini + epoti) / particlemass ! Specific energy
          endif

       case(2) ! Mach number
          rhopart = rhoh(xyzh(4,i), particlemass)
          call equationofstate(ieos,ponrhoi,spsoundi,rhopart,xyzh(1,i),xyzh(2,i),xyzh(3,i),vxyzu(4,i))
          quant(k,i) = distance(vxyzu(1:3,i)) / spsoundi

       case(3) ! Opacity from MESA tables
          rhopart = rhoh(xyzh(4,i), particlemass)
          call ionisation_fraction(rhopart*unit_density,eos_vars(itemp,i),X_in,1.-X_in-Z_in,dum,dum,dum,dum,dum)
          if (ieos == 10) then
             call get_eos_kappa_mesa(rhopart*unit_density,eos_vars(itemp,i),kappai,kappat,kappar)
             quant(k,i) = kappai
          else
             quant(k,i) = 0.
          endif

       case(4) ! Gas omega w.r.t. effective CoM
          xyz_a(1:3)  = xyzh(1:3,i)  - com_xyz(1:3)
          vxyz_a(1:3) = vxyzu(1:3,i) - com_vxyz(1:3)
          quant(k,i) = (-xyz_a(2) * vxyz_a(1) + xyz_a(1) * vxyz_a(2)) / dot_product(xyz_a(1:2), xyz_a(1:2))

       case(5) ! Fractional difference between gas and orbital omega
          xyz_a(1:3)  = xyzh(1:3,i)  - com_xyz(1:3)
          vxyz_a(1:3) = vxyzu(1:3,i) - com_vxyz(1:3)
          quant(k,i) = (-xyz_a(2) * vxyz_a(1) + xyz_a(1) * vxyz_a(2)) / dot_product(xyz_a(1:2), xyz_a(1:2))
          quant(k,i) = (quant(k,i) - omega_orb) / omega_orb

       case(6,7) ! Calculate MESA EoS entropy
          if (ieos==10) then
             rhopart = rhoh(xyzh(4,i), particlemass)
             call equationofstate(ieos,ponrhoi,spsoundi,rhopart,xyzh(1,i),xyzh(2,i),xyzh(3,i),vxyzu(4,i))
             call getvalue_mesa(rhopart*unit_density,vxyzu(4,i)*unit_ergg,3,pgas,ierr) ! Get gas pressure
             mu = rhopart*unit_density * kb_on_mh * eos_vars(itemp,i) / pgas  
             entropyi = entropy(rhopart*unit_density,ponrhoi*rhopart*unit_pressure,3,ierr,mu,vxyzu(4,i)*unit_ergg)
          else
             print*,"Error: Calculaing MESA EoS entropy but not using MESA EoS"
          endif

          if (quantities_to_calculate(k) == 7) then
             if (dump_number == 0) then
                init_entropy(i) = entropyi ! Store initial entropy on each particle
             endif
             quant(k,i) = entropyi/init_entropy(i) - 1.
          elseif (quantities_to_calculate(k) == 6) then
             quant(k,i) = entropyi
          endif
      
         case(8) ! Specific recombination energy
          rhopart = rhoh(xyzh(4,i), particlemass)
          call equationofstate(ieos,ponrhoi,spsoundi,rhopart,xyzh(1,i),xyzh(2,i),xyzh(3,i),vxyzu(4,i))
          call calc_thermal_energy(particlemass,ieos,xyzh(:,i),vxyzu(:,i),ponrhoi*rhopart,eos_vars(itemp,i),ethi)
          quant(k,i) = vxyzu(4,i) - ethi / particlemass ! Specific energy
 
         case(10) ! Mass coordinate
          quant(k,iorder(i)) = real(i,kind=kind(time)) * particlemass

       case default
          print*,"Error: Requested quantity is invalid."
          stop
       end select
    enddo
 enddo

 open(26,file=trim(dumpfile)//".divv",status='replace',form='unformatted')
 do k=1,4
    write(26) (quant(k,i),i=1,npart)
 enddo
 close(26)

end subroutine output_divv_files



!!!!! EoS surfaces !!!!!
subroutine eos_surfaces
 integer :: i, j, ierr
 real    :: rho_array(1000) = (/ (10**(i/10000.), i=-180000,-30150,150) /)
 real    :: eni_array(1000) = (/ (10**(i/10000.), i=120000,149970,30) /)
 real    :: temp_array(400) = (/ (10**(i/1000.), i=3000,6990,10) /)
 real    :: kappa_array(1000,400)
 real    :: gam1_array(1000,1000)
 real    :: pres_array(1000,1000)
 real    :: dum(1000,1000)
 real    :: kappat, kappar


 do i=1,size(rho_array)
    do j=1,size(eni_array)
       if (j < size(temp_array) + 1) then
          call get_eos_kappa_mesa(rho_array(i),temp_array(j),kappa_array(i,j),kappat,kappar)
       endif
       call get_eos_pressure_temp_gamma1_mesa(rho_array(i),eni_array(j),pres_array(i,j),dum(i,j),gam1_array(i,j),ierr)
       !call get_eos_pressure_temp_mesa(rho_array(i),eni_array(j),pres_array(i,j),temp)
       !pres_array(i,j) = eni_array(j)*rho_array(i)*0.66667 / pres_array(i,j)
    enddo
 enddo

 open(unit=1000, file='mesa_eos_pressure.out', status='replace')

 !Write data to file
 do i=1,1000
    write(1000,"(1000(3x,es18.11e2,1x))") pres_array(i,:)
 enddo

 close(unit=1000)

 open(unit=1002, file='mesa_eos_gamma.out', status='replace')

 !Write data to file
 do i=1,1000
    write(1002,"(1000(3x,es18.11e2,1x))") gam1_array(i,:)
 enddo

 close(unit=1002)

 open(unit=1001, file='mesa_eos_kappa.out', status='replace')

 !Write data to file
 do i=1,1000
    write(1001,"(400(3x,es18.11e2,1x))") kappa_array(i,:)
 enddo

 close(unit=1001)

end subroutine eos_surfaces


!----------------------------------------------------------------
!+
!  Particle tracker: Paint the life of a particle
!+
!----------------------------------------------------------------
subroutine track_particle(time,particlemass,xyzh,vxyzu)
 use part, only:eos_vars,itemp
 use eos,  only:entropy
 use mesa_microphysics, only:getvalue_mesa
 real, intent(in)        :: time,particlemass
 real, intent(inout)     :: xyzh(:,:),vxyzu(:,:)
 integer, parameter      :: nparttotrack=10,ncols=17
 real                    :: r,v,rhopart,ponrhoi,Si,spsoundi,machi,xh0,xh1,xhe0,xhe1,xhe2,&
                            ekini,einti,epoti,ethi,etoti,dum,phii,pgas,mu
 real, dimension(ncols)  :: datatable
 character(len=17)       :: filenames(nparttotrack),columns(ncols)
 integer                 :: i,k,partID(nparttotrack),ientropy,ierr

 partID = (/ 1,2,3,4,5,6,7,8,9,10 /)
 columns = (/ '      r',&
              '      v',&
              '    rho',&
              '   temp',&
              'entropy',&
              'spsound',&
              '   mach',&
              '   ekin',&
              '   epot',&
              '    eth',&
              '   eint',&
              '   etot',&
              '    xHI',&
              '   xHII',&
              '   xHeI',&
              '  xHeII',&
              ' xHeIII' /)

 call compute_energies(time)

 do i=1,nparttotrack
    write (filenames(i),"(a1,i7.7)") "p", partID(i)
 enddo

 do k=1,nparttotrack
    i = partID(k)
    r = separation(xyzh(1:3,i),xyzmh_ptmass(1:3,1))
    v = separation(vxyzu(1:3,i),vxyz_ptmass(1:3,1))
    rhopart = rhoh(xyzh(4,i), particlemass)
    call equationofstate(ieos,ponrhoi,spsoundi,rhopart,xyzh(1,i),xyzh(2,i),xyzh(3,i),vxyzu(4,i))
    machi = v / spsoundi
    select case(ieos)
    case(2)
       ientropy = 1
    case(10,12)
       ientropy = 2
    case default
       ientropy = -1
    end select
    if (ieos==10) then
       call getvalue_mesa(rhopart*unit_density,vxyzu(4,i)*unit_ergg,3,pgas,ierr) ! Get gas pressure
       mu = rhopart*unit_density * kb_on_mh * eos_vars(itemp,i) / pgas
    else
       mu = gmw
    endif
    ! MESA ENTROPY
    if (ieos==10) then
       Si = entropy(rhopart*unit_density,ponrhoi*rhopart*unit_pressure,3,ierr,mu,vxyzu(4,i)*unit_ergg)
    endif
    ! MESA ENTROPY
   !  Si = entropy(rhopart*unit_density,ponrhoi*rhopart*unit_pressure,ientropy,ierr,mu)
    call calc_gas_energies(particlemass,poten(i),xyzh(:,i),vxyzu(:,i),xyzmh_ptmass,phii,epoti,ekini,einti,dum)
    call calc_thermal_energy(particlemass,ieos,xyzh(:,i),vxyzu(:,i),ponrhoi*rhopart,eos_vars(itemp,i),ethi)
    etoti = ekini + epoti + ethi
    call ionisation_fraction(rhopart*unit_density,eos_vars(itemp,i),X_in,1.-X_in-Z_in,xh0,xh1,xhe0,xhe1,xhe2)

    ! Write file
    datatable = (/ r,v,rhopart,eos_vars(itemp,i),Si,spsoundi,machi,ekini,epoti,ethi,einti,etoti,xh0,xh1,xhe0,xhe1,xhe2 /)
    call write_time_file(trim(adjustl(filenames(k))),columns,time,datatable,ncols,dump_number)
 enddo

end subroutine track_particle


!----------------------------------------------------------------
!+
!  Optical depth profile
!+
!----------------------------------------------------------------
subroutine tau_profile(time,num,npart,particlemass,xyzh)
 use part, only:eos_vars,itemp
 integer, intent(in)    :: npart,num
 real, intent(in)       :: time,particlemass
 real, intent(inout)    :: xyzh(:,:)
 integer                :: nbins
 real, dimension(npart) :: rad_part,kappa_part,rho_part
 real, allocatable      :: kappa_hist(:),rho_hist(:),tau_r(:),sepbins(:)
 real                   :: maxloga,minloga,kappa,kappat,kappar
 character(len=17)      :: filename
 character(len=40)      :: data_formatter
 integer                :: i,unitnum

 call compute_energies(time)
 nbins      = 500
 rad_part   = 0.
 kappa_part = 0.
 rho_part   = 0.
 minloga    = 0.5
 maxloga    = 4.3

 allocate(rho_hist(nbins),kappa_hist(nbins),sepbins(nbins),tau_r(nbins))
 filename = '      grid_tau.ev'

 do i=1,npart
    rho_part(i) = rhoh(xyzh(4,i), particlemass)
    rad_part(i) = separation(xyzh(1:3,i),xyzmh_ptmass(1:3,1))
    call get_eos_kappa_mesa(rho_part(i)*unit_density,eos_vars(itemp,i),kappa,kappat,kappar)
    kappa_part(i) = kappa ! In cgs units?
 enddo

 call histogram_setup(rad_part(1:npart),kappa_part,kappa_hist,npart,maxloga,minloga,nbins,.true.,.true.)
 call histogram_setup(rad_part(1:npart),rho_part,rho_hist,npart,maxloga,minloga,nbins,.true.,.true.)


 ! Integrate optical depth inwards
 sepbins = (/ (10**(minloga + (i-1) * (maxloga-minloga)/real(nbins)), i=1,nbins) /) ! Create log-uniform bins
 ! Convert to cgs units (kappa has already been outputted in cgs)
 rho_hist = rho_hist * unit_density
 sepbins = sepbins * udist ! udist should be Rsun in g
 
 tau_r(nbins) = 0.
 do i=nbins,2,-1
    tau_r(i-1) = tau_r(i) + kappa_hist(i) * rho_hist(i) * (sepbins(i+1) - sepbins(i))
 enddo

 ! Write data row
 write(data_formatter, "(a,I5,a)") "(", nbins+1, "(3x,es18.10e3,1x))"
 if (num == 0) then
    unitnum = 1000
    open(unit=unitnum, file=trim(adjustl(filename)), status='replace')
    write(unitnum, "(a)") '# Optical depth profile'
    close(unit=unitnum)
 endif
 unitnum=1002
 open(unit=unitnum, file=trim(adjustl(filename)), position='append')
 write(unitnum,data_formatter) time,tau_r
 close(unit=unitnum)
end subroutine tau_profile


!----------------------------------------------------------------
!+
!  Histogram of optical depth at hydrogen recombination
!+
!----------------------------------------------------------------
subroutine recombination_tau(time,npart,particlemass,xyzh,vxyzu)
 use part, only:eos_vars,itemp
 integer, intent(in)    :: npart
 real,    intent(in)    :: time,particlemass
 real,    intent(inout) :: xyzh(:,:),vxyzu(:,:)
 integer                :: nbins,recombined_pid(npart)
 real, dimension(npart) :: rad_part,kappa_part,rho_part
 real, allocatable, save:: tau_recombined(:)
 real, allocatable      :: kappa_hist(:),rho_hist(:),tau_r(:),sepbins(:),sepbins_cm(:)
 logical, allocatable, save :: prev_recombined(:)
 real                   :: maxloga,minloga,kappa,kappat,kappar,xh0,xh1,xhe0,xhe1,xhe2,&
                           ponrhoi,spsoundi,etoti,ekini,einti,epoti,ethi,phii,dum
 real, parameter        :: recomb_th=0.9
 integer                :: i,j,nrecombined,bin_ind

 call compute_energies(time)
 rad_part   = 0.
 kappa_part = 0.
 rho_part   = 0.
 nbins      = 300 ! Number of radial bins
 minloga    = 0.5
 maxloga    = 4.3
 allocate(rho_hist(nbins),kappa_hist(nbins),sepbins(nbins),tau_r(nbins))
 if (dump_number == 0) then
    allocate(tau_recombined(npart),prev_recombined(npart))
    tau_recombined = -1. ! Store tau of newly-recombined particles. -ve data means particle never recombined]
    prev_recombined = .false. ! All hydrogen is ionised at the start
 endif

 j=0
 do i=1,npart
    rho_part(i) = rhoh(xyzh(4,i), particlemass)
    rad_part(i) = separation(xyzh(1:3,i),xyzmh_ptmass(1:3,1))
    call equationofstate(ieos,ponrhoi,spsoundi,rho_part(i),xyzh(1,i),xyzh(2,i),xyzh(3,i),vxyzu(4,i))
    call get_eos_kappa_mesa(rho_part(i)*unit_density,eos_vars(itemp,i),kappa,kappat,kappar)
    kappa_part(i) = kappa ! In cgs units
    call ionisation_fraction(rho_part(i)*unit_density,eos_vars(itemp,i),X_in,1.-X_in-Z_in,xh0,xh1,xhe0,xhe1,xhe2)
    call calc_gas_energies(particlemass,poten(i),xyzh(:,i),vxyzu(:,i),xyzmh_ptmass,phii,epoti,ekini,einti,dum) ! Calculate total energy
    call calc_thermal_energy(particlemass,ieos,xyzh(:,i),vxyzu(:,i),ponrhoi*rho_part(i),eos_vars(itemp,i),ethi)
    etoti = ekini + epoti + ethi
    if ((xh0 > recomb_th) .and. (.not. prev_recombined(i)) .and. (etoti < 0.)) then ! Recombination event and particle is still bound
       j=j+1
       recombined_pid(j) = i
       prev_recombined(i) = .true.
    else
       prev_recombined(i) = .false.
    endif
 enddo
 nrecombined = j

 call histogram_setup(rad_part(1:npart),kappa_part,kappa_hist,npart,maxloga,minloga,nbins,.true.,.true.)
 call histogram_setup(rad_part(1:npart),rho_part,rho_hist,npart,maxloga,minloga,nbins,.true.,.true.)

 ! Integrate optical depth inwards
 sepbins = (/ (10.**(minloga + (i-1) * (maxloga-minloga)/real(nbins)), i=1,nbins) /) ! Create log-uniform bins
 
 ! Convert to cgs units (kappa has already been outputted in cgs)
 rho_hist = rho_hist * unit_density
 sepbins_cm = sepbins * udist ! udist should be Rsun in g
 
 ! Integrate bins in tau(r)
 tau_r(nbins) = 0.
 do i=nbins,2,-1
    tau_r(i-1) = tau_r(i) + kappa_hist(i) * rho_hist(i) * (sepbins_cm(i+1) - sepbins_cm(i))
 enddo

 ! Integrate optical depth for each newly recombined particle
 do j=1,nrecombined
    i = recombined_pid(j)
    bin_ind = 1 + nint( nbins * ( log10(rad_part(i))-minloga ) / (maxloga-minloga) )   ! Find radial bin of recombined particle
    tau_recombined(i) = tau_r(bin_ind)
 enddo
 ! Trick write_time_file into writing my data table
 if (dump_number == 320) then
    do i=1,npart
       call write_time_file("recombination_tau",(/'          tau'/),-1.,tau_recombined(i),1,i-1) ! Set num = i-1 so that header will be written for particle 1 and particle 1 only
    enddo
 endif

end subroutine recombination_tau


!----------------------------------------------------------------
!+
!  Energy histogram
!+
!----------------------------------------------------------------
subroutine energy_hist(time,npart,particlemass,xyzh,vxyzu)
 use part, only:eos_vars,itemp
 integer, intent(in)            :: npart
 real, intent(in)               :: time,particlemass
 real, intent(inout)            :: xyzh(:,:),vxyzu(:,:)
 character(len=17), allocatable :: filename(:)
 character(len=40)              :: data_formatter
 integer                        :: nbins,nhists,i,unitnum
 real, allocatable              :: hist(:),coord(:,:),Emin(:),Emax(:)
 real                           :: rhopart,ponrhoi,spsoundi,phii,epoti,ekini,einti,ethi,dum,quant(npart)
 logical                        :: ilogbins

 nhists = 3
 nbins = 500
 allocate(filename(nhists),coord(npart,nhists),hist(nbins),Emin(nhists),Emax(nhists))
 Emin = (/ -0.0446, 0., 0. /)
 Emax = (/ 0.0315, 0.0105, 0.0105 /)
 ilogbins = .false.
 filename = (/ '       hist_kp.ev', &
               '     hist_erec.ev', &
               '      hist_eth.ev' /)   
 quant = (/ (1., i=1,npart) /)
 do i=1,npart
    rhopart = rhoh(xyzh(4,i), particlemass)
    call equationofstate(ieos,ponrhoi,spsoundi,rhopart,xyzh(1,i),xyzh(2,i),xyzh(3,i),vxyzu(4,i))
    call calc_gas_energies(particlemass,poten(i),xyzh(:,i),vxyzu(:,i),xyzmh_ptmass,phii,epoti,ekini,einti,dum)
    if (ieos==10) then
       call calc_thermal_energy(particlemass,ieos,xyzh(:,i),vxyzu(:,i),ponrhoi*rhopart,eos_vars(itemp,i),ethi)
    else
       ethi = einti
    endif
    coord(i,1) = (ekini + epoti)/particlemass
    coord(i,2) = vxyzu(4,i) - ethi/particlemass
    coord(i,3) = ethi/particlemass
 enddo

 write(data_formatter, "(a,I5,a)") "(", nbins+1, "(3x,es18.10e3,1x))"
 do i=1,nhists
    call histogram_setup(coord(:,i),quant,hist,npart,Emax(i),Emin(i),nbins,.false.,ilogbins)
    if (dump_number == 0) then
       unitnum = 1000
       open(unit=unitnum, file=trim(adjustl(filename(i))), status='replace')
       close(unit=unitnum)
    endif
    unitnum=1001+i
    open(unit=unitnum, file=trim(adjustl(filename(i))), status='old', position='append')
    write(unitnum,data_formatter) time,hist
    close(unit=unitnum)
 enddo

end subroutine

!----------------------------------------------------------------
!+
!  Energy profile
!+
!----------------------------------------------------------------
subroutine energy_profile(time,npart,particlemass,xyzh,vxyzu)
 use part,              only:eos_vars,itemp
 use eos,               only:entropy
 use mesa_microphysics, only:getvalue_mesa
 integer, intent(in)    :: npart
 real, intent(in)       :: time,particlemass
 real, intent(inout)    :: xyzh(:,:),vxyzu(:,:)
 integer                :: nbins
 real, dimension(npart) :: coord
 real, allocatable      :: hist(:),quant(:,:)
 real                   :: ekini,einti,epoti,ethi,phii,pgas,mu,dum,rhopart,ponrhoi,spsoundi,&
                           maxcoord,mincoord,xh0,xh1,xhe0,xhe1,xhe2
 character(len=17), allocatable :: filename(:),headerline(:)
 character(len=40)      :: data_formatter
 integer                :: i,k,unitnum,ierr,iorder(npart),ientropy,nvars
 integer, save          :: iquantity
 logical                :: ilogbins
 logical, save          :: use_mass_coord

 if (dump_number==0) then
    iquantity = 1
    use_mass_coord = .false. 
    print "(4(/,a))",'1. Energy',&
                     '2. Entropy',&
                     '3. Bernoulli energy',&
                     '4. Ion fractions'
    call prompt("Select quantity to calculate",iquantity,1,4)
    call prompt("Bin in mass coordinates instead of radius?",use_mass_coord)
 endif

 nbins = 500
 allocate(hist(nbins))
 if (use_mass_coord) then
   mincoord  = 3.8405  ! Min. mass coordinate
   maxcoord  = 12.0 ! Max. mass coordinate
   ilogbins = .false.
 else
   mincoord  = 0.5  ! Min. log(r)
   maxcoord  = 4.3  ! Max. log(r)
   ilogbins = .true.
 endif

 call compute_energies(time)

 ! Allocate arrays for single variable outputs
 if ( (iquantity==1) .or. (iquantity==2) .or. (iquantity==3) ) then
    nvars = 1
    allocate(filename(nvars),headerline(nvars),quant(npart,nvars))
 endif

 select case (iquantity)
 case(1) ! Energy
    filename = '     grid_Etot.ev'
    headerline = '# Energy profile '
 case(2) ! Entropy
    filename = '  grid_entropy.ev'
    headerline = '# Entropy profile'
    select case(ieos)
    case(2)
       ientropy = 1
    case(12)
       ientropy = 2
    case(10)
       ientropy = 3
    case default
       ientropy = -1
    end select
 case(3) ! Bernoulli energy (per unit mass)
    filename = 'grid_bernoulli.ev'
    headerline = '# Bernoulli prof.'
 case(4) ! Ion fraction profiles
    nvars = 5
    allocate(filename(nvars),headerline(nvars),quant(npart,nvars))
    filename = (/ '       grid_HI.ev', &
                  '      grid_HII.ev', &
                  '      grid_HeI.ev', &
                  '     grid_HeII.ev', &
                  '    grid_HeIII.ev' /)             
    headerline = (/ '             # HI', &
                    '            # HII', &
                    '            # HeI', &
                    '           # HeII', &
                    '          # HeIII' /)
 end select
 
 if (use_mass_coord) then
    call set_r2func_origin(xyzmh_ptmass(1,1),xyzmh_ptmass(2,1),xyzmh_ptmass(3,1)) ! Order particles by distance from core
    call indexxfunc(npart,r2func_origin,xyzh,iorder)
 else
    iorder = (/(i, i=1,npart, 1)/) ! Have iorder(k) be same as k
 endif

 coord = 0.
 quant = 0.
 do k=1,npart
    i = iorder(k) ! Loop from innermost to outermost particle
    if (use_mass_coord) then
       coord(i) = real(k-1) ! Number of particles interior to particle k
    else
       coord(i) = separation(xyzh(1:3,i),xyzmh_ptmass(1:3,1))
    endif

    rhopart = rhoh(xyzh(4,i), particlemass)
    call equationofstate(ieos,ponrhoi,spsoundi,rhopart,xyzh(1,i),xyzh(2,i),xyzh(3,i),vxyzu(4,i))
    select case (iquantity)
    case(1) ! Energy
       call calc_gas_energies(particlemass,poten(i),xyzh(:,i),vxyzu(:,i),xyzmh_ptmass,phii,epoti,ekini,einti,dum)
       call calc_thermal_energy(particlemass,ieos,xyzh(:,i),vxyzu(:,i),ponrhoi*rhopart,eos_vars(itemp,i),ethi)
       quant(i,1) = ekini + epoti + ethi
    case(2) ! Entropy
       if ((ieos==10) .and. (ientropy==2)) then
          call getvalue_mesa(rhopart*unit_density,vxyzu(4,i)*unit_ergg,3,pgas,ierr) ! Get gas pressure
          mu = rhopart*unit_density * kb_on_mh * eos_vars(itemp,i) / pgas
       else
          mu = gmw
       endif
       if ((ieos==10) .and. (ientropy==3)) then
          quant(i,1) = entropy(rhopart*unit_density,ponrhoi*rhopart*unit_pressure,ientropy,ierr,mu,vxyzu(4,i)*unit_ergg)
       else
          quant(i,1) = entropy(rhopart*unit_density,ponrhoi*rhopart*unit_pressure,ientropy,ierr,mu)
       endif
    case(3) ! Bernoulli energy (per unit mass)
       call calc_gas_energies(particlemass,poten(i),xyzh(:,i),vxyzu(:,i),xyzmh_ptmass,phii,epoti,ekini,einti,dum)
       quant(i,1) = 0.5*dot_product(vxyzu(1:3,i),vxyzu(1:3,i)) + ponrhoi + vxyzu(4,i) + epoti/particlemass ! 1/2 v^2 + P/rho + phi
    case(4) ! Ion fraction
       call ionisation_fraction(rhopart*unit_density,eos_vars(itemp,i),X_in,1.-X_in-Z_in,xh0,xh1,xhe0,xhe1,xhe2)
       quant(i,1) = xh0
       quant(i,2) = xh1
       quant(i,3) = xhe0
       quant(i,4) = xhe1
       quant(i,5) = xhe2
    end select
 enddo

 if (use_mass_coord) coord = coord * particlemass + xyzmh_ptmass(4,1)

 write(data_formatter, "(a,I5,a)") "(", nbins+1, "(3x,es18.10e3,1x))"
 do i=1,nvars
    call histogram_setup(coord,quant(:,i),hist,npart,maxcoord,mincoord,nbins,.true.,ilogbins)
    if (dump_number == 0) then
       unitnum = 1000
       open(unit=unitnum, file=trim(adjustl(filename(i))), status='replace')
       write(unitnum, "(a)") trim(headerline(i))
       close(unit=unitnum)
    endif
    unitnum=1001+i
    open(unit=unitnum, file=trim(adjustl(filename(i))), status='old', position='append')
    write(unitnum,data_formatter) time,hist
    close(unit=unitnum)
 enddo
end subroutine energy_profile


!----------------------------------------------------------------
!+
!  Rotation profiles
!+
!----------------------------------------------------------------
subroutine rotation_profile(time,num,npart,xyzh,vxyzu)
 integer, intent(in)          :: npart,num
 real, intent(in)             :: time
 real, intent(inout)          :: xyzh(:,:),vxyzu(:,:)
 integer                      :: nbins
 real, dimension(npart)       :: rad_part
 real, allocatable            :: hist_var(:),dist_part(:,:)
 real                         :: minloga,maxloga,sep_vector(3),vel_vector(3),J_vector(3),xyz_origin(3),vxyz_origin(3),omega
 character(len=17), allocatable :: grid_file(:)
 character(len=40)            :: data_formatter
 integer                      :: i,unitnum,nfiles,iradius

 nbins = 500
 rad_part = 0.
 dist_part = 0.
 minloga = 0.5
 maxloga = 4.3
 iradius = 1 ! 1: Bin by cylindrical radius; 2: Bin by spherical radius; 3: Bin by cylindrical radius from CM

 nfiles = 2
 allocate(hist_var(nbins),grid_file(nfiles),dist_part(nfiles,npart))
 grid_file = (/ '    grid_omega.ev', &
                '       grid_Jz.ev' /)

 select case (iradius)
 case(1,2) ! Take donor core as origin
    xyz_origin = xyzmh_ptmass(1:3,1)
    vxyz_origin = vxyz_ptmass(1:3,1)
 case(3) ! Take sink CM as origin
    xyz_origin = (xyzmh_ptmass(1:3,1)*xyzmh_ptmass(4,1) + xyzmh_ptmass(1:3,2)*xyzmh_ptmass(4,2)) / (xyzmh_ptmass(4,1) + &
                  xyzmh_ptmass(4,2))
    vxyz_origin = (vxyz_ptmass(1:3,1)*xyzmh_ptmass(4,1) + vxyz_ptmass(1:3,2)*xyzmh_ptmass(4,2)) / (xyzmh_ptmass(4,1) + &
                  xyzmh_ptmass(4,2))
 end select

 do i=1,npart
    select case (iradius)
    case(1,3) ! Bin by cylindrical radius
       rad_part(i) = sqrt( dot_product(xyzh(1:2,i) - xyz_origin(1:2), xyzh(1:2,i) - xyz_origin(1:2)) )
    case(2) ! Bin by spherical radius
       rad_part(i) = separation(xyzh(1:3,i),xyz_origin)
    end select

    call get_gas_omega(xyz_origin,vxyz_origin,xyzh(1:3,i),vxyzu(1:3,i),omega)
    dist_part(1,i) = omega

    sep_vector = xyzh(1:3,i) - xyz_origin(1:3)
    vel_vector = vxyzu(1:3,i) - vxyz_origin(1:3)
    call cross(vel_vector, sep_vector, J_vector)
    dist_part(2,i) = dot_product(J_vector, (/0.,0.,1./))
 enddo

 do i=1,nfiles
    call histogram_setup(rad_part(1:npart),dist_part(i,1:npart),hist_var,npart,maxloga,minloga,nbins,.true.,.true.)
    write(data_formatter, "(a,I5,a)") "(", nbins+1, "(3x,es18.10e3,1x))"
    if (num == 0) then
       unitnum = 1000
       open(unit=unitnum, file=trim(adjustl(grid_file(i))), status='replace')
       write(unitnum, "(a)") '# z-component of angular velocity'
       close(unit=unitnum)
    endif
    unitnum=1001+i
    open(unit=unitnum, file=trim(adjustl(grid_file(i))), position='append')
    write(unitnum,data_formatter) time,hist_var(:)
    close(unit=unitnum)
 enddo
  
end subroutine rotation_profile

!----------------------------------------------------------------
!+
!  Unbound profiles
!+
!----------------------------------------------------------------
subroutine unbound_profiles(time,num,npart,particlemass,xyzh,vxyzu)
 use part, only:eos_vars,itemp
 integer, intent(in)                          :: npart,num
 real,    intent(in)                          :: time,particlemass
 real,    intent(inout)                       :: xyzh(:,:),vxyzu(:,:)
 integer, dimension(4)                        :: npart_hist
 real,    dimension(5,npart)                  :: dist_part,rad_part
 real,    dimension(:), allocatable           :: hist_var
 real                                         :: etoti,ekini,einti,epoti,ethi,phii,dum,rhopart,ponrhoi,spsoundi,maxloga,minloga
 character(len=18), dimension(:), allocatable :: grid_file
 character(len=40)                            :: data_formatter
 logical, allocatable, save                   :: prev_unbound(:,:),prev_bound(:,:)
 integer                                      :: i,unitnum,nbins

 call compute_energies(time)
 npart_hist = 0     ! Stores number of particles fulfilling each of the four bound/unbound criterion
 nbins      = 500
 rad_part   = 0.    ! (4,npart_hist)-array storing separations of particles
 dist_part  = 0.
 minloga    = 0.5
 maxloga    = 4.3

 allocate(hist_var(nbins))
 grid_file = (/ 'grid_unbound_th.ev', &
                'grid_unbound_kp.ev', &
                ' grid_bound_kpt.ev', &
                '  grid_bound_kp.ev' /)

 if (dump_number == 0) then
    allocate(prev_bound(2,npart))
    allocate(prev_unbound(2,npart))
    prev_bound   = .false.
    prev_unbound = .false.
 endif


 do i=1,npart
    if (.not. isdead_or_accreted(xyzh(4,i))) then
       rhopart = rhoh(xyzh(4,i), particlemass)
       call equationofstate(ieos,ponrhoi,spsoundi,rhopart,xyzh(1,i),xyzh(2,i),xyzh(3,i),vxyzu(4,i))
       call calc_gas_energies(particlemass,poten(i),xyzh(:,i),vxyzu(:,i),xyzmh_ptmass,phii,epoti,ekini,einti,dum)
       call calc_thermal_energy(particlemass,ieos,xyzh(:,i),vxyzu(:,i),ponrhoi*rhopart,eos_vars(itemp,i),ethi)
       etoti = ekini + epoti + ethi 

       ! Ekin + Epot + Eth > 0
       if ((etoti > 0.) .and. (.not. prev_unbound(1,i))) then
          npart_hist(1) = npart_hist(1) + 1 ! Keeps track of number of particles that have become newly unbound in this dump
          rad_part(1,npart_hist(1)) = separation(xyzh(1:3,i),xyzmh_ptmass(1:3,1))
          dist_part(1,npart_hist(1)) = 1. ! Array of ones with size of npart_hist(1)?
          prev_unbound(1,i) = .true.
       elseif (etoti < 0.) then
          prev_unbound(1,i) = .false.
       endif

       ! Ekin + Epot > 0
       if ((ekini + epoti > 0.) .and. (.not. prev_unbound(2,i))) then
          npart_hist(2) = npart_hist(2) + 1
          rad_part(2,npart_hist(2)) = separation(xyzh(1:3,i),xyzmh_ptmass(1:3,1))
          dist_part(2,npart_hist(2)) = 1.
          prev_unbound(2,i) = .true.
       elseif (ekini + epoti < 0.) then
          prev_unbound(2,i) = .false.
       endif

       ! Ekin + Epot + Eth < 0
       if ((etoti < 0.) .and. (.not. prev_bound(1,i))) then
          npart_hist(3) = npart_hist(3) + 1
          rad_part(3,npart_hist(3)) = separation(xyzh(1:3,i),xyzmh_ptmass(1:3,1))
          dist_part(3,npart_hist(3)) = 1.
          prev_bound(1,i) = .true.
       elseif (etoti > 0.) then
          prev_bound(1,i) = .false.
       endif

       ! Ekin + Epot < 0
       if ((ekini + epoti < 0.) .and. (.not. prev_bound(2,i))) then
          npart_hist(4) = npart_hist(4) + 1
          rad_part(4,npart_hist(4)) = separation(xyzh(1:3,i),xyzmh_ptmass(1:3,1))
          dist_part(4,npart_hist(4)) = 1.
          prev_bound(2,i) = .true.
       elseif (ekini + epoti > 0.) then
          prev_bound(2,i) = .false.
       endif
    endif
 enddo

 do i=1,4
    call histogram_setup(rad_part(i,1:npart_hist(i)),dist_part(i,1:npart_hist(i)),hist_var,npart_hist(i),maxloga,minloga,nbins,&
                        .false.,.true.)

    write(data_formatter, "(a,I5,a)") "(", nbins+1, "(3x,es18.10e3,1x))" ! Time column plus nbins columns

    if (num == 0) then ! Write header line
       unitnum = 1000
       open(unit=unitnum, file=trim(adjustl(grid_file(i))), status='replace')
       write(unitnum, "(a)") '# Newly bound/unbound particles'
       close(unit=unitnum)
    endif

    unitnum=1001+i

    open(unit=unitnum, file=trim(adjustl(grid_file(i))), position='append')
    
    write(unitnum,"()")
    write(unitnum,data_formatter) time,hist_var(:)

    close(unit=unitnum)
 enddo
end subroutine unbound_profiles


!----------------------------------------------------------------
!+
!  Unbound ion fractions: Look at distribution of ion fraction when given particle is unbound
!+
!----------------------------------------------------------------
subroutine unbound_ionfrac(time,npart,particlemass,xyzh,vxyzu)
 use part, only:eos_vars,itemp
 integer, intent(in)       :: npart
 real,    intent(in)       :: time,particlemass
 real,    intent(inout)    :: xyzh(:,:),vxyzu(:,:)
 character(len=17)         :: columns(5)
 integer                   :: i
 real                      :: etoti,ekini,einti,epoti,ethi,phii,dum,rhopart,&
                              ponrhoi,spsoundi,pressure,temperature,xh0,xh1,xhe0,xhe1,xhe2
 logical, allocatable, save :: prev_unbound(:),prev_bound(:)
 real, allocatable, save :: ionfrac(:,:)

 columns = (/'          xHI', &
             '         xHII', &
             '         xHeI', &
             '        xHeII', &
             '       xHeIII' /)

 if (dump_number == 0) then
    allocate(prev_unbound(npart),prev_bound(npart))
    prev_bound   = .false.
    prev_unbound = .false.
    allocate(ionfrac(npart,5))
    ionfrac = -1. ! Initialise ion states to -1
 endif

 call compute_energies(time)
 do i=1,npart
    rhopart = rhoh(xyzh(4,i), particlemass)
    call equationofstate(ieos,ponrhoi,spsoundi,rhopart,xyzh(1,i),xyzh(2,i),xyzh(3,i),vxyzu(4,i))
    call calc_gas_energies(particlemass,poten(i),xyzh(:,i),vxyzu(:,i),xyzmh_ptmass,phii,epoti,ekini,einti,dum)
    call calc_thermal_energy(particlemass,ieos,xyzh(:,i),vxyzu(:,i),ponrhoi*rhopart,eos_vars(itemp,i),ethi)
    etoti = ekini + epoti + ethi 
    call get_eos_pressure_temp_mesa(rhopart*unit_density,vxyzu(4,i)*unit_ergg,pressure,temperature) ! This should depend on ieos
    call ionisation_fraction(rhopart*unit_density,temperature,X_in,1.-X_in-Z_in,xh0,xh1,xhe0,xhe1,xhe2)

    if ((etoti > 0.) .and. (.not. prev_unbound(i))) then
       ionfrac(i,1) = xh0
       ionfrac(i,2) = xh1
       ionfrac(i,3) = xhe0
       ionfrac(i,4) = xhe1
       ionfrac(i,5) = xhe2
       prev_unbound(i) = .true.
    elseif (etoti < 0.) then
       prev_unbound(i) = .false.
    endif
 enddo
 
 ! Trick write_time_file into writing my data table
 if (dump_number == 320) then
    do i=1,npart
       call write_time_file("unbound_ionfrac",columns,-1.,ionfrac(i,1:5),5,i-1) ! Set num = i-1 so that header will be written for particle 1 and particle 1 only
    enddo
 endif

end subroutine unbound_ionfrac

!----------------------------------------------------------------
!+
!  Recombination statistics
!+
!----------------------------------------------------------------
subroutine recombination_stats(time,num,npart,particlemass,xyzh,vxyzu)
 use part, only:eos_vars,itemp
 integer, intent(in)       :: npart,num
 real,    intent(in)       :: time,particlemass
 real,    intent(inout)    :: xyzh(:,:),vxyzu(:,:)
 real                      :: etoti,ekini,einti,epoti,ethi,phii,dum,rhopart,&
                              ponrhoi,spsoundi,pressure,temperature,xh0,xh1,xhe0,xhe1,xhe2
 character(len=40)         :: data_formatter,logical_format
 logical, dimension(npart) :: isbound
 integer, dimension(npart) :: H_state,He_state
 integer                   :: i
 real, parameter           :: recomb_th=0.05

 call compute_energies(time)
 do i=1,npart
    ! Calculate total energy
    rhopart = rhoh(xyzh(4,i), particlemass)
    call equationofstate(ieos,ponrhoi,spsoundi,rhopart,xyzh(1,i),xyzh(2,i),xyzh(3,i),vxyzu(4,i))
    call calc_gas_energies(particlemass,poten(i),xyzh(:,i),vxyzu(:,i),xyzmh_ptmass,phii,epoti,ekini,einti,dum)
    call calc_thermal_energy(particlemass,ieos,xyzh(:,i),vxyzu(:,i),ponrhoi*rhopart,eos_vars(itemp,i),ethi)
    etoti = ekini + epoti + ethi

    call get_eos_pressure_temp_mesa(rhopart*unit_density,vxyzu(4,i)*unit_ergg,pressure,temperature) ! This should depend on ieos
    call ionisation_fraction(rhopart*unit_density,temperature,X_in,1.-X_in-Z_in,xh0,xh1,xhe0,xhe1,xhe2)

    ! Is unbound?
    if (etoti > 0.) then
       isbound(i) = .false.
    else
       isbound(i) = .true.
    endif

    ! H ionisation state
    if (xh0 > recomb_th) then
       H_state(i) = 1
    elseif (xh1 > recomb_th) then
       H_state(i) = 2
    else
       H_state(i) = 0 ! This should not happen
    endif

    ! H ionisation state
    if (xhe0 > recomb_th) then
        He_state(i) = 1
     elseif (xhe1 > recomb_th) then
        He_state(i) = 2
     elseif (xhe2 > recomb_th) then
        He_state(i) = 3
     else
        He_state(i) = 0 ! This should not happen
     endif
 enddo

 write(data_formatter, "(a,I5,a)") "(es18.10e3,", npart, "(1x,i1))" ! Time column plus npart columns
 write(logical_format, "(a,I5,a)") "(es18.10e3,", npart, "(1x,L))" ! Time column plus npart columns

 if (num == 0) then ! Write header line
    open(unit=1000, file="H_state.ev", status='replace')
    write(1000, "(a)") '# Ion fraction statistics'
    close(unit=1000)
    open(unit=1001, file="He_state.ev", status='replace')
    write(1001, "(a)") '# Ion fraction statistics'
    close(unit=1001)
    open(unit=1002, file="isbound.ev", status='replace')
    write(1002, "(a)") '# Ion fraction statistics'
    close(unit=1002)
 endif

 open(unit=1000, file="H_state.ev", position='append') 
 write(1000,data_formatter) time,H_state(:)
 close(unit=1000)

 open(unit=1000, file="He_state.ev", position='append') 
 write(1000,data_formatter) time,He_state(:)
 close(unit=1000)

 open(unit=1000, file="isbound.ev", position='append') 
 write(1000,logical_format) time,isbound(:)
 close(unit=1000)

end subroutine recombination_stats



!----------------------------------------------------------------
!+
!  Sink properties
!+
!----------------------------------------------------------------
subroutine sink_properties(time,npart,particlemass,xyzh,vxyzu)
 integer, intent(in)          :: npart
 real, intent(in)             :: time, particlemass
 real, intent(inout)          :: xyzh(:,:),vxyzu(:,:)
 character(len=17), allocatable :: columns(:)
 character(len=17)            :: filename
 real                         :: sinkcomp(35)
 real                         :: ang_mom(3)
 real                         :: phitot, dtsinksink, fonrmax
 real                         :: fxi, fyi, fzi, phii
 real, dimension(4,maxptmass) :: fssxyz_ptmass
 real, dimension(4,maxptmass) :: fxyz_ptmass
<<<<<<< HEAD
 real, dimension(3)           :: com_xyz,com_vxyz 
 integer                      :: i, ncols
=======
 integer                      :: i, ncols, merge_n, merge_ij(nptmass)
>>>>>>> 438184a9

 ncols = 31
 allocate(columns(ncols))
 columns = (/'            x', &
             '            y', &
             '            z', &
             '            r', &
             '           vx', &
             '           vy', &
             '           vz', &
             '          |v|', &
             '           px', &
             '           py', &
             '           pz', &
             '          |p|', &
             '         fssx', &
             '         fssy', &
             '         fssz', &
             '        |fss|', &
             '          fsx', &
             '          fsy', &
             '          fsz', &
             '         |fs|', &
             '    ang mom x', &
             '    ang mom y', &
             '    ang mom z', &
             '    |ang mom|', &
             '       kin en', &
             '       CoM x ', &
             '       CoM y ', &
             '       CoM z ', &
             '       CoM vx', &
             '       CoM vy', &
             '       CoM vz' /)

 fxyz_ptmass = 0.
 call get_accel_sink_sink(nptmass,xyzmh_ptmass,fxyz_ptmass,phitot,dtsinksink,0,0.,merge_ij,merge_n)
 fssxyz_ptmass = fxyz_ptmass
 do i=1,npart
    call get_accel_sink_gas(nptmass,xyzh(1,i),xyzh(2,i),xyzh(3,i),xyzh(4,i),xyzmh_ptmass,&
                            fxi,fyi,fzi,phii,particlemass,fxyz_ptmass,fonrmax)
 enddo

 ! Determine position and velocity of the CoM
 call orbit_com(npart,xyzh,vxyzu,nptmass,xyzmh_ptmass,vxyz_ptmass,com_xyz,com_vxyz)

 do i=1,nptmass
    sinkcomp = 0.
    write (filename, "(A16,I0)") "sink_properties_", i

    ! position xyz
    sinkcomp(1:3)   = xyzmh_ptmass(1:3,i)
    ! position modulus
    sinkcomp(4)     = distance(xyzmh_ptmass(1:3,i))
    ! velocity xyz
    sinkcomp(5:7)   = vxyz_ptmass(1:3,i)
    ! velocity modulus
    sinkcomp(8)     = distance(vxyz_ptmass(1:3,i))
    ! momentum xyz
    sinkcomp(9:11)  = xyzmh_ptmass(4,i)*vxyz_ptmass(1:3,i)
    ! momentum modulus
    sinkcomp(12)    = xyzmh_ptmass(4,i)*sinkcomp(8)
    ! force xyz
    sinkcomp(13:15) = fssxyz_ptmass(1:3,i)
    ! force modulus
    sinkcomp(16)    = distance(fssxyz_ptmass(1:3,i))
    ! tot force xyz
    sinkcomp(17:19) = fxyz_ptmass(1:3,i)
    ! tot force modulus
    sinkcomp(20)    = distance(fxyz_ptmass(1:3,i))
    ! angular momentum xyz
    call cross(xyzmh_ptmass(1:3,i), xyzmh_ptmass(4,i)*vxyz_ptmass(1:3,i), ang_mom)
    sinkcomp(21:23) = ang_mom
    ! angular momentum modulus
    sinkcomp(24)    = distance(ang_mom(1:3))
    ! kinetic energy
    sinkcomp(25)    = 0.5*xyzmh_ptmass(4,i)*sinkcomp(8)**2
    ! CoM position
    sinkcomp(26:28) = com_xyz(1:3)
    ! CoM velocity
    sinkcomp(29:31) = com_vxyz(1:3) 

    call write_time_file(filename, columns, time, sinkcomp, ncols, dump_number)
 enddo
 deallocate(columns)

end subroutine sink_properties



subroutine env_binding_ene(npart,particlemass,xyzh,vxyzu)
 use part, only:eos_vars,itemp
 integer, intent(in)    :: npart
 real, intent(in)       :: particlemass
 real, intent(inout)    :: xyzh(:,:),vxyzu(:,:)
 integer                :: i
 real                   :: ethi,phii,rhoi,ponrhoi,spsoundi,dum
 real                   :: bind_g,bind_th,bind_int,eth_tot,eint_tot

 bind_g = 0.
 bind_th = 0.
 bind_int = 0.
 eint_tot = 0.
 eth_tot = 0.
 do i=1,npart
    ! Gas-gas potential
    bind_g = bind_g + poten(i) ! Double counting factor of 1/2 already included in poten

    ! Sink-sink potential
    phii = 0.
    call get_accel_sink_gas(1,xyzh(1,i),xyzh(2,i),xyzh(3,i),xyzh(4,i),xyzmh_ptmass(:,1),dum,dum,dum,phii) ! Include only core particle; no companion
    bind_g = bind_g + particlemass * phii

    rhoi = rhoh(xyzh(4,i), particlemass)
    call equationofstate(ieos,ponrhoi,spsoundi,rhoi,xyzh(1,i),xyzh(2,i),xyzh(3,i),vxyzu(4,i))
    call calc_thermal_energy(particlemass,ieos,xyzh(:,i),vxyzu(:,i),ponrhoi*rhoi,eos_vars(itemp,i),ethi)

    eth_tot = eth_tot + ethi
    eint_tot = eint_tot + particlemass * vxyzu(4,i)
 enddo
 bind_th  = bind_g + eth_tot
 bind_int = bind_g + eint_tot

 print*,bind_g*unit_energ, bind_th*unit_energ, bind_int*unit_energ

end subroutine env_binding_ene


subroutine bound_unbound_thermo(time,npart,particlemass,xyzh,vxyzu)
 integer, intent(in)          :: npart
 real, intent(in)             :: time, particlemass
 real, intent(inout)          :: xyzh(:,:),vxyzu(:,:)
 character(len=17), allocatable :: columns(:)
 integer                      :: i, ncols
 real, dimension(8)           :: entropy_array
 real                         :: etoti, ekini, einti, epoti, phii, rhopart
 real, dimension(npart)       :: pres_1, proint_1, peint_1, temp_1, troint_1, teint_1, entrop_1, abad_1, gamma1_1, gam_1
 integer, parameter           :: ient_b   = 1
 integer, parameter           :: ient_ub  = 2
 integer, parameter           :: itemp_b  = 3
 integer, parameter           :: itemp_ub = 4
 integer, parameter           :: ipres_b  = 5
 integer, parameter           :: ipres_ub = 6
 integer, parameter           :: idens_b  = 7
 integer, parameter           :: idens_ub = 8

 !zeroes the entropy variable and others
 entropy_array = 0.

 !setup
 if (dump_number == 0) then
    call prompt('Would you like to use thermal energy in the computation of the bound/unbound status?', switch(1),.false.)
 endif

 call compute_energies(time)

 do i=1,npart
    call calc_gas_energies(particlemass,poten(i),xyzh(:,i),vxyzu(:,i),xyzmh_ptmass,phii,epoti,ekini,einti,etoti)

    rhopart = rhoh(xyzh(4,i), particlemass)

    !gets entropy for the current particle
    call get_eos_various_mesa(rhopart*unit_density,vxyzu(4,i) * unit_ergg, &
                                    pres_1(i),proint_1(i),peint_1(i),temp_1(i),troint_1(i), &
                                    teint_1(i),entrop_1(i),abad_1(i),gamma1_1(i),gam_1(i))

    !sums entropy and other quantities for bound particles and unbound particles

    if (.not. switch(1)) then
       etoti = etoti - einti
    endif

    if (etoti < 0.0) then !bound
       entropy_array(ient_b)  = entropy_array(ient_b) + entrop_1(i)
       entropy_array(itemp_b) = entropy_array(itemp_b) + temp_1(i)
       entropy_array(ipres_b) = entropy_array(ipres_b) + pres_1(i)
       entropy_array(idens_b) = entropy_array(idens_b) + rhopart*unit_density

    else !unbound
       entropy_array(ient_ub)  = entropy_array(ient_ub) + entrop_1(i)
       entropy_array(itemp_ub) = entropy_array(itemp_ub) + temp_1(i)
       entropy_array(ipres_ub) = entropy_array(ipres_ub) + pres_1(i)
       entropy_array(idens_ub) = entropy_array(idens_ub) + rhopart*unit_density

    endif

 enddo

 !average
 entropy_array(itemp_b)  = entropy_array(itemp_b) / npart
 entropy_array(itemp_ub) = entropy_array(itemp_ub) / npart
 entropy_array(ipres_b)  = entropy_array(ipres_b) / npart
 entropy_array(ipres_ub) = entropy_array(ipres_ub) / npart
 entropy_array(idens_b)  = entropy_array(idens_b) / npart
 entropy_array(idens_ub) = entropy_array(idens_ub) / npart

 !writes on file
 ncols = 8
 allocate(columns(ncols))
 columns = (/'       b entr',&
                '     unb entr',&
                '   avg b temp',&
                ' avg unb temp',&
                '   avg b pres',&
                ' avg unb pres',&
                '   avg b dens',&
                ' avg unb dens'/)
 call write_time_file('entropy_vs_time', columns, time, entropy_array, ncols, dump_number)
 deallocate(columns)
end subroutine bound_unbound_thermo


!----------------------------------------------------------------
!+
!  Gravitational drag
!+
!----------------------------------------------------------------
subroutine gravitational_drag(time,npart,particlemass,xyzh,vxyzu)
 use prompting, only:prompt
 integer, intent(in)                   :: npart
 real,    intent(in)                   :: time,particlemass
 real,    intent(inout)                :: xyzh(:,:),vxyzu(:,:)
 character(len=17), allocatable        :: columns(:)
 character(len=17)                     :: filename
<<<<<<< HEAD
 integer                               :: i,j,k,iorder(npart),ncols,sizeRcut,vol_npart
=======
 integer                               :: i,j,k,iorder(npart),ncols,npart_insphere,sizeRcut,merge_ij(nptmass),merge_n
>>>>>>> 438184a9
 real, dimension(:), allocatable, save :: ang_mom_old,time_old
 real, dimension(:,:), allocatable     :: drag_force
 real, dimension(4,maxptmass)          :: fxyz_ptmass,fxyz_ptmass_sinksink
 real, dimension(3)                    :: avg_vel,avg_vel_par,avg_vel_perp,&
                                          com_xyz,com_vxyz,unit_vel,unit_vel_perp,&
                                          pos_wrt_CM,vel_wrt_CM,ang_mom,com_vec,&
                                          unit_sep,unit_sep_perp,vel_contrast_vec,Fgrav
 real                                  :: drag_perp,drag_par,drag_perp_proj,&
                                          vel_contrast,mdot,sep,Jdot,R2,&
                                          rho_avg,cs,racc,fonrmax,fxi,fyi,fzi,&
                                          phii,phitot,dtsinksink,interior_mass,sinksinksep,&
                                          volume,vol_mass,vKep,omega,maxsep,cos_psi,mass_coregas,&
                                          com_sink_sep,Fgrav_mag
 real, dimension(:), allocatable       :: Rcut
 real, dimension(4,maxptmass,5)        :: force_cut_vec
 logical, save                         :: iacc,icentreonCM
 integer, save                         :: iavgopt

 ! OPTIONS
 if (dump_number == 0) then
    print*,'Options for averaging gas properties:'
    print "(6(/,a))",'1. Average over sphere centred on the companion (not recommended)',&
                     '2. Average over sphere centred on opposite side of orbit',&
                     '3. Average over annulus',&
                     '4. Average over annulus but excluding sphere centred on the companion',&
                     '5. Average over sphere twice as far on the opposite side of the orbit',&
                     '6. Average over sphere half as far on the opposite side of the orbit'
    iavgopt = 2
    call prompt('Select option above : ',iavgopt,1,6)
    icentreonCM = .false.
    select case (iavgopt)
    case(2,5,6)
       call prompt('Centre averaging sphere on the CM (otherwise, centre on primary core)?: ',icentreonCM)
    case(3,4)
       call prompt('Centre annulus on the CM (otherwise, centre on primary core)?: ',icentreonCM)
    end select

    write(*,"(a,i2)") 'Using ieos = ',ieos
    if ( xyzmh_ptmass(ihacc,2) > 0 ) then
       write(*,"(a,f13.7,a)") 'Companion has accretion radius = ', xyzmh_ptmass(ihacc,2), '(code units)'
       write(*,"(a)") 'Will analyse accretion'
       iacc = .true.
    else
       iacc = .false.
    endif
 endif

 ncols = 31
 allocate(columns(ncols))
 allocate(drag_force(ncols,nptmass))
 columns = (/'   drag_perp', & ! 1  Component of net force (excluding sink-sink) perpendicular to sink separation (projection on (r2-r1) x z)
             '    drag_par', & ! 2  Component of net force (excluding sink-sink) projected along sink separation, -(r2-r1)
             'drag_perp_pr', & ! 3  'drag_perp' projected along the -v direction
             '     F_dot_v', & ! 4  Dot product of 'drag_perp_pr' and sink velocity (<0 means energy dissipation)
             ' drag_torque', & ! 5  torque / r of sink
             '     cos_psi', & ! 6  Cosine of angle between (r2-r1) x z and -v
             '       Fgrav', & ! 7  Magnitude of gravitational force from core and gas around it inferred from net force minus drag
             'mass_coregas', & ! 8  Mass of core+gas inferred from net force minus drag
             '    drag_BHL', & ! 9  Bondi-Hoyle-Lyttleton drag force
             '    mdot_BHL', & ! 10 Bond-Hoyle-Lyttleton mass accretion rate
             '       v_con', & ! 11 Magnitude of average background gas velocity minus sink velocity, positive when vsink dot vgas < 0
             '   v_con_par', & ! 12 Projection of velocity contrast on -vsink
             '       v_Kep', & ! 13 Keplerian velocity of companion, sqrt(M(<r) / |r2-r1|)
             ' mass_inside', & ! 14 Mass interior to current companion radius
             '  donor_spin', & ! 15 Spin angular velocity of gas near donor along z-direction
             ' sound_speed', & ! 16 Averaged sound speed
             ' rho_at_sink', & ! 17 Averaged gas density
             '        Racc', & ! 18 Bondi-Hoyle-Lyttleton accretion radius
             'com_sink_sep', & ! 19 Separation between companion and CoM calculated via gas+core gravity
             'orbitcom_sep', & ! 20 Separation between companion and CoM calculated with orbit_com subroutine
             ' sinksinksep', & ! 21 Sink-sink separation
             '   par_cut_1', & ! 22 Same as 'par. drag', but limited to particles within some radius from the sink
             '  perp_cut_1', & ! 23 Same as 'perp. drag', but limited to particles within some radius from the sink
             '   par_cut_2', & ! 24
             '  perp_cut_2', & ! 25
             '   par_cut_3', & ! 26
             '  perp_cut_3', & ! 27
             '   par_cut_4', & ! 28
             '  perp_cut_4', & ! 29
             '   par_cut_5', & ! 30
             '  perp_cut_5' /) ! 31

 drag_force = 0.

 do i = 1,2
    ! Note: The analysis below is performed for both the companion (i=2) and the donor core (i=1). We
    !       comment on the case of the companion only for clarity.

    ! Initialise output
    rho_avg          = 0.
    mdot             = 0.
    avg_vel          = 0.
    avg_vel_par      = 0.
    avg_vel_perp     = 0.
    vel_contrast     = 0.
    vel_contrast_vec = 0.
    racc             = 0.
    cs               = 0.

    ! Calculate unit vectors
    call unit_vector(vxyz_ptmass(1:3,i), unit_vel)
    call cross(unit_vel, (/0.,0.,1./), unit_vel_perp)                               ! Direction perpendicular to sink velocity (pointing away from the CoM)
    call unit_vector( xyzmh_ptmass(1:3,i) - xyzmh_ptmass(1:3,3-i) , unit_sep)       ! Unit vector of r2-r1
    call cross((/0.,0.,1./), unit_sep, unit_sep_perp)                               ! z x (r2-r1)

    ! Calculate orbit CoM by calculating the CoM of the stellar cores plus with the inclusion
    ! of a number of particles around the primary.
    call orbit_com(npart,xyzh,vxyzu,nptmass,xyzmh_ptmass,vxyz_ptmass,com_xyz,com_vxyz)
    ! Calculate z-angular momentum of the sink about the orbital CoM in first dump that is analysed
    if (dump_number == 0) then
       if (i == 1) then ! Ensures only allocated once throughout the analysis
          allocate(ang_mom_old(nptmass))
          allocate(time_old(nptmass))
       endif
       pos_wrt_CM = xyzmh_ptmass(1:3,i) - com_xyz(1:3)
       vel_wrt_CM = vxyz_ptmass(1:3,i) - com_vxyz(1:3)
       call cross(pos_wrt_CM, xyzmh_ptmass(4,i) * vel_wrt_CM, ang_mom)
       ang_mom_old(i) = ang_mom(3)
       time_old = -50. ! Denotes time difference between (full) dumps, s.t. time - time_old is time in current dump
       ! This should actually be -dtmax in the infile
    endif


    ! Calculate volume averages
    call average_in_vol(xyzh,vxyzu,npart,particlemass,com_xyz,com_vxyz,i,icentreonCM,iavgopt,avg_vel,cs,omega,volume,vol_mass,&
                     vol_npart)
    if (vol_npart > 0.) then
       rho_avg           = vol_mass / volume
       avg_vel_par(1:3)  = dot_product(avg_vel, unit_vel) * unit_vel
       avg_vel_perp(1:3) = avg_vel(1:3) - avg_vel_par(1:3)
       vel_contrast_vec  = avg_vel - vxyz_ptmass(1:3,i)
       vel_contrast      = sign( distance(vel_contrast_vec), -dot_product(vxyz_ptmass(1:3,i), avg_vel) ) 
       racc              = 2. * xyzmh_ptmass(4,i) / (vel_contrast**2 + cs**2) ! Accretion radius
       mdot              = 4.*pi * xyzmh_ptmass(4,i)**2 * rho_avg / (cs**2 + vel_contrast**2)**1.5 ! BHL mass accretion rate
    endif


    ! Sum acceleration (fxyz_ptmass) on companion due to gravity of gas particles
    force_cut_vec = 0.
    fxyz_ptmass = 0.
<<<<<<< HEAD
=======
    call get_accel_sink_sink(nptmass,xyzmh_ptmass,fxyz_ptmass,phitot,dtsinksink,0,0.,merge_ij,merge_n)

>>>>>>> 438184a9
    sizeRcut = 5
    if (i == 1) allocate(Rcut(sizeRcut))
    call logspace(Rcut,0.4,2.5)
    !Rcut = Rcut * racc ! Bin by fraction of accretion radius
    Rcut = Rcut * separation( xyzmh_ptmass(1:3,1), xyzmh_ptmass(1:3,2) ) ! Bin by fraction of sink-sink separation

    do j = 1,npart
       if (.not. isdead_or_accreted(xyzh(4,j))) then
          ! Get total gravitational force from gas
          call get_accel_sink_gas(nptmass,xyzh(1,j),xyzh(2,j),xyzh(3,j),xyzh(4,j),xyzmh_ptmass,&
                                  fxi,fyi,fzi,phii,particlemass,fxyz_ptmass,fonrmax)
          ! Get force from gas within distance cutoff
          do k = 1,sizeRcut
             if ( separation(xyzh(1:3,j), xyzmh_ptmass(1:4,i)) < Rcut(k) ) then
                call get_accel_sink_gas(nptmass,xyzh(1,j),xyzh(2,j),xyzh(3,j),xyzh(4,j),xyzmh_ptmass,&
                                        fxi,fyi,fzi,phii,particlemass,force_cut_vec(1:4,:,k),fonrmax)
             endif
          enddo
       endif
    enddo

    ! Calculate angular momentum of companion wrt orbit CoM
    pos_wrt_CM = xyzmh_ptmass(1:3,i) - com_xyz(1:3)
    vel_wrt_CM = vxyz_ptmass(1:3,i) - com_vxyz(1:3)
    call cross(pos_wrt_CM, xyzmh_ptmass(4,i) * vel_wrt_CM, ang_mom)
    Jdot = (ang_mom(3) - ang_mom_old(i)) / (time - time_old(i)) ! Average change in angular momentum
    R2 = distance(xyzmh_ptmass(1:3,i) - com_xyz(1:3))
    ang_mom_old(i) = ang_mom(3) ! Set ang_mom_old for next dump
    time_old(i) = time

    ! Calculate mass interior to companion
    call set_r2func_origin(xyzmh_ptmass(1,3-i),xyzmh_ptmass(2,3-i),xyzmh_ptmass(3,3-i)) ! Order particles by distance from donor core
    call indexxfunc(npart,r2func_origin,xyzh,iorder)
    sinksinksep = separation(xyzmh_ptmass(1:3,1), xyzmh_ptmass(1:3,2))
    interior_mass = xyzmh_ptmass(4,3-i) ! Include mass of donor core
    select case(iavgopt)
    case(5)       ! Calculate mass interior to R/2
       maxsep = 2.*sinksinksep
    case(6)       ! Calculate mass interior to 2*R
       maxsep = 0.5*sinksinksep
    case default  ! Calculate mass interior to R
       maxsep = sinksinksep
    end select
    do j = 1,npart
       k = iorder(j)
       sep = separation(xyzmh_ptmass(1:3,3-i), xyzh(1:3,k))
       if (sep > maxsep) exit
       interior_mass = interior_mass + particlemass
    enddo
    vKep = sqrt(interior_mass / sinksinksep)

    ! Calculate perpendicular force projected along -v
    cos_psi        = cos_vector_angle(-unit_sep_perp, -vxyz_ptmass(1:3,i))                ! Theta is angle between (r2-r1) x z and -v
    drag_par       = - dot_product(fxyz_ptmass(1:3,i),unit_sep) * xyzmh_ptmass(4,i)       ! Total force projected along -(r2-r1)
    drag_perp      = dot_product(fxyz_ptmass(1:3,i),-unit_sep_perp) * xyzmh_ptmass(4,i)   ! Total force projected along -(r2-r1) x z
    drag_perp_proj = drag_perp / cos_psi                                                  ! Perpendicular force projected along -v

    ! Calculate core + gas mass based on projected gravitational force
    Fgrav = fxyz_ptmass(1:3,i) * xyzmh_ptmass(4,i) - drag_perp_proj * (-unit_vel)                               ! Ftot,gas + Fsinksink = Fdrag + Fgrav
    call get_accel_sink_sink(nptmass,xyzmh_ptmass,fxyz_ptmass_sinksink,phitot,dtsinksink,0,0.)
    Fgrav = Fgrav + fxyz_ptmass_sinksink(1:3,i) * xyzmh_ptmass(4,i)
    Fgrav_mag = distance(Fgrav)
    mass_coregas = Fgrav_mag * sinksinksep**2 / xyzmh_ptmass(4,i)

    ! Calculate CoM inferred from core + gas mass
    com_vec = (mass_coregas * xyzmh_ptmass(1:3,3-i) + xyzmh_ptmass(4,i) * xyzmh_ptmass(1:3,i)) / (mass_coregas + xyzmh_ptmass(4,i))
    com_sink_sep = separation(com_vec, xyzmh_ptmass(1:3,i))

    drag_force(1,i)  = drag_perp
    drag_force(2,i)  = drag_par
    drag_force(3,i)  = drag_perp_proj
    drag_force(4,i)  = drag_perp_proj * (-distance(vxyz_ptmass(1:3,i)))
    drag_force(5,i)  = Jdot / R2
    drag_force(6,i)  = cos_psi
    drag_force(7,i)  = Fgrav_mag
    drag_force(8,i)  = mass_coregas
    drag_force(9,i)  = mdot * vel_contrast ! BHL drag force
    drag_force(10,i) = mdot
    drag_force(11,i) = vel_contrast
    drag_force(12,i) = dot_product(vel_contrast_vec, -unit_vel)
    drag_force(13,i) = vKep
    drag_force(14,i) = interior_mass
    drag_force(15,i) = omega
    drag_force(16,i) = cs
    drag_force(17,i) = rho_avg
    drag_force(18,i) = racc
    drag_force(19,i) = com_sink_sep
    drag_force(20,i) = separation(com_xyz(1:3),xyzmh_ptmass(1:3,i))
    drag_force(21,i) = sinksinksep
    drag_force(22,i) = - dot_product(force_cut_vec(1:3,i,1),unit_sep)      * xyzmh_ptmass(4,i)
    drag_force(23,i) = - dot_product(force_cut_vec(1:3,i,1),unit_sep_perp) * xyzmh_ptmass(4,i)
    drag_force(24,i) = - dot_product(force_cut_vec(1:3,i,2),unit_sep)      * xyzmh_ptmass(4,i)
    drag_force(25,i) = - dot_product(force_cut_vec(1:3,i,2),unit_sep_perp) * xyzmh_ptmass(4,i)
    drag_force(26,i) = - dot_product(force_cut_vec(1:3,i,3),unit_sep)      * xyzmh_ptmass(4,i)
    drag_force(27,i) = - dot_product(force_cut_vec(1:3,i,3),unit_sep_perp) * xyzmh_ptmass(4,i)
    drag_force(28,i) = - dot_product(force_cut_vec(1:3,i,4),unit_sep)      * xyzmh_ptmass(4,i)
    drag_force(29,i) = - dot_product(force_cut_vec(1:3,i,4),unit_sep_perp) * xyzmh_ptmass(4,i)
    drag_force(30,i) = - dot_product(force_cut_vec(1:3,i,5),unit_sep)      * xyzmh_ptmass(4,i)
    drag_force(31,i) = - dot_product(force_cut_vec(1:3,i,5),unit_sep_perp) * xyzmh_ptmass(4,i)

    ! Write to output
    write (filename, "(A16,I0)") "sink_drag_", i
    call write_time_file(trim(adjustl(filename)), columns, time, drag_force(:,i), ncols, dump_number)
 enddo
 deallocate(columns)

end subroutine gravitational_drag


subroutine J_E_plane(num,npart,particlemass,xyzh,vxyzu)
 integer, intent(in) :: npart,num
 real,    intent(in) :: particlemass,xyzh(:,:),vxyzu(:,:)
 character(len=17), allocatable :: columns(:)
 integer :: ncols,i
 real :: com_xyz(3),com_vxyz(3),dum,etoti,angmom_com(3),angmom_core(3)
 real, allocatable :: data(:,:)

 ncols = 7
 allocate(columns(ncols),data(ncols,npart))
 columns = (/'          E',&
             '      Jxcom',&
             '      Jycom',&
             '      Jzcom',&
             '     Jxcore',&
             '     Jycore',&
             '     Jzcore'/)

 call get_centreofmass(com_xyz,com_vxyz,npart,xyzh,vxyzu,nptmass,xyzmh_ptmass,vxyz_ptmass)

 do i=1,npart
    call calc_gas_energies(particlemass,poten(i),xyzh(:,i),vxyzu(:,i),xyzmh_ptmass,dum,dum,dum,dum,etoti)
    data(1,i) = etoti
    call cross(xyzh(1:3,i)-xyzmh_ptmass(1:3,1), vxyzu(1:3,i)-vxyz_ptmass(1:3,1), angmom_core)
    data(5:7,i) = angmom_core
    call cross(xyzh(1:3,i)-com_xyz(1:3), vxyz_ptmass(1:3,i)-com_vxyz(1:3), angmom_com)
    data(2:4,i) = angmom_com
 enddo

 data(1,:) = data(1,:) / particlemass ! specific energy

 call write_file('JEplane','JEplane',columns,data,size(data(1,:)),ncols,num)
 deallocate(columns)

end subroutine J_E_plane


subroutine get_core_gas_com(time,npart,xyzh,vxyzu)
 use sortutils, only:set_r2func_origin,r2func_origin,indexxfunc
 integer, intent(in)                   :: npart
 real,    intent(in)                   :: time
 real,    intent(inout)                :: xyzh(:,:),vxyzu(:,:)
 real                                  :: sep,maxsep,core_gas_com(3),core_gas_vcom(3),xyz_gas(4,npart),vxyz_gas(3,npart)
 real, allocatable                     :: mytable(:)
 character(len=17), allocatable        :: columns(:)
 character(len=17)                     :: filename
 integer, save                         :: ngas
 integer, allocatable, save            :: iorder(:)
 integer                               :: ncols,j,k

 mytable = 0.
 ncols = 12
 allocate(columns(ncols))
 allocate(mytable(ncols))
 columns = (/'   gas_com_x', &
             '   gas_com_y', &
             '   gas_com_z', &
             '  gas_com_vx', &
             '  gas_com_vy', &
             '  gas_com_vz', &
             '      core_x', &
             '      core_y', &
             '      core_z', &
             '     core_vx', &
             '     core_vy', &
             '     core_vz' /)


 ! Record particles that are closest to primary core
 if (dump_number == 0) then
    allocate(iorder(npart))
    maxsep = 10. ! 10 Rsun
    ngas = 0
    call set_r2func_origin(xyzmh_ptmass(1,1),xyzmh_ptmass(2,1),xyzmh_ptmass(3,1)) ! Order particles by distance from donor core
    call indexxfunc(npart,r2func_origin,xyzh,iorder)
    
    do j=1,npart
       k = iorder(j)
       if (j < 10) print*,k
       sep = separation(xyzmh_ptmass(1:3,1), xyzh(1:3,k))
       if (sep > maxsep) exit
       ngas = ngas + 1
   enddo
 endif

 print*,'ngas=',ngas

 do j=1,ngas
    k = iorder(j)
    xyz_gas(1:4,j)  = xyzh(1:4,k)
    vxyz_gas(1:3,j) = vxyzu(1:3,k)
 enddo

 call get_centreofmass(core_gas_com,core_gas_vcom,ngas,xyz_gas,vxyz_gas) ! Do not include sinks

 mytable(1:3)   = core_gas_com(1:3)
 mytable(4:6)   = core_gas_vcom(1:3)
 mytable(7:9)   = xyzmh_ptmass(1:3,1)
 mytable(10:12) = vxyz_ptmass(1:3,1)

 write (filename, "(A16,I0)") "core_gas_com"
 call write_time_file(trim(adjustl(filename)),columns,time,mytable,ncols,dump_number)
end subroutine get_core_gas_com


!----------------------------------------------------------------
!+
!  Print dump numbers corresponding to given sink-sink separations
!+
!----------------------------------------------------------------
subroutine print_dump_numbers(dumpfile)
 character(len=*), intent(in) :: dumpfile
 character(len=50), allocatable, save :: dumpfiles(:)
 integer :: nseps
 integer, save :: i
 real, allocatable :: sinksinksep(:)
 real :: sep

 nseps = 2
 allocate(sinksinksep(nseps))
 if (dump_number == 0) then
    allocate(dumpfiles(nseps))
    i=1
 endif
 sinksinksep = (/ 938., 67. /)

 sep = separation(xyzmh_ptmass(1:3,1),xyzmh_ptmass(1:3,2))
 if ( sep < sinksinksep(i) ) then
    dumpfiles(i) = trim(dumpfile)
    i=i+1
 endif
 if (i==nseps+1) then
    print "(5(a,/))",'../',dumpfiles
    stop
 endif

end subroutine print_dump_numbers


!----------------------------------------------------------------
!+
!  Analyse disk
!+
!----------------------------------------------------------------
subroutine analyse_disk(num,npart,particlemass,xyzh,vxyzu)
 use part, only:eos_vars,itemp
 use extern_corotate, only:get_companion_force
 integer, intent(in)             :: num,npart
 real, intent(in)                :: particlemass
 real, intent(inout)             :: xyzh(:,:),vxyzu(:,:)
 character(len=17), allocatable  :: columns(:)
 real, allocatable               :: data(:,:)
 real                            :: diskz,diskR2,diskR1,R,omegai,phii,rhopart,ponrhoi,spsoundi,&
                                    epoti,ekini,ethi,Ji(3),vrel2,fxi,fyi,fzi
 integer                         :: ncols,i

 ncols = 9
 allocate(columns(ncols),data(ncols,npart))
 data = -1.
 columns = (/'          R',&  ! cylindrical radius w.r.t companion
             '          E',&  ! specific energy (kin+pot only) w.r.t. companion
             '      Omega',&  ! angular momentum w.r.t. companion
             '         Jx',&  ! specific angular momentum components
             '         Jy',&
             '         Jz',&
             '       ekin',&
             '       epot',&  ! gravitational potential energy due to companion only
             '     etherm'/)

 ! Set disk dimensions
 diskz  = 50.  ! disk half-thickness
 diskR1 = 5.   ! disk inner radius 
 diskR2 = 150.  ! disk outer radius

 do i=1,npart
    ! Skip if particle is not within the defined disk
    if (abs(xyzh(3,i) - xyzmh_ptmass(3,2)) > diskz) cycle
    R = sqrt( (xyzh(1,i) - xyzmh_ptmass(1,2))**2 + (xyzh(2,i) - xyzmh_ptmass(2,2))**2 )
    if ( (R > diskR2) .or. (R < diskR1) ) cycle

    vrel2 = (vxyzu(1,i) - vxyz_ptmass(1,2))**2 + (vxyzu(2,i) - vxyz_ptmass(2,2))**2 + (vxyzu(3,i) - vxyz_ptmass(3,2))**2
    ekini = 0.5*particlemass*vrel2

    ! Calculate gravitational potential due to companion only
    phii = 0.
    call get_companion_force(xyzh(1:3,i),fxi,fyi,fzi,phii)
    epoti = phii*particlemass

    ! Calculate thermal energy
    rhopart = rhoh(xyzh(4,i), particlemass)
    call equationofstate(ieos,ponrhoi,spsoundi,rhopart,xyzh(1,i),xyzh(2,i),xyzh(3,i),vxyzu(4,i))
    call calc_thermal_energy(particlemass,ieos,xyzh(:,i),vxyzu(:,i),ponrhoi*rhopart,eos_vars(itemp,i),ethi)

    call get_gas_omega(xyzmh_ptmass(1:3,2),vxyz_ptmass(1:3,2),xyzh(1:3,i),vxyzu(1:3,i),omegai)
    call cross(xyzh(1:3,i)-xyzmh_ptmass(1:3,2), vxyzu(1:3,i)-vxyz_ptmass(1:3,2), Ji)

    data(1,i) = R
    data(2,i) = (ekini+epoti) / particlemass
    data(3,i) = omegai
    data(4:6,i) = Ji
    data(7,i) = ekini
    data(8,i) = epoti
    data(9,i) = ethi
 enddo
 call write_file('companion_disk','companion_disk',columns,data,npart,ncols,num)
 deallocate(columns)

end subroutine analyse_disk

!!!!!!!!!!!!!!!!!!!!!!!!!!!!!!!!!!!!!!!!!!!!!!!!!!!!!!!!!!!!
!!!!!        Routines used in analysis routines        !!!!!
!!!!!!!!!!!!!!!!!!!!!!!!!!!!!!!!!!!!!!!!!!!!!!!!!!!!!!!!!!!!

!----------------------------------------------------------------
!+
!  Calculate the angular velocity of an envelope gas particle
!  relative to a reference point
!+
!----------------------------------------------------------------
subroutine get_gas_omega(xyz_centre,vxyz_centre,xyzi,vxyzi,omega)
 real, intent(in)  :: xyz_centre(3),vxyz_centre(3),xyzi(3),vxyzi(3)
 real, intent(out) :: omega
 real              :: vphi,Rmag,R(3),phi_unitvec(3),R_unitvec(3)
 
 ! xyz_centre: Position vector of reference point
 ! vxyz_centre: Velocity vector of reference point
 ! R: Cylindrical radius vector
 R(1:2) = xyzi(1:2) - xyz_centre(1:2) ! Separation in x-y plane
 R(3) = 0.
 Rmag = sqrt(dot_product(R,R))
 R_unitvec = R / Rmag
 call cross((/0.,0.,1./), R_unitvec, phi_unitvec) ! phi = z x R
 vphi = dot_product(vxyzi - vxyz_centre, phi_unitvec)
 omega = vphi / Rmag
end subroutine get_gas_omega


!----------------------------------------------------------------
!+
!  Calculate kinetic, gravitational potential (gas-gas and sink-gas),
!  and internal energy of a gas particle.
!+
!----------------------------------------------------------------
subroutine calc_gas_energies(particlemass,poten,xyzh,vxyzu,xyzmh_ptmass,phii,epoti,ekini,einti,etoti)
 ! Warning: Do not sum epoti or etoti as it is to obtain a total energy; this would not give the correct
 !          total energy due to complications related to double-counting.
 use ptmass, only:get_accel_sink_gas
 use part,   only:nptmass
 real, intent(in)                       :: particlemass
 real(4), intent(in)                    :: poten
 real, dimension(4), intent(in)         :: xyzh,vxyzu
 real, dimension(5,nptmass), intent(in) :: xyzmh_ptmass
 real, intent(out)                      :: phii,epoti,ekini,einti,etoti
 real                                   :: fxi,fyi,fzi

 phii = 0.0

 call get_accel_sink_gas(nptmass,xyzh(1),xyzh(2),xyzh(3),xyzh(4),xyzmh_ptmass,fxi,fyi,fzi,phii)

 epoti = 2.*poten + particlemass * phii ! For individual particles, need to multiply 2 to poten to get \sum_j G*mi*mj/r
 ekini = particlemass * 0.5 * dot_product(vxyzu(1:3),vxyzu(1:3))
 einti = particlemass * vxyzu(4)
 etoti = epoti + ekini + einti
end subroutine calc_gas_energies


!----------------------------------------------------------------
!+
!  Calculate thermal (gas + radiation internal energy) energy of a 
!  gas particle. Inputs and outputs in code units
!+
!----------------------------------------------------------------
subroutine calc_thermal_energy(particlemass,ieos,xyzh,vxyzu,presi,tempi,ethi)
 use part,             only:rhoh
 use eos_idealplusrad, only:get_idealgasplusrad_tempfrompres,get_idealplusrad_enfromtemp
 use physcon,          only:radconst
 integer, intent(in) :: ieos
 real, intent(in)    :: particlemass,presi,tempi
 real, intent(in)    :: xyzh(4),vxyzu(4)
 real, intent(out)   :: ethi
 real                :: hi,densi,mui

 select case (ieos)
 case (2,12) ! Ideal gas or ideal gas plus radiation
    ethi = particlemass * vxyzu(4) ! This includes both gas and radiation internal energy
 case (10) ! We want just the gas + radiation internal energy
    hi = xyzh(4)
    densi = rhoh(hi,particlemass)
    
    ! Get mu from pres and temp
    mui = densi*unit_density * kb_on_mh * tempi / (presi*unit_pressure - radconst * tempi**4 / 3.)

    call get_idealplusrad_enfromtemp(densi*unit_density,tempi,mui,ethi)
    ethi = particlemass * ethi / unit_ergg
 end select

end subroutine calc_thermal_energy


subroutine adjust_corotating_velocities(npart,particlemass,xyzh,vxyzu,xyzmh_ptmass,vxyz_ptmass,omega_c,dump_number)
 real, dimension(:,:), intent(in)    :: xyzmh_ptmass,xyzh
 real, dimension(:,:), intent(inout) :: vxyzu,vxyz_ptmass
 real, intent(inout) :: omega_c
 real, intent(in)    :: particlemass
 integer, intent(in) :: npart, dump_number

 logical             :: switch
 real                :: sep, mtot
 real, dimension(3)  :: omega_vec, omegacrossr
 integer             :: i

 if (dump_number == 0) then
    call prompt('Was this in a corotating frame?',switch,.false.)

    if (switch) then
       sep = separation(xyzmh_ptmass(1:3,1), xyzmh_ptmass(1:3,2))
       mtot = sum(xyzmh_ptmass(4,:)) + npart*particlemass
       omega_c = sqrt(mtot / sep**3)
    else
       omega_c = -1
    endif
 endif

 if (omega_c > 0.) then
    omega_vec = (/ 0.,0.,omega_c /)

    do i=1,npart
       call cross(omega_vec,xyzh(1:3,i),omegacrossr)
       vxyzu(1:3,i) = vxyzu(1:3,i) + omegacrossr(1:3)
    enddo

    do i=1,nptmass
       call cross(omega_vec,xyzmh_ptmass(1:3,i),omegacrossr)
       vxyz_ptmass(1:3,i) = vxyz_ptmass(1:3,i) + omegacrossr(1:3)
    enddo
 endif
end subroutine adjust_corotating_velocities


! returns a profile from the centre of mass
! profile can either use all particles or can find particles within 2h of a given ray
! if simple flag is set to true, it will only produce a limited subset
subroutine stellar_profile(time,ncols,particlemass,npart,xyzh,vxyzu,profile,simple,ray)
 use eos,          only:ieos,equationofstate,X_in, Z_in
 use eos_mesa,     only:get_eos_kappa_mesa,get_eos_pressure_temp_mesa
 use physcon,      only:kboltz,mass_proton_cgs
 use centreofmass, only:get_centreofmass
 use energies,     only:compute_energies
 use part,         only:xyzmh_ptmass,rhoh,ihsoft,poten
 use units,        only:udist,unit_ergg,unit_density,unit_pressure,unit_velocity,unit_energ
 use kernel,       only:kernel_softening,radkern
 use ptmass,       only:get_accel_sink_gas

 real,    intent(in)    :: time
 integer, intent(in)    :: ncols
 real,    intent(in)    :: particlemass
 integer, intent(in)    :: npart
 real,    intent(in)    :: xyzh(:,:)
 real,    intent(inout) :: vxyzu(:,:)
 real, intent(out), allocatable :: profile(:,:)
 logical, intent(in)    :: simple
 real, intent(in), optional :: ray(3)
 integer           :: i,iprofile
 real              :: proj(3),orth(3),proj_mag,orth_dist,orth_ratio
 real              :: rhopart,ponrhoi,spsoundi
 real              :: temp,kappa,kappat,kappar,pres
 real              :: ekini,epoti,einti,etoti,phii
 real              :: xh0, xh1, xhe0, xhe1, xhe2
 real              :: temp_profile(ncols,npart)
 logical           :: criteria

 call compute_energies(time)

 iprofile = 0

 do i=1,npart
    if (xyzh(4,i)  >=  0) then

       if (present(ray)) then
          proj_mag = dot_product(xyzh(1:3,i),ray(1:3))
          proj = proj_mag * ray
          orth(1:3) = xyzh(1:3,i) - proj(1:3)
          orth_dist = separation(orth,(/0.,0.,0./))
          orth_ratio = orth_dist / xyzh(4,i)
          if (orth_ratio < radkern .and. proj_mag > 0.) then
             criteria = .true.
          else
             criteria = .false.
          endif
       else
          criteria = .true.
       endif

       if (criteria) then

          iprofile = iprofile + 1

          rhopart = rhoh(xyzh(4,i), particlemass)

          temp_profile(1,iprofile)  = distance(xyzh(1:3,i)) * udist
          temp_profile(3,iprofile)  = atan2(xyzh(2,i),xyzh(1,i))
          temp_profile(4,iprofile)  = rhopart * unit_density
          temp_profile(5,iprofile)  = distance(vxyzu(1:3,i)) * unit_velocity
          temp_profile(6,iprofile)  = dot_product(vxyzu(1:3,i),xyzh(1:3,i)) / distance(xyzh(1:3,i)) * unit_velocity
          temp_profile(7,iprofile)  = sqrt(distance(vxyzu(1:2,i))**2 - (dot_product(vxyzu(1:2,i),xyzh(1:2,i)) &
                                      / distance(xyzh(1:2,i)))**2) * unit_velocity
          temp_profile(8,iprofile)  = temp_profile(7,iprofile) / (distance(xyzh(1:2,i)) * udist)
          if (simple .eqv. .false.) then
             call equationofstate(ieos,ponrhoi,spsoundi,rhopart,xyzh(1,i),xyzh(2,i),xyzh(3,i),vxyzu(4,i))

             if (ieos == 10) then
                call get_eos_pressure_temp_mesa(rhopart*unit_density,vxyzu(4,i) * unit_ergg,pres,temp)
                call get_eos_kappa_mesa(rhopart*unit_density,temp,kappa,kappat,kappar)
             else
                temp = (ponrhoi * (unit_pressure/unit_density) * 2.381 * mass_proton_cgs) / kboltz
                kappa = 1.
             endif

             call calc_gas_energies(particlemass,poten(i),xyzh(:,i),vxyzu(:,i),xyzmh_ptmass,phii,epoti,ekini,einti,etoti)

             call ionisation_fraction(rhopart*unit_density,temp,X_in,1.-X_in-Z_in,xh0,xh1,xhe0,xhe1,xhe2)

             temp_profile(9,iprofile)  = vxyzu(4,i) * unit_ergg
             temp_profile(10,iprofile) = ponrhoi * rhopart * unit_pressure
             temp_profile(11,iprofile) = spsoundi * unit_velocity
             temp_profile(12,iprofile) = temp
             temp_profile(13,iprofile) = kappa
             temp_profile(14,iprofile) = 1. / (kappa * rhopart * unit_density)
             temp_profile(15,iprofile) = etoti * unit_energ
             temp_profile(16,iprofile) = xh1
             temp_profile(17,iprofile) = xhe1
             temp_profile(18,iprofile) = xhe2
          endif
       endif
    endif
 enddo

 allocate(profile(ncols,iprofile))
 profile(1:ncols,1:iprofile) = temp_profile(1:ncols,1:iprofile)

 call quicksort(profile, 1, iprofile, ncols, 1)

 do i=1,iprofile
    if (i==1) profile(2,i) = particlemass
    if (i > 1) profile(2,i) = profile(2,i-1) + particlemass
 enddo

 print*, "Profile completed"

end subroutine stellar_profile

!----------------------------------------------------------------
!+
!  Calculate mass interior to companion
!+
!----------------------------------------------------------------
subroutine get_interior_mass(xyzh,vxyzu,donor_xyzm,companion_xyzm,particlemass,npart,iavgopt,interior_mass,com_xyz,com_vxyz)
 real, intent(in) :: xyzh(:,:),vxyzu(:,:),donor_xyzm(4),companion_xyzm(4),particlemass
 real, intent(out) :: interior_mass,com_xyz(3),com_vxyz(3)
 integer, intent(in) :: npart,iavgopt
 real :: sinksinksep,maxsep,sep,xyz_int(3,npart),vxyz_int(3,npart)
 integer :: j,k,iorder(npart),npart_int

 ! Calculate mass interior to companion
 call set_r2func_origin(donor_xyzm(1),donor_xyzm(2),donor_xyzm(3)) ! Order particles by distance from donor core
 call indexxfunc(npart,r2func_origin,xyzh,iorder)
 sinksinksep = separation(donor_xyzm(1:3), companion_xyzm(1:3))
 interior_mass = donor_xyzm(4) ! Include mass of donor core
 select case(iavgopt)
 case(5)       ! Calculate mass interior to R/2
    maxsep = 2.*sinksinksep
 case(6)       ! Calculate mass interior to 2*R
    maxsep = 0.5*sinksinksep
 case default  ! Calculate mass interior to R
    maxsep = sinksinksep
 end select
 npart_int = 0
 do j = 1,npart
    k = iorder(j)
    sep = separation(donor_xyzm(1:3), xyzh(1:3,k))
    if (sep > maxsep) exit
    npart_int = npart_int + 1
    xyz_int(1:3,npart_int) = xyzh(1:3,k)
    vxyz_int(1:3,npart_int) = vxyzu(1:3,k)
 enddo
 interior_mass = npart_int * particlemass

 call get_centreofmass(com_xyz,com_vxyz,npart_int,xyz_int,vxyz_int,nptmass,xyzmh_ptmass,vxyz_ptmass)

end subroutine get_interior_mass

!----------------------------------------------------------------
!+
!  Get CoM position and velocity of the two point masses plus
!  gas particles radius = 2*sep from the donor, where sep is the
!  distance between the donor and the CoM of just the point masses.
!+
!----------------------------------------------------------------
subroutine orbit_com(npart,xyzh,vxyzu,nptmass,xyzmh_ptmass,vxyz_ptmass,com_xyz,com_vxyz)
 integer, intent(in)             :: npart,nptmass
 real, intent(in)                :: xyzh(:,:),vxyzu(:,:),xyzmh_ptmass(:,:),vxyz_ptmass(:,:)
 real, intent(out), dimension(3) :: com_xyz,com_vxyz
 real, dimension(4,npart)        :: xyz_a
 real, dimension(3,npart)        :: vxyz_a
 integer                         :: iorder(npart),npart_a
 real                            :: sep
 integer                         :: i,j,k

 ! Get order of particles by distance from CoM of point masses
 com_xyz(1) = sum(xyzmh_ptmass(1,:)*xyzmh_ptmass(4,:))/nptmass
 com_xyz(2) = sum(xyzmh_ptmass(2,:)*xyzmh_ptmass(4,:))/nptmass
 com_xyz(3) = sum(xyzmh_ptmass(3,:)*xyzmh_ptmass(4,:))/nptmass
 call set_r2func_origin(com_xyz(1),com_xyz(2),com_xyz(3))
 call indexxfunc(npart,r2func_origin,xyzh,iorder)
 ! Displacement of donor core from the CoM of point masses
 sep = separation(xyzmh_ptmass(1:3,1),com_xyz(1:3))

 ! Calculate CoM of orbit, including only gas particles within radius = 2*sep from donor core
 ! The point is that by including some gas particles around the donor core, we get a more accurate
 ! position of the CoM about which the stellar cores orbit
 i = 1
 k = 1
 do while (i < npart+1)
    j = iorder(i) ! Loop from particles closest to farthest from CoM
    if (isdead_or_accreted(xyzh(4,j))) then
       i = i + 1
    else
       if (separation(xyzh(1:3,j),com_xyz(1:3)) > 2.*sep) exit
       xyz_a(1:4,k)  = xyzh(1:4,j)
       vxyz_a(1:3,k) = vxyzu(1:3,j)
       i = i + 1
       k = k + 1
    endif
 enddo
 npart_a = k - 1
 call get_centreofmass(com_xyz,com_vxyz,npart_a,xyz_a,vxyz_a,nptmass,xyzmh_ptmass,vxyz_ptmass)

end subroutine orbit_com

subroutine average_in_vol(xyzh,vxyzu,npart,particlemass,com_xyz,com_vxyz,isink,icentreonCM,iavgopt,vel,cs,omega,volume,vol_mass,&
                          vol_npart)
   real,    intent(in) :: xyzh(:,:),vxyzu(:,:),com_xyz(:),com_vxyz(:),particlemass
   logical, intent(in) :: icentreonCM
   real,    intent(out) :: vel(:),cs,omega,volume,vol_mass
   integer, intent(out) :: vol_npart
   integer, intent(in) :: npart,isink,iavgopt
   real :: orbit_centre(3),orbit_centre_vel(3),sphere_centre(3),Rarray(size(xyzh(1,:))),zarray(size(xyzh(1,:))),vxyzu_copy(4)
   real :: Rsphere,sep,omega_out,Rsinksink,dR,dz
   integer :: i,j,k,iorder(size(xyzh(1,:)))
  
   i = isink
   if (icentreonCM) then   ! Centre on orbit CoM
      orbit_centre     = com_xyz
      orbit_centre_vel = com_vxyz
   else                     ! Centre on primary core
      orbit_centre     = xyzmh_ptmass(1:3,3-i)
      orbit_centre_vel = vxyz_ptmass(1:3,3-i)
   endif
  
   ! If averaging over a sphere, get order of particles from closest to farthest from sphere centre
   if ((iavgopt == 1) .or. (iavgopt == 2) .or. (iavgopt == 5) .or. (iavgopt == 6)) then
      select case (iavgopt)
      case(1) ! Use companion position
         sphere_centre = xyzmh_ptmass(1:3,i)
      case(2) ! Use companion position on the opposite side of orbit
         sphere_centre = 2.*orbit_centre - xyzmh_ptmass(1:3,i) ! Just r1 - (r2 - r1)
      case(5) ! Averaging twice as far on opposite side of orbit
         sphere_centre = 2.*(orbit_centre - xyzmh_ptmass(1:3,i)) ! Just r1 - 2(r2 - r1)
      case(6) ! Averaging half as far on opposite side of orbit
         sphere_centre = 1.5*orbit_centre - 0.5*xyzmh_ptmass(1:3,i) ! Just r1 - 0.5*(r2 - r1)
      end select
      call set_r2func_origin(sphere_centre(1),sphere_centre(2),sphere_centre(3))
      call indexxfunc(npart,r2func_origin,xyzh,iorder)
     
      ! Sum velocities, cs, and densities of all particles within averaging sphere
      Rsphere = 0.2 * separation(orbit_centre, xyzmh_ptmass(1:3,i))
      do j = 1,npart
         k = iorder(j) ! Only use particles within the averaging sphere
         if (.not. isdead_or_accreted(xyzh(4,k))) then
            sep = separation(xyzh(1:3,k), sphere_centre)
            if (sep > Rsphere) exit
            vel(1:3) = vel(1:3) + vxyzu(1:3,k)
            vxyzu_copy = vxyzu(:,k)
            cs       = cs + get_spsound(ieos,xyzh(1:3,k),rhoh(xyzh(4,k),particlemass),vxyzu_copy)
            call get_gas_omega(orbit_centre,orbit_centre_vel,xyzh(1:3,k),vxyzu(1:3,k),omega_out)
            omega    = omega + omega_out
         endif
      enddo
      vol_npart = j-1 ! Number of (unaccreted) particles in the sphere
      vol_mass  = vol_npart * particlemass
      if ((iavgopt == 2) .or. (iavgopt == 5) .or. (iavgopt == 6)) vel = -vel ! To-do: get rid of this line
  
   ! Averaging in annulus
   elseif ((iavgopt == 3) .or. (iavgopt == 4)) then
      Rarray = sqrt( (xyzh(1,:) - xyzmh_ptmass(1,3-i))**2 + (xyzh(2,:) - xyzmh_ptmass(2,3-i))**2) ! [(x-x1)^2 + (y-y1)^2]^0.5
      zarray = xyzh(3,:) - xyzmh_ptmass(3,3-i)
      Rsinksink = separation(xyzmh_ptmass(1:2,i), xyzmh_ptmass(1:2,3-i))                          ! [(x2-x1)^2 + (y2-y1)^2]^0.5
      if (iavgopt == 4) Rsphere = 0.2*separation(xyzmh_ptmass(1:3,3-i),xyzmh_ptmass(1:3,i))
      dR = 0.2*Rsinksink
      dz = 0.2*Rsinksink
      do k = 1,npart
         if ( (iavgopt == 4) .and. (separation(xyzh(1:3,k), xyzmh_ptmass(1:3,i)) < Rsphere) ) cycle
         if ( (abs(Rarray(k) - Rsinksink) < 0.5*dR) .and.&
              (abs(zarray(k) - xyzmh_ptmass(3,3-i)) < 0.5*dz) ) then
               vel   = vel + vxyzu(1:3,k)
               vxyzu_copy = vxyzu(:,k)
               cs    = cs + get_spsound(ieos,xyzh(1:3,k),rhoh(xyzh(4,k),particlemass),vxyzu_copy)
               call get_gas_omega(orbit_centre,orbit_centre_vel,xyzh(1:3,k),vxyzu(1:3,k),omega_out)
               omega = omega + omega_out
               vol_npart = vol_npart + 1
         endif
      enddo
      vol_mass = vol_npart * particlemass
   endif
  
   ! Calculate averaging volume based on averaging option
   select case (iavgopt) 
   case (1,2,5,6) ! Spheres
      volume = 4./3.*pi*Rsphere**3
   case(3) ! Annulus
      volume  = 2.*pi * Rsinksink * dR * dz
   case(4) ! Annulus with sphere subtracted
      volume  = 2.*pi * Rsinksink * dR * dz
      volume  = volume - 0.4*dR*dz*Rsinksink
   case default
      volume = 0.
      print*,'Unknown averaging option'
      stop
   end select
  
   ! Calculate volume averages
   if (vol_npart > 0) then
      vel(1:3) = vel(1:3) / float(vol_npart)
      omega  = omega / float(vol_npart)
      cs     = cs / float(vol_npart)
   endif
  
end subroutine average_in_vol


!----------------------------------------------------------------
!+
!  Solves three Saha equations simultaneously to return ion
!  fractions of hydrogen and helium. Assumes inputs in cgs units
!+
!----------------------------------------------------------------
subroutine ionisation_fraction(dens,temp,X,Y,xh0,xh1,xhe0,xhe1,xhe2)
 use physcon, only:twopi,kboltz,eV,planckh,mass_electron_cgs,mass_proton_cgs
 real, intent(in)     :: dens,temp,X,Y
 real, intent(out)    :: xh0,xh1,xhe0,xhe1,xhe2
 real                 :: n,nh,nhe
 real                 :: A,B,C,const
 real                 :: xh1g,xhe1g,xhe2g
 real                 :: f,g,h
 real, parameter      :: chih0=13.598,chihe0=24.587,chihe1=54.418
 real, dimension(3,3) :: M,M_inv
 real, dimension(3)   :: dx
 integer              :: i

 nh = X * dens / mass_proton_cgs
 nhe = Y * dens / (4. * mass_proton_cgs)
 n = nh + nhe

 const = (sqrt(twopi * mass_electron_cgs * kboltz) / planckh)**3 / n

 A = 1. * const * temp**(1.5) * exp(-chih0 * eV / (kboltz * temp))
 B = 4. * const * temp**(1.5) * exp(-chihe0 * eV / (kboltz * temp))
 C = 1. * const * temp**(1.5) * exp(-chihe1 * eV / (kboltz * temp))

 xh1g = 0.4
 xhe1g = 0.3
 xhe2g = 0.2

 do i=1,50
    f = xh1g * (xh1g + xhe1g + 2*xhe2g) - A * ((nh/n) - xh1g)
    g = xhe1g * (xh1g + xhe1g + 2*xhe2g) - B * ((nhe/n) - xhe1g - xhe2g)
    h = xhe2g * (xh1g + xhe1g + 2*xhe2g) - C * xhe1g

    M(1,:) = (/ 2*xh1g + xhe1g + 2*xhe2g + A, xh1g, 2*xh1g /)
    M(2,:) = (/ xhe1g, xh1g + 2*xhe1g + 2*xhe2g + B, 2*xhe1g + B /)
    M(3,:) = (/ xhe2g, xhe2g - C, xh1g + xhe1g + 4*xhe2g /)

    call minv(M, M_inv)

    dx = matmul(M_inv, (/ -f, -g, -h/))

    xh1g = xh1g + dx(1)
    xhe1g = xhe1g + dx(2)
    xhe2g = xhe2g + dx(3)
 enddo

 xh1 = xh1g * n / nh
 xhe1 = xhe1g * n / nhe
 xhe2 = xhe2g * n / nhe
 xh0 = ((nh/n) - xh1g) * n / nh
 xhe0 = ((nhe/n) - xhe1g - xhe2g) * n / nhe

end subroutine ionisation_fraction


!----------------------------------------------------------------
!+
!  Returns hist, the radial or mass-coordinate profile of a
!  quantity.
! 
!  Inputs:
!   coord: Array of radius or mass-coordinate of each particle
!   quant: Array containing quantity for each particle to be binned
!   bin_min: Lower bin edge for coord
!   bin_max: Upper bin edge for coord
!   nbins: Number of bins for coord
!   logbins: If true, produce log-uniform bins
!   normalise_by_bincount: If true, normalises histogram by bin
!            count, thus averaging the quantity
!+
!----------------------------------------------------------------
subroutine histogram_setup(coord,quant,hist,npart,bin_max,bin_min,nbins,normalise_by_bincount,logbins)
 integer, intent(in)    :: npart,nbins
 real, intent(in)       :: coord(npart),quant(npart),bin_max, bin_min
 logical, intent(in)    :: normalise_by_bincount,logbins
 real, intent(out)      :: hist(nbins)
 integer                :: i,j,bincount(nbins)
 real                   :: bins(nbins)

 if (logbins) then ! Create log-uniform bins
    bins = (/ (10**(bin_min + (i-1) * (bin_max-bin_min)/real(nbins)), i=1,nbins) /)
 else ! Create linear bins
    bins = (/ (bin_min + (i-1) * (bin_max-bin_min)/real(nbins), i=1,nbins) /)
 endif

 hist = 0.
 bincount = 0
 
 do j=1,npart
    do i=1,nbins-1
       if (coord(j) >= bins(i) .and. coord(j) < bins(i+1)) then
          bincount(i) = bincount(i) + 1
          hist(i) = hist(i) + quant(j)
          exit ! Move onto next particle
       endif
    enddo
 enddo

 if (normalise_by_bincount) then
    do i=1,nbins
       if (bincount(i) > 0) then
          hist(i) = hist(i) / real(bincount(i))
       endif
    enddo
endif

end subroutine histogram_setup

subroutine write_file(name_in, dir_in, cols, data_in, npart, ncols, num)
 !outputs a file from a single dump
 character(len=*), intent(in) :: name_in, dir_in
 integer, intent(in)          :: npart, ncols, num
 character(len=*), dimension(ncols), intent(in) :: cols
 character(len=20), dimension(ncols) :: columns
 character(len=40)             :: data_formatter, column_formatter
 character(len(name_in)+9)    :: file_name

 real, dimension(ncols,npart), intent(in) :: data_in
 integer                      :: i, unitnum

 unitnum = 1000 + num
 if (dump_number == 0) then
    call system('mkdir ' // dir_in )
 endif

 write(file_name, "(2a,i5.5,a)") trim(name_in), "_", num, ".ev"

 open(unit=unitnum, file='./'//dir_in//'/'//file_name, status='replace')

 write(column_formatter, "(a,I2,a)") "('#',3x,", ncols, "('[',a15,']',5x))"
 write(data_formatter, "(a,I2,a)") "(", ncols, "(3x,es19.11e3,1x))"

 do i=1,ncols
    write(columns(i), "(I2,a)") i, cols(i)
 enddo

 !set column headings
 write(unitnum, column_formatter) columns(:)

 !Write data to file
 do i=1,npart
    write(unitnum,data_formatter) data_in(:ncols,i)
 enddo

 close(unit=unitnum)
end subroutine write_file


subroutine write_time_file(name_in, cols, time, data_in, ncols, num)
 !outputs a file over a series of dumps
 character(len=*), intent(in) :: name_in
 integer, intent(in)          :: ncols, num
 character(len=*), dimension(ncols), intent(in) :: cols
 character(len=20), dimension(ncols) :: columns
 character(len=40)             :: data_formatter, column_formatter
 character(len(name_in)+9)    :: file_name
 real, intent(in)             :: time
 real, dimension(ncols), intent(in) :: data_in
 integer                      :: i, unitnum

 write(column_formatter, "(a,I2,a)") "('#',3x,", ncols+1, "('[',a15,']',5x))"
 write(data_formatter, "(a,I2,a)") "(", ncols+1, "(3x,es18.11e2,1x))"
 write(file_name,"(2a,i3.3,a)") name_in, '.ev'

 if (num == 0) then
    unitnum = 1000

    open(unit=unitnum, file=file_name, status='replace')
    do i=1,ncols
       write(columns(i), "(I2,a)") i+1, cols(i)
    enddo

    !set column headings
    write(unitnum, column_formatter) '1         time', columns(:)
    close(unit=unitnum)
 endif

 unitnum=1001+num

 open(unit=unitnum, file=file_name, position='append')

 write(unitnum,data_formatter) time, data_in(:ncols)

 close(unit=unitnum)

end subroutine write_time_file


subroutine cross(a,b,c)
 ! Returns vector product, c = a x b
 real,intent(in),dimension(3)  :: a,b
 real,intent(out),dimension(3) :: c

 c(1) = a(2)*b(3)-b(2)*a(3)
 c(2) = a(3)*b(1)-b(3)*a(1)
 c(3) = a(1)*b(2)-b(1)*a(2)

end subroutine cross

real function distance(a)
 ! Return norm of a vector of arbitrary dimension
 real, intent(in), dimension(:) :: a

 distance = sqrt(dot_product(a,a))
end function distance

subroutine unit_vector(a,b)
 real, intent(in), dimension(3)  :: a
 real, intent(out), dimension(3) :: b

 b(1:3) = a(1:3) / distance(a(1:3))
end subroutine unit_vector

real function cos_vector_angle(a,b)
 real, intent(in), dimension(3) :: a,b
 if (distance(a) == 0 .or. distance(b) == 0) then
    cos_vector_angle = 1.
 else
    cos_vector_angle = dot_product(a,b) / (distance(a) * distance(b))
 endif
end function cos_vector_angle

subroutine separation_vector(a,b,c)
 !return difference between two vectors
 real, intent(in), dimension(3) :: a,b
 real, intent(out), dimension(4) :: c

 c(1) = a(1) - b(1)
 c(2) = a(2) - b(2)
 c(3) = a(3) - b(3)
 c(4) = distance(c(1:3))
end subroutine separation_vector

real function separation(a,b)
 !return the distance between two vectors
 real, intent(in), dimension(:) :: a,b

 separation = distance(a - b)
end function separation

!Sorting routines
recursive subroutine quicksort(a, first, last, ncols, sortcol)
 integer, intent(in)                                :: first, last, ncols, sortcol
 real, dimension(ncols,last-first+1), intent(inout) :: a
 real                                               :: x
 integer                                            :: i, j, k

 x = a(sortcol, (first+last) / 2 )
 i = first
 j = last
 do
    do while (a(sortcol, i) < x)
       i=i+1
    enddo

    do while (x < a(sortcol, j))
       j=j-1
    enddo

    if (i >= j) exit

    do k=1,ncols
       call swap(a(k,i),a(k,j))
    enddo

    i=i+1
    j=j-1
 enddo
 if (first < i-1) call quicksort(a, first, i-1, ncols, sortcol)
 if (j+1 < last)  call quicksort(a, j+1, last, ncols, sortcol)
end subroutine quicksort

subroutine swap(a,b)
 real, intent(inout) :: a,b
 real                :: c

 c = a
 a = b
 b = c

end subroutine swap

subroutine minv (M, M_inv)

 implicit none

 real, dimension(3,3), intent(in)  :: M
 real, dimension(3,3), intent(out) :: M_inv

 real :: det
 real, dimension(3,3) :: cofactor


 det =   M(1,1)*M(2,2)*M(3,3)  &
       - M(1,1)*M(2,3)*M(3,2)  &
       - M(1,2)*M(2,1)*M(3,3)  &
       + M(1,2)*M(2,3)*M(3,1)  &
       + M(1,3)*M(2,1)*M(3,2)  &
       - M(1,3)*M(2,2)*M(3,1)

 cofactor(1,1) = +(M(2,2)*M(3,3)-M(2,3)*M(3,2))
 cofactor(1,2) = -(M(2,1)*M(3,3)-M(2,3)*M(3,1))
 cofactor(1,3) = +(M(2,1)*M(3,2)-M(2,2)*M(3,1))
 cofactor(2,1) = -(M(1,2)*M(3,3)-M(1,3)*M(3,2))
 cofactor(2,2) = +(M(1,1)*M(3,3)-M(1,3)*M(3,1))
 cofactor(2,3) = -(M(1,1)*M(3,2)-M(1,2)*M(3,1))
 cofactor(3,1) = +(M(1,2)*M(2,3)-M(1,3)*M(2,2))
 cofactor(3,2) = -(M(1,1)*M(2,3)-M(1,3)*M(2,1))
 cofactor(3,3) = +(M(1,1)*M(2,2)-M(1,2)*M(2,1))

 M_inv = transpose(cofactor) / det

 return

end subroutine minv

end module analysis<|MERGE_RESOLUTION|>--- conflicted
+++ resolved
@@ -2103,12 +2103,8 @@
  real                         :: fxi, fyi, fzi, phii
  real, dimension(4,maxptmass) :: fssxyz_ptmass
  real, dimension(4,maxptmass) :: fxyz_ptmass
-<<<<<<< HEAD
  real, dimension(3)           :: com_xyz,com_vxyz 
  integer                      :: i, ncols
-=======
- integer                      :: i, ncols, merge_n, merge_ij(nptmass)
->>>>>>> 438184a9
 
  ncols = 31
  allocate(columns(ncols))
@@ -2333,11 +2329,7 @@
  real,    intent(inout)                :: xyzh(:,:),vxyzu(:,:)
  character(len=17), allocatable        :: columns(:)
  character(len=17)                     :: filename
-<<<<<<< HEAD
  integer                               :: i,j,k,iorder(npart),ncols,sizeRcut,vol_npart
-=======
- integer                               :: i,j,k,iorder(npart),ncols,npart_insphere,sizeRcut,merge_ij(nptmass),merge_n
->>>>>>> 438184a9
  real, dimension(:), allocatable, save :: ang_mom_old,time_old
  real, dimension(:,:), allocatable     :: drag_force
  real, dimension(4,maxptmass)          :: fxyz_ptmass,fxyz_ptmass_sinksink
@@ -2478,11 +2470,8 @@
     ! Sum acceleration (fxyz_ptmass) on companion due to gravity of gas particles
     force_cut_vec = 0.
     fxyz_ptmass = 0.
-<<<<<<< HEAD
-=======
     call get_accel_sink_sink(nptmass,xyzmh_ptmass,fxyz_ptmass,phitot,dtsinksink,0,0.,merge_ij,merge_n)
 
->>>>>>> 438184a9
     sizeRcut = 5
     if (i == 1) allocate(Rcut(sizeRcut))
     call logspace(Rcut,0.4,2.5)
